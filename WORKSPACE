workspace(name = "io_bazel")

load("//tools/build_defs/repo:http.bzl", "http_archive", "http_file")

# These can be used as values for the patch_cmds and patch_cmds_win attributes
# of http_archive, in order to export the WORKSPACE file from the BUILD or
# BUILD.bazel file. This is useful for cases like //src:test_repos, where we
# have to be able to trigger a fetch of a repo by depending on it, but we don't
# actually want to build anything (so we can't depend on a target inside that
# repo).
EXPORT_WORKSPACE_IN_BUILD_FILE = [
    "test -f BUILD && chmod u+w BUILD || true",
    "echo >> BUILD",
    "echo 'exports_files([\"WORKSPACE\"], visibility = [\"//visibility:public\"])' >> BUILD",
]

EXPORT_WORKSPACE_IN_BUILD_BAZEL_FILE = [
    "test -f BUILD.bazel && chmod u+w BUILD.bazel || true",
    "echo >> BUILD.bazel",
    "echo 'exports_files([\"WORKSPACE\"], visibility = [\"//visibility:public\"])' >> BUILD.bazel",
]

EXPORT_WORKSPACE_IN_BUILD_FILE_WIN = [
    "Add-Content -Path BUILD -Value \"`nexports_files([`\"WORKSPACE`\"], visibility = [`\"//visibility:public`\"])`n\" -Force",
]

EXPORT_WORKSPACE_IN_BUILD_BAZEL_FILE_WIN = [
    "Add-Content -Path BUILD.bazel -Value \"`nexports_files([`\"WORKSPACE`\"], visibility = [`\"//visibility:public`\"])`n\" -Force",
]

# Protobuf expects an //external:python_headers label which would contain the
# Python headers if fast Python protos is enabled. Since we are not using fast
# Python protos, bind python_headers to a dummy target.
bind(
    name = "python_headers",
    actual = "//:dummy",
)

# Protobuf code generation for GRPC requires three external labels:
# //external:grpc-java_plugin
# //external:grpc-jar
# //external:guava
bind(
    name = "grpc-java-plugin",
    actual = "//third_party/grpc:grpc-java-plugin",
)

bind(
    name = "grpc-jar",
    actual = "//third_party/grpc:grpc-jar",
)

bind(
    name = "guava",
    actual = "//third_party:guava",
)

# Used by //third_party/protobuf:protobuf_python
bind(
    name = "six",
    actual = "//third_party/py/six",
)

http_archive(
    name = "bazel_j2objc",
    # Computed using "shasum -a 256 j2objc-2.5.zip"
    sha256 = "8d3403b5b7db57e347c943d214577f6879e5b175c2b59b7e075c0b6453330e9b",
    strip_prefix = "j2objc-2.5",
    urls = [
        "https://mirror.bazel.build/github.com/google/j2objc/releases/download/2.5/j2objc-2.5.zip",
        "https://github.com/google/j2objc/releases/download/2.5/j2objc-2.5.zip",
    ],
)

# For src/test/shell/bazel:test_srcs
load("//src/test/shell/bazel:list_source_repository.bzl", "list_source_repository")

list_source_repository(name = "local_bazel_source_list")

# To run the Android integration tests in //src/test/shell/bazel/android:all or
# build the Android sample app in //examples/android/java/bazel:hello_world
#
#   1. Install an Android SDK and NDK from https://developer.android.com
#   2. Set the $ANDROID_HOME and $ANDROID_NDK_HOME environment variables
#   3. Uncomment the two lines below
#
# android_sdk_repository(name = "androidsdk")
# android_ndk_repository(name = "androidndk")

# In order to run //src/test/shell/bazel:maven_skylark_test, follow the
# instructions above for the Android integration tests and uncomment the
# following lines:
# load("//tools/build_defs/repo:maven_rules.bzl", "maven_dependency_plugin")
# maven_dependency_plugin()

# This allows rules written in skylark to locate apple build tools.
bind(
    name = "xcrunwrapper",
    actual = "@bazel_tools//tools/objc:xcrunwrapper",
)

new_local_repository(
    name = "com_google_protobuf",
    build_file = "./third_party/protobuf/3.6.1/BUILD",
    path = "./third_party/protobuf/3.6.1/",
)

# This is a mock version of bazelbuild/rules_python that contains only
# @rules_python//python:defs.bzl. It is used by protobuf.
# TODO(#9029): We could potentially replace this with the real @rules_python.
new_local_repository(
    name = "rules_python",
    build_file = "//third_party/rules_python:BUILD",
    path = "./third_party/rules_python",
    workspace_file = "//third_party/rules_python:rules_python.WORKSPACE",
)

local_repository(
    name = "googleapis",
    path = "./third_party/googleapis/",
)

local_repository(
    name = "remoteapis",
    path = "./third_party/remoteapis/",
)

http_archive(
    name = "desugar_jdk_libs",
    # Commit e0b0291b2c51fbe5a7cfa14473a1ae850f94f021 of 2018-12-4
    # Computed using "shasum -a 256 <zip>"
    sha256 = "fe2e04f91ce8c59d49d91b8102edc6627c6fa2906c1b0e7346f01419ec4f419d",
    strip_prefix = "desugar_jdk_libs-e0b0291b2c51fbe5a7cfa14473a1ae850f94f021",
    urls = [
        "https://mirror.bazel.build/github.com/google/desugar_jdk_libs/archive/e0b0291b2c51fbe5a7cfa14473a1ae850f94f021.zip",
        "https://github.com/google/desugar_jdk_libs/archive/e0b0291b2c51fbe5a7cfa14473a1ae850f94f021.zip",
    ],
)

load("//:distdir.bzl", "distdir_tar")

distdir_tar(
    name = "additional_distfiles",
    # Keep in sync with the archives fetched as part of building bazel.
    archives = [
        "e0b0291b2c51fbe5a7cfa14473a1ae850f94f021.zip",
        "f83cb8dd6f5658bc574ccd873e25197055265d1c.tar.gz",
        "java_tools_javac11_linux-v7.0.zip",
        "java_tools_javac11_windows-v7.0.zip",
        "java_tools_javac11_darwin-v7.0.zip",
        "coverage_output_generator-v2.1.zip",
        "c7bbde2950769aac9a99364b0926230060a3ce04.tar.gz",
        "8ccf4f1c351928b55d5dddf3672e3667f6978d60.tar.gz",
        "0.16.2.zip",
        "android_tools_pkg-0.14.tar.gz",
        # bazelbuild/platforms
        "46993efdd33b73649796c5fc5c9efb193ae19d51.zip",
        # bazelbuild/rules_java
        "7cf3cefd652008d0a64a419c34c13bdca6c8f178.zip",
        # bazelbuild/rules_cc
        "8bd6cd75d03c01bb82561a96d9c1f9f7157b13d0.zip",
        # bazelbuild/bazel-toolchains
        "2.0.2.tar.gz",
        # bazelbuild/rules_pkg
        "rules_pkg-0.2.4.tar.gz",
        # bazelbuild/rules_proto
        "9cd4f8f1ede19d81c6d48910429fe96776e567b1.tar.gz",
    ],
    dirname = "derived/distdir",
    sha256 = {
        "e0b0291b2c51fbe5a7cfa14473a1ae850f94f021.zip": "fe2e04f91ce8c59d49d91b8102edc6627c6fa2906c1b0e7346f01419ec4f419d",
        "f83cb8dd6f5658bc574ccd873e25197055265d1c.tar.gz": "ba5d15ca230efca96320085d8e4d58da826d1f81b444ef8afccd8b23e0799b52",
        "java_tools_javac11_linux-v7.0.zip": "3ff465e82954a70f49982610dd63f6f651beaa83c707dd637870b0e41cdcd2f0",
        "java_tools_javac11_windows-v7.0.zip": "11d90a147919e74d11870cdd58c4ee5de3062c08d11b16aa72d3f3bbfa9497a0",
        "java_tools_javac11_darwin-v7.0.zip": "373a4226906ae9ba908550da16e133c4cd1f01b8973af82b9a2eb6903cb4d645",
        "coverage_output_generator-v2.1.zip": "96ac6bc9b9fbc67b532bcae562da1642409791e6a4b8e522f04946ee5cc3ff8e",
        "c7bbde2950769aac9a99364b0926230060a3ce04.tar.gz": "e6a76586b264f30679688f65f7e71ac112d1446681010a13bf22d9ca071f34b7",
        "8ccf4f1c351928b55d5dddf3672e3667f6978d60.tar.gz": "d868ce50d592ef4aad7dec4dd32ae68d2151261913450fac8390b3fd474bb898",
        "0.16.2.zip": "9b72bb0aea72d7cbcfc82a01b1e25bf3d85f791e790ddec16c65e2d906382ee0",
        "android_tools_pkg-0.14.tar.gz": "a3a951838448483e7af25afd10671b266cc6283104b4a2a427d31cac12cf0912",  # built at 6c63d70ef9c11a662b8323c0ae4f6d3ac53b1a60
        # bazelbuild/platforms
        "46993efdd33b73649796c5fc5c9efb193ae19d51.zip": "66184688debeeefcc2a16a2f80b03f514deac8346fe888fb7e691a52c023dd88",
        # bazelbuild/rules_java
        "7cf3cefd652008d0a64a419c34c13bdca6c8f178.zip": "bc81f1ba47ef5cc68ad32225c3d0e70b8c6f6077663835438da8d5733f917598",
        # bazelbuild/rules_cc
        "8bd6cd75d03c01bb82561a96d9c1f9f7157b13d0.zip": "1d4dbbd1e1e9b57d40bb0ade51c9e882da7658d5bfbf22bbd15b68e7879d761f",
        # bazelbuild/bazel-toolchains
        "2.0.2.tar.gz": "a653c9d318e42b14c0ccd7ac50c4a2a276c0db1e39743ab88b5aa2f0bc9cf607",
        # bazelbuild/rules_pkg
        "rules_pkg-0.2.4.tar.gz": "4ba8f4ab0ff85f2484287ab06c0d871dcb31cc54d439457d28fd4ae14b18450a",
        # bazelbuild/rules_proto
        "9cd4f8f1ede19d81c6d48910429fe96776e567b1.tar.gz": "57001a3b33ec690a175cdf0698243431ef27233017b9bed23f96d44b9c98242f",
    },
    urls = {
        "e0b0291b2c51fbe5a7cfa14473a1ae850f94f021.zip": [
            "https://mirror.bazel.build/github.com/google/desugar_jdk_libs/archive/e0b0291b2c51fbe5a7cfa14473a1ae850f94f021.zip",
            "https://github.com/google/desugar_jdk_libs/archive/e0b0291b2c51fbe5a7cfa14473a1ae850f94f021.zip",
        ],
        "f83cb8dd6f5658bc574ccd873e25197055265d1c.tar.gz": [
            "https://mirror.bazel.build/github.com/bazelbuild/bazel-skylib/archive/f83cb8dd6f5658bc574ccd873e25197055265d1c.tar.gz",
            "https://github.com/bazelbuild/bazel-skylib/archive/f83cb8dd6f5658bc574ccd873e25197055265d1c.tar.gz",
        ],
        "java_tools_javac11_linux-v7.0.zip": [
            "https://mirror.bazel.build/bazel_java_tools/releases/javac11/v7.0/java_tools_javac11_linux-v7.0.zip",
        ],
        "java_tools_javac11_windows-v7.0.zip": [
            "https://mirror.bazel.build/bazel_java_tools/releases/javac11/v7.0/java_tools_javac11_windows-v7.0.zip",
        ],
        "java_tools_javac11_darwin-v7.0.zip": [
            "https://mirror.bazel.build/bazel_java_tools/releases/javac11/v7.0/java_tools_javac11_darwin-v7.0.zip",
        ],
        "coverage_output_generator-v2.1.zip": [
            "https://mirror.bazel.build/bazel_coverage_output_generator/releases/coverage_output_generator-v2.1.zip",
        ],
        "c7bbde2950769aac9a99364b0926230060a3ce04.tar.gz": [
            "https://mirror.bazel.build/github.com/bazelbuild/skydoc/archive/c7bbde2950769aac9a99364b0926230060a3ce04.tar.gz",
            "https://github.com/bazelbuild/skydoc/archive/c7bbde2950769aac9a99364b0926230060a3ce04.tar.gz",
        ],
        "8ccf4f1c351928b55d5dddf3672e3667f6978d60.tar.gz": [
            "https://mirror.bazel.build/github.com/bazelbuild/rules_sass/archive/8ccf4f1c351928b55d5dddf3672e3667f6978d60.tar.gz",
            "https://github.com/bazelbuild/rules_sass/archive/8ccf4f1c351928b55d5dddf3672e3667f6978d60.tar.gz",
        ],
        "0.16.2.zip": [
            "https://mirror.bazel.build/github.com/bazelbuild/rules_nodejs/archive/0.16.2.zip",
            "https://github.com/bazelbuild/rules_nodejs/archive/0.16.2.zip",
        ],
        "android_tools_pkg-0.14.tar.gz": [
            "https://mirror.bazel.build/bazel_android_tools/android_tools_pkg-0.14.tar.gz",
        ],
        # bazelbuild/platforms
        "46993efdd33b73649796c5fc5c9efb193ae19d51.zip": [
            "https://mirror.bazel.build/github.com/bazelbuild/platforms/archive/46993efdd33b73649796c5fc5c9efb193ae19d51.zip",
            "https://github.com/bazelbuild/platforms/archive/46993efdd33b73649796c5fc5c9efb193ae19d51.zip",
        ],
        # bazelbuild/rules_java
        "7cf3cefd652008d0a64a419c34c13bdca6c8f178.zip": [
            "https://mirror.bazel.build/github.com/bazelbuild/rules_java/archive/7cf3cefd652008d0a64a419c34c13bdca6c8f178.zip",
            "https://github.com/bazelbuild/rules_java/archive/7cf3cefd652008d0a64a419c34c13bdca6c8f178.zip",
        ],
        # bazelbuild/rules_cc
        "8bd6cd75d03c01bb82561a96d9c1f9f7157b13d0.zip": [
            "https://mirror.bazel.build/github.com/bazelbuild/rules_cc/archive/8bd6cd75d03c01bb82561a96d9c1f9f7157b13d0.zip",
            "https://github.com/bazelbuild/rules_cc/archive/8bd6cd75d03c01bb82561a96d9c1f9f7157b13d0.zip",
        ],
        # bazelbuild/bazel-toolchains
        "2.0.2.tar.gz": [
            "https://mirror.bazel.build/github.com/bazelbuild/bazel-toolchains/archive/2.0.2.tar.gz",
            "https://github.com/bazelbuild/bazel-toolchains/releases/download/2.0.2/bazel-toolchains-2.0.2.tar.gz",
        ],
        # bazelbuild/rules_pkg
        "rules_pkg-0.2.4.tar.gz": [
            "https://mirror.bazel.build/github.com/bazelbuild/rules_pkg/releases/download/0.2.4/rules_pkg-0.2.4.tar.gz",
            "https://github.com/bazelbuild/rules_pkg/releases/download/0.2.4/rules_pkg-0.2.4.tar.gz",
        ],
        # bazelbuild/rules_proto
        "9cd4f8f1ede19d81c6d48910429fe96776e567b1.tar.gz": [
            "https://mirror.bazel.build/github.com/bazelbuild/rules_proto/archive/9cd4f8f1ede19d81c6d48910429fe96776e567b1.tar.gz",
            "https://github.com/bazelbuild/rules_proto/archive/9cd4f8f1ede19d81c6d48910429fe96776e567b1.tar.gz",
        ],
    },
)

# OpenJDK distributions used to create a version of Bazel bundled with the OpenJDK.
http_file(
    name = "openjdk_linux",
    downloaded_file_path = "zulu-linux.tar.gz",
    sha256 = "460d8a4f0c0204160b48086e341b22943c9cca471b195340e75b38ae9eb33c1c",
    urls = [
        "https://mirror.bazel.build/openjdk/azul-zulu11.29.3-ca-jdk11.0.2/zulu11.29.3-ca-jdk11.0.2-linux_x64-allmodules-90755145cb6e6418584d8603cd5fa9afbb30aecc-1549209950.tar.gz",
    ],
)

http_file(
    name = "openjdk_linux_vanilla",
    downloaded_file_path = "zulu-linux-vanilla.tar.gz",
    sha256 = "f3f44b6235508e87b760bf37a49e186cc1fa4e9cd28384c4dbf5a33991921e08",
    urls = [
        "https://mirror.bazel.build/openjdk/azul-zulu11.29.3-ca-jdk11.0.2/zulu11.29.3-ca-jdk11.0.2-linux_x64.tar.gz",
    ],
)

http_file(
    name = "openjdk_linux_minimal",
    downloaded_file_path = "zulu-linux-minimal.tar.gz",
    sha256 = "5123bc8dd21886761d1fd9ca0fb1898b3372d7243064a070ec81ca9c9d1a6791",
    urls = [
        "https://mirror.bazel.build/openjdk/azul-zulu11.29.3-ca-jdk11.0.2/zulu11.29.3-ca-jdk11.0.2-linux_x64-minimal-524ae2ca2a782c9f15e00f08bd35b3f8ceacbd7f-1556011926.tar.gz",
    ],
)

http_file(
    name = "openjdk_linux_aarch64",
    downloaded_file_path = "zulu-linux-aarch64.tar.gz",
    sha256 = "23c37c0c3a8fdcbc68e96e70ff5c5c020c14db76deaae9b547849afda4586e5e",
    urls = [
        "https://mirror.bazel.build/openjdk/azul-zulu11.31.15-ca-jdk11.0.3/zulu11.31.15-ca-jdk11.0.3-linux_aarch64-allmodules-c82eb4878c7dc829455caeb915affe36c89df06f-1561630858.tar.gz",
    ],
)

http_file(
    name = "openjdk_linux_aarch64_vanilla",
    downloaded_file_path = "zulu-linux-aarch64-vanilla.tar.gz",
    sha256 = "3b0d91611b1bdc4d409afcf9eab4f0e7f4ae09f88fc01bd9f2b48954882ae69b",
    urls = [
        "https://mirror.bazel.build/openjdk/azul-zulu11.31.15-ca-jdk11.0.3/zulu11.31.15-ca-jdk11.0.3-linux_aarch64.tar.gz",
    ],
)

http_file(
    name = "openjdk_linux_aarch64_minimal",
    downloaded_file_path = "zulu-linux-aarch64-minimal.tar.gz",
    sha256 = "7af2583fe5ef0a781d4a9dca0c0160d42e7db1305ec1b66f98aa44c91cc875df",
    urls = [
        "https://mirror.bazel.build/openjdk/azul-zulu11.31.15-ca-jdk11.0.3/zulu11.31.15-ca-jdk11.0.3-linux_aarch64-minimal-c82eb4878c7dc829455caeb915affe36c89df06f-1561630858.tar.gz",
    ],
)

http_file(
    name = "openjdk_macos",
    downloaded_file_path = "zulu-macos.tar.gz",
    sha256 = "8fa61d85ca6f657d646fdb50cfc8634987f8f7d8a3250ed39fb7364647633252",
    urls = [
        "https://mirror.bazel.build/openjdk/azul-zulu11.29.3-ca-jdk11.0.2/zulu11.29.3-ca-jdk11.0.2-macosx_x64-allmodules-90755145cb6e6418584d8603cd5fa9afbb30aecc-1549209951.tar.gz",
    ],
)

http_file(
    name = "openjdk_macos_vanilla",
    downloaded_file_path = "zulu-macos-vanilla.tar.gz",
    sha256 = "059f8e3484bf07b63a8f2820d5f528f473eff1befdb1896ee4f8ff06be3b8d8f",
    urls = [
        "https://mirror.bazel.build/openjdk/azul-zulu11.29.3-ca-jdk11.0.2/zulu11.29.3-ca-jdk11.0.2-macosx_x64.zip",
    ],
)

http_file(
    name = "openjdk_macos_minimal",
    downloaded_file_path = "zulu-macos-minimal.tar.gz",
    sha256 = "ac56e44db46fd56ac78b39b6823daed4faa74a2677ac340c7d217f863884ec0f",
    urls = [
        "https://mirror.bazel.build/openjdk/azul-zulu11.29.3-ca-jdk11.0.2/zulu11.29.3-ca-jdk11.0.2-macosx_x64-minimal-524ae2ca2a782c9f15e00f08bd35b3f8ceacbd7f-1556003114.tar.gz",
    ],
)

http_file(
    name = "openjdk_win",
    downloaded_file_path = "zulu-win.zip",
    sha256 = "e6ddb361309f8e84eb5fb5ad8b0f5cc031ba3679910139262c31efd8f7579d05",
    urls = [
        "https://mirror.bazel.build/openjdk/azul-zulu11.29.3-ca-jdk11.0.2/zulu11.29.3-ca-jdk11.0.2-win_x64-allmodules-90755145cb6e6418584d8603cd5fa9afbb30aecc-1549209972.zip",
    ],
)

http_file(
    name = "openjdk_win_vanilla",
    downloaded_file_path = "zulu-win-vanilla.zip",
    sha256 = "e1f5b4ce1b9148140fae2fcfb8a96d1c9b7eac5b8df0e13fbcad9b8561284880",
    urls = [
        "https://mirror.bazel.build/openjdk/azul-zulu11.29.3-ca-jdk11.0.2/zulu11.29.3-ca-jdk11.0.2-win_x64.zip",
    ],
)

http_file(
    name = "openjdk_win_minimal",
    downloaded_file_path = "zulu-win-minimal.zip",
    sha256 = "8e5dada6e9ebcc9ce29b4d051449bb95d3ee1e620e166da862224bbf15211f8b",
    urls = [
        "https://mirror.bazel.build/openjdk/azul-zulu11.29.3-ca-jdk11.0.2/zulu11.29.3-ca-jdk11.0.2-win_x64-minimal-524ae2ca2a782c9f15e00f08bd35b3f8ceacbd7f-1556003136.zip",
    ],
)

http_archive(
    name = "bazel_toolchains",
    patch_cmds = EXPORT_WORKSPACE_IN_BUILD_FILE,
    patch_cmds_win = EXPORT_WORKSPACE_IN_BUILD_FILE_WIN,
    sha256 = "a653c9d318e42b14c0ccd7ac50c4a2a276c0db1e39743ab88b5aa2f0bc9cf607",
    strip_prefix = "bazel-toolchains-2.0.2",
    urls = [
        "https://mirror.bazel.build/github.com/bazelbuild/bazel-toolchains/archive/2.0.2.tar.gz",
        "https://github.com/bazelbuild/bazel-toolchains/releases/download/2.0.2/bazel-toolchains-2.0.2.tar.gz",
    ],
)

load("@bazel_toolchains//rules:rbe_repo.bzl", "rbe_autoconfig")

rbe_autoconfig(
    name = "rbe_ubuntu1804_java11",
    detect_java_home = True,
    registry = "gcr.io",
    repository = "bazel-public/ubuntu1804/bazel",
    tag = "java11",
)

rbe_autoconfig(
    name = "rbe_ubuntu1604_java8",
    detect_java_home = True,
    registry = "gcr.io",
    repository = "bazel-public/ubuntu1604/bazel",
    tag = "java8",
)

# Creates toolchain configuration for remote execution with BuildKite CI
# for rbe_ubuntu1604.
# To run the tests with RBE on BuildKite CI uncomment the two lines below
# load("@bazel_toolchains//rules:rbe_repo.bzl", "rbe_autoconfig")
# rbe_autoconfig(name = "buildkite_config")

http_archive(
    name = "com_google_googletest",
    sha256 = "9dc9157a9a1551ec7a7e43daea9a694a0bb5fb8bec81235d8a1e6ef64c716dcb",
    strip_prefix = "googletest-release-1.10.0",
    urls = [
        "https://mirror.bazel.build/github.com/google/googletest/archive/release-1.10.0.tar.gz",
        "https://github.com/google/googletest/archive/release-1.10.0.tar.gz",
    ],
)

http_archive(
    name = "bazel_skylib",
    # Commit f83cb8dd6f5658bc574ccd873e25197055265d1c of 2018-11-26
    sha256 = "ba5d15ca230efca96320085d8e4d58da826d1f81b444ef8afccd8b23e0799b52",
    strip_prefix = "bazel-skylib-f83cb8dd6f5658bc574ccd873e25197055265d1c",
    urls = [
        "https://mirror.bazel.build/github.com/bazelbuild/bazel-skylib/archive/f83cb8dd6f5658bc574ccd873e25197055265d1c.tar.gz",
        "https://github.com/bazelbuild/bazel-skylib/archive/f83cb8dd6f5658bc574ccd873e25197055265d1c.tar.gz",
    ],
)

# Note that skydoc depends on being called io_bazel_skydoc (and not just skydoc)
# to work without being patched, as it hard-codes this name in its sources.
http_archive(
    name = "io_bazel_skydoc",
    sha256 = "e6a76586b264f30679688f65f7e71ac112d1446681010a13bf22d9ca071f34b7",
    strip_prefix = "skydoc-c7bbde2950769aac9a99364b0926230060a3ce04",
    urls = [
        "https://mirror.bazel.build/github.com/bazelbuild/skydoc/archive/c7bbde2950769aac9a99364b0926230060a3ce04.tar.gz",
        "https://github.com/bazelbuild/skydoc/archive/c7bbde2950769aac9a99364b0926230060a3ce04.tar.gz",
    ],
)

http_archive(
    name = "rules_cc",
    patch_cmds = EXPORT_WORKSPACE_IN_BUILD_FILE,
    patch_cmds_win = EXPORT_WORKSPACE_IN_BUILD_FILE_WIN,
    sha256 = "1d4dbbd1e1e9b57d40bb0ade51c9e882da7658d5bfbf22bbd15b68e7879d761f",
    strip_prefix = "rules_cc-8bd6cd75d03c01bb82561a96d9c1f9f7157b13d0",
    urls = [
        "https://mirror.bazel.build/github.com/bazelbuild/rules_cc/archive/8bd6cd75d03c01bb82561a96d9c1f9f7157b13d0.zip",
        "https://github.com/bazelbuild/rules_cc/archive/8bd6cd75d03c01bb82561a96d9c1f9f7157b13d0.zip",
    ],
)

http_archive(
    name = "rules_java",
    patch_cmds = EXPORT_WORKSPACE_IN_BUILD_FILE,
    patch_cmds_win = EXPORT_WORKSPACE_IN_BUILD_FILE_WIN,
    sha256 = "bc81f1ba47ef5cc68ad32225c3d0e70b8c6f6077663835438da8d5733f917598",
    strip_prefix = "rules_java-7cf3cefd652008d0a64a419c34c13bdca6c8f178",
    urls = [
        "https://mirror.bazel.build/github.com/bazelbuild/rules_java/archive/7cf3cefd652008d0a64a419c34c13bdca6c8f178.zip",
        "https://github.com/bazelbuild/rules_java/archive/7cf3cefd652008d0a64a419c34c13bdca6c8f178.zip",
    ],
)

http_archive(
    name = "rules_proto",
<<<<<<< HEAD
    sha256 = "57001a3b33ec690a175cdf0698243431ef27233017b9bed23f96d44b9c98242f",
    strip_prefix = "rules_proto-9cd4f8f1ede19d81c6d48910429fe96776e567b1",
=======
    patch_cmds = EXPORT_WORKSPACE_IN_BUILD_BAZEL_FILE,
    patch_cmds_win = EXPORT_WORKSPACE_IN_BUILD_BAZEL_FILE_WIN,
    sha256 = "602e7161d9195e50246177e7c55b2f39950a9cf7366f74ed5f22fd45750cd208",
    strip_prefix = "rules_proto-97d8af4dc474595af3900dd85cb3a29ad28cc313",
>>>>>>> 9d9e2169
    urls = [
        "https://mirror.bazel.build/github.com/bazelbuild/rules_proto/archive/9cd4f8f1ede19d81c6d48910429fe96776e567b1.tar.gz",
        "https://github.com/bazelbuild/rules_proto/archive/9cd4f8f1ede19d81c6d48910429fe96776e567b1.tar.gz",
    ],
)

# For testing, have an distdir_tar with all the archives implicit in every
# WORKSPACE, to that they don't have to be refetched for every test
# calling `bazel sync`.
distdir_tar(
    name = "test_WORKSPACE_files",
    archives = [
        "zulu9.0.7.1-jdk9.0.7-linux_x64-allmodules.tar.gz",
        "zulu9.0.7.1-jdk9.0.7-macosx_x64-allmodules.tar.gz",
        "zulu9.0.7.1-jdk9.0.7-win_x64-allmodules.zip",
        "jdk9-server-release-1708.tar.xz",
        "zulu10.2+3-jdk10.0.1-linux_x64-allmodules.tar.gz",
        "zulu10.2+3-jdk10.0.1-macosx_x64-allmodules.tar.gz",
        "zulu10.2+3-jdk10.0.1-win_x64-allmodules.zip",
        "jdk10-server-release-1804.tar.xz",
        "java_tools_javac11_linux-v7.0.zip",
        "java_tools_javac11_windows-v7.0.zip",
        "java_tools_javac11_darwin-v7.0.zip",
        "coverage_output_generator-v2.1.zip",
        "zulu11.2.3-jdk11.0.1-linux_x64.tar.gz",
        "zulu11.2.3-jdk11.0.1-macosx_x64.tar.gz",
        "zulu11.2.3-jdk11.0.1-win_x64.zip",
        "zulu11.29.3-ca-jdk11.0.2-linux_x64.tar.gz",
        "zulu11.31.15-ca-jdk11.0.3-linux_aarch64.tar.gz",
        "zulu11.29.3-ca-jdk11.0.2-macosx_x64.zip",
        "zulu11.29.3-ca-jdk11.0.2-win_x64.zip",
        "android_tools_pkg-0.14.tar.gz",
        # bazelbuild/platforms
        "46993efdd33b73649796c5fc5c9efb193ae19d51.zip",
        # bazelbuild/rules_java
        "7cf3cefd652008d0a64a419c34c13bdca6c8f178.zip",
        # bazelbuild/rules_cc
        "8bd6cd75d03c01bb82561a96d9c1f9f7157b13d0.zip",
        # bazelbuild/rules_proto
        "9cd4f8f1ede19d81c6d48910429fe96776e567b1.tar.gz",
    ],
    dirname = "test_WORKSPACE/distdir",
    sha256 = {
        "zulu9.0.7.1-jdk9.0.7-linux_x64-allmodules.tar.gz": "f27cb933de4f9e7fe9a703486cf44c84bc8e9f138be0c270c9e5716a32367e87",
        "zulu9.0.7.1-jdk9.0.7-macosx_x64-allmodules.tar.gz": "404e7058ff91f956612f47705efbee8e175a38b505fb1b52d8c1ea98718683de",
        "zulu9.0.7.1-jdk9.0.7-win_x64-allmodules.zip": "e738829017f107e7a7cd5069db979398ec3c3f03ef56122f89ba38e7374f63ed",
        "jdk9-server-release-1708.tar.xz": "72e7843902b0395e2d30e1e9ad2a5f05f36a4bc62529828bcbc698d54aec6022",
        "zulu10.2+3-jdk10.0.1-linux_x64-allmodules.tar.gz": "57fad3602e74c79587901d6966d3b54ef32cb811829a2552163185d5064fe9b5",
        "zulu10.2+3-jdk10.0.1-macosx_x64-allmodules.tar.gz": "e669c9a897413d855b550b4e39d79614392e6fb96f494e8ef99a34297d9d85d3",
        "zulu10.2+3-jdk10.0.1-win_x64-allmodules.zip": "c39e7700a8d41794d60985df5a20352435196e78ecbc6a2b30df7be8637bffd5",
        "jdk10-server-release-1804.tar.xz": "b7098b7aaf6ee1ffd4a2d0371a0be26c5a5c87f6aebbe46fe9a92c90583a84be",
        "java_tools_javac11_linux-v7.0.zip": "3ff465e82954a70f49982610dd63f6f651beaa83c707dd637870b0e41cdcd2f0",
        "java_tools_javac11_windows-v7.0.zip": "11d90a147919e74d11870cdd58c4ee5de3062c08d11b16aa72d3f3bbfa9497a0",
        "java_tools_javac11_darwin-v7.0.zip": "373a4226906ae9ba908550da16e133c4cd1f01b8973af82b9a2eb6903cb4d645",
        "coverage_output_generator-v2.1.zip": "96ac6bc9b9fbc67b532bcae562da1642409791e6a4b8e522f04946ee5cc3ff8e",
        "zulu11.2.3-jdk11.0.1-linux_x64.tar.gz": "232b1c3511f0d26e92582b7c3cc363be7ac633e371854ca2f2e9f2b50eb72a75",
        "zulu11.31.15-ca-jdk11.0.3-linux_aarch64.tar.gz": "3b0d91611b1bdc4d409afcf9eab4f0e7f4ae09f88fc01bd9f2b48954882ae69b",
        "zulu11.2.3-jdk11.0.1-macosx_x64.tar.gz": "1edf366ee821e5db8e348152fcb337b28dfd6bf0f97943c270dcc6747cedb6cb",
        "zulu11.2.3-jdk11.0.1-win_x64.zip": "8e1e2b8347de6746f3fd1538840dd643201533ab113abc4ed93678e342d28aa3",
        "zulu11.29.3-ca-jdk11.0.2-linux_x64.tar.gz": "f3f44b6235508e87b760bf37a49e186cc1fa4e9cd28384c4dbf5a33991921e08",
        "zulu11.29.3-ca-jdk11.0.2-macosx_x64.zip": "059f8e3484bf07b63a8f2820d5f528f473eff1befdb1896ee4f8ff06be3b8d8f",
        "zulu11.29.3-ca-jdk11.0.2-win_x64.zip": "e1f5b4ce1b9148140fae2fcfb8a96d1c9b7eac5b8df0e13fbcad9b8561284880",
        "android_tools_pkg-0.14.tar.gz": "a3a951838448483e7af25afd10671b266cc6283104b4a2a427d31cac12cf0912",  # built at 6c63d70ef9c11a662b8323c0ae4f6d3ac53b1a60
        # bazelbuild/platforms
        "46993efdd33b73649796c5fc5c9efb193ae19d51.zip": "66184688debeeefcc2a16a2f80b03f514deac8346fe888fb7e691a52c023dd88",
        # bazelbuild/rules_java
        "7cf3cefd652008d0a64a419c34c13bdca6c8f178.zip": "bc81f1ba47ef5cc68ad32225c3d0e70b8c6f6077663835438da8d5733f917598",
        # bazelbuild/rules_cc
        "8bd6cd75d03c01bb82561a96d9c1f9f7157b13d0.zip": "1d4dbbd1e1e9b57d40bb0ade51c9e882da7658d5bfbf22bbd15b68e7879d761f",
        # bazelbuild/rules_proto
        "9cd4f8f1ede19d81c6d48910429fe96776e567b1.tar.gz": "57001a3b33ec690a175cdf0698243431ef27233017b9bed23f96d44b9c98242f",
    },
    urls = {
        "zulu9.0.7.1-jdk9.0.7-linux_x64-allmodules.tar.gz": ["https://mirror.bazel.build/openjdk/azul-zulu-9.0.7.1-jdk9.0.7/zulu9.0.7.1-jdk9.0.7-linux_x64-allmodules.tar.gz"],
        "zulu9.0.7.1-jdk9.0.7-macosx_x64-allmodules.tar.gz": ["https://mirror.bazel.build/openjdk/azul-zulu-9.0.7.1-jdk9.0.7/zulu9.0.7.1-jdk9.0.7-macosx_x64-allmodules.tar.gz"],
        "zulu9.0.7.1-jdk9.0.7-win_x64-allmodules.zip": ["https://mirror.bazel.build/openjdk/azul-zulu-9.0.7.1-jdk9.0.7/zulu9.0.7.1-jdk9.0.7-win_x64-allmodules.zip"],
        "jdk9-server-release-1708.tar.xz": ["https://mirror.bazel.build/openjdk.linaro.org/releases/jdk9-server-release-1708.tar.xz"],
        "zulu10.2+3-jdk10.0.1-linux_x64-allmodules.tar.gz": ["https://mirror.bazel.build/openjdk/azul-zulu10.2+3-jdk10.0.1/zulu10.2+3-jdk10.0.1-linux_x64-allmodules.tar.gz"],
        "zulu10.2+3-jdk10.0.1-macosx_x64-allmodules.tar.gz": ["https://mirror.bazel.build/openjdk/azul-zulu10.2+3-jdk10.0.1/zulu10.2+3-jdk10.0.1-macosx_x64-allmodules.tar.gz"],
        "zulu10.2+3-jdk10.0.1-win_x64-allmodules.zip": ["https://mirror.bazel.build/openjdk/azul-zulu10.2+3-jdk10.0.1/zulu10.2+3-jdk10.0.1-win_x64-allmodules.zip"],
        "jdk10-server-release-1804.tar.xz": ["https://mirror.bazel.build/openjdk.linaro.org/releases/jdk10-server-release-1804.tar.xz"],
        "java_tools_javac11_linux-v7.0.zip": ["https://mirror.bazel.build/bazel_java_tools/releases/javac11/v7.0/java_tools_javac11_linux-v7.0.zip"],
        "java_tools_javac11_windows-v7.0.zip": ["https://mirror.bazel.build/bazel_java_tools/releases/javac11/v7.0/java_tools_javac11_windows-v7.0.zip"],
        "java_tools_javac11_darwin-v7.0.zip": ["https://mirror.bazel.build/bazel_java_tools/releases/javac11/v7.0/java_tools_javac11_darwin-v7.0.zip"],
        "coverage_output_generator-v2.1.zip": ["https://mirror.bazel.build/bazel_coverage_output_generator/releases/coverage_output_generator-v2.1.zip"],
        "zulu11.2.3-jdk11.0.1-linux_x64.tar.gz": ["https://mirror.bazel.build/openjdk/azul-zulu11.2.3-jdk11.0.1/zulu11.2.3-jdk11.0.1-linux_x64.tar.gz"],
        "zulu11.2.3-jdk11.0.1-macosx_x64.tar.gz": ["https://mirror.bazel.build/openjdk/azul-zulu11.2.3-jdk11.0.1/zulu11.2.3-jdk11.0.1-macosx_x64.tar.gz"],
        "zulu11.2.3-jdk11.0.1-win_x64.zip": ["https://mirror.bazel.build/openjdk/azul-zulu11.2.3-jdk11.0.1/zulu11.2.3-jdk11.0.1-win_x64.zip"],
        "zulu11.29.3-ca-jdk11.0.2-linux_x64.tar.gz": ["https://mirror.bazel.build/openjdk/azul-zulu11.29.3-ca-jdk11.0.2/zulu11.29.3-ca-jdk11.0.2-linux_x64.tar.gz"],
        "zulu11.31.15-ca-jdk11.0.3-linux_aarch64.tar.gz": ["https://mirror.bazel.build/openjdk/azul-zulu11.31.15-ca-jdk11.0.3/zulu11.31.15-ca-jdk11.0.3-linux_aarch64.tar.gz"],
        "zulu11.29.3-ca-jdk11.0.2-macosx_x64.zip": ["https://mirror.bazel.build/openjdk/azul-zulu11.29.3-ca-jdk11.0.2/zulu11.29.3-ca-jdk11.0.2-macosx_x64.zip"],
        "zulu11.29.3-ca-jdk11.0.2-win_x64.zip": ["https://mirror.bazel.build/openjdk/azul-zulu11.29.3-ca-jdk11.0.2/zulu11.29.3-ca-jdk11.0.2-win_x64.zip"],
        "android_tools_pkg-0.14.tar.gz": [
            "https://mirror.bazel.build/bazel_android_tools/android_tools_pkg-0.14.tar.gz",
        ],
        # bazelbuild/platforms
        "46993efdd33b73649796c5fc5c9efb193ae19d51.zip": [
            "https://mirror.bazel.build/github.com/bazelbuild/platforms/archive/46993efdd33b73649796c5fc5c9efb193ae19d51.zip",
            "https://github.com/bazelbuild/platforms/archive/46993efdd33b73649796c5fc5c9efb193ae19d51.zip",
        ],
        # bazelbuild/rules_java
        "7cf3cefd652008d0a64a419c34c13bdca6c8f178.zip": [
            "https://mirror.bazel.build/github.com/bazelbuild/rules_java/archive/7cf3cefd652008d0a64a419c34c13bdca6c8f178.zip",
            "https://github.com/bazelbuild/rules_java/archive/7cf3cefd652008d0a64a419c34c13bdca6c8f178.zip",
        ],
        # bazelbuild/rules_cc
        "8bd6cd75d03c01bb82561a96d9c1f9f7157b13d0.zip": [
            "https://mirror.bazel.build/github.com/bazelbuild/rules_cc/archive/8bd6cd75d03c01bb82561a96d9c1f9f7157b13d0.zip",
            "https://github.com/bazelbuild/rules_cc/archive/8bd6cd75d03c01bb82561a96d9c1f9f7157b13d0.zip",
        ],
        # bazelbuild/rules_proto
        "9cd4f8f1ede19d81c6d48910429fe96776e567b1.tar.gz": [
            "https://mirror.bazel.build/github.com/bazelbuild/rules_proto/archive/9cd4f8f1ede19d81c6d48910429fe96776e567b1.tar.gz",
            "https://github.com/bazelbuild/rules_proto/archive/9cd4f8f1ede19d81c6d48910429fe96776e567b1.tar.gz",
        ],
    },
)

load("//scripts/docs:doc_versions.bzl", "DOC_VERSIONS")

[http_file(
    name = "jekyll_tree_%s" % DOC_VERSION["version"].replace(".", "_"),
    sha256 = DOC_VERSION["sha256"],
    urls = ["https://mirror.bazel.build/bazel_versioned_docs/jekyll-tree-%s.tar" % DOC_VERSION["version"]],
) for DOC_VERSION in DOC_VERSIONS]

# Skydoc recommends declaring its dependencies via "*_dependencies" functions.
# This requires that the repositories these functions come from need to be
# fetched unconditionally for everything (including just building bazel!), so
# provide them as http_archives that can be shiped in the distdir, to keep the
# distribution archive self-contained.
http_archive(
    name = "io_bazel_rules_sass",
    sha256 = "d868ce50d592ef4aad7dec4dd32ae68d2151261913450fac8390b3fd474bb898",
    strip_prefix = "rules_sass-8ccf4f1c351928b55d5dddf3672e3667f6978d60",
    urls = [
        "https://mirror.bazel.build/github.com/bazelbuild/rules_sass/archive/8ccf4f1c351928b55d5dddf3672e3667f6978d60.tar.gz",
        "https://github.com/bazelbuild/rules_sass/archive/8ccf4f1c351928b55d5dddf3672e3667f6978d60.tar.gz",
    ],
)

http_archive(
    name = "build_bazel_rules_nodejs",
    sha256 = "9b72bb0aea72d7cbcfc82a01b1e25bf3d85f791e790ddec16c65e2d906382ee0",
    strip_prefix = "rules_nodejs-0.16.2",
    urls = [
        "https://mirror.bazel.build/github.com/bazelbuild/rules_nodejs/archive/0.16.2.zip",
        "https://github.com/bazelbuild/rules_nodejs/archive/0.16.2.zip",
    ],
)

http_archive(
    name = "java_tools_langtools_javac9",
    sha256 = "d94befcfb325a9a62aebc2052e631fde2322b4df5c82a19ed260b38ba12a0ad1",
    urls = [
        "https://mirror.bazel.build/bazel_java_tools/jdk_langtools/langtools_jdk9_v2.zip",
    ],
)

http_archive(
    name = "java_tools_langtools_javac10",
    sha256 = "0e9c9ac5ef17869de3cb8c3497c4c0d31836ef7b63efe1690506f53783adb212",
    urls = [
        "https://mirror.bazel.build/bazel_java_tools/jdk_langtools/langtools_jdk10_v2.zip",
    ],
)

http_archive(
    name = "java_tools_langtools_javac11",
    sha256 = "cf0814fa002ef3d794582bb086516d8c9ed0958f83f19799cdb08949019fe4c7",
    urls = [
        "https://mirror.bazel.build/bazel_java_tools/jdk_langtools/langtools_jdk11_v2.zip",
    ],
)

http_archive(
    name = "platforms",
    sha256 = "66184688debeeefcc2a16a2f80b03f514deac8346fe888fb7e691a52c023dd88",
    strip_prefix = "platforms-46993efdd33b73649796c5fc5c9efb193ae19d51",
    urls = [
        "https://mirror.bazel.build/github.com/bazelbuild/platforms/archive/46993efdd33b73649796c5fc5c9efb193ae19d51.zip",
        "https://github.com/bazelbuild/platforms/archive/46993efdd33b73649796c5fc5c9efb193ae19d51.zip",
    ],
)

http_archive(
    name = "java_tools_langtools_javac12",
    sha256 = "99b107105165a91df82cd7cf82a8efb930d803fb7de1663cf7f780142104cd14",
    urls = [
        "https://mirror.bazel.build/bazel_java_tools/jdk_langtools/langtools_jdk12.zip",
    ],
)

# This must be kept in sync with src/main/java/com/google/devtools/build/lib/bazel/rules/android/android_remote_tools.WORKSPACE
http_archive(
    name = "android_tools_for_testing",
    patch_cmds = EXPORT_WORKSPACE_IN_BUILD_FILE,
    patch_cmds_win = EXPORT_WORKSPACE_IN_BUILD_FILE_WIN,
    sha256 = "a3a951838448483e7af25afd10671b266cc6283104b4a2a427d31cac12cf0912",  # built at 6c63d70ef9c11a662b8323c0ae4f6d3ac53b1a60
    url = "https://mirror.bazel.build/bazel_android_tools/android_tools_pkg-0.14.tar.gz",
)

# This must be kept in sync with src/main/java/com/google/devtools/build/lib/bazel/rules/coverage.WORKSPACE.
http_archive(
    name = "remote_coverage_tools_for_testing",
    patch_cmds = EXPORT_WORKSPACE_IN_BUILD_FILE,
    patch_cmds_win = EXPORT_WORKSPACE_IN_BUILD_FILE_WIN,
    sha256 = "96ac6bc9b9fbc67b532bcae562da1642409791e6a4b8e522f04946ee5cc3ff8e",
    urls = [
        "https://mirror.bazel.build/bazel_coverage_output_generator/releases/coverage_output_generator-v2.1.zip",
    ],
)

# This must be kept in sync with src/main/java/com/google/devtools/build/lib/bazel/rules/java/jdk.WORKSPACE.
http_archive(
    name = "remotejdk_linux_for_testing",
    build_file = "@local_jdk//:BUILD.bazel",
    patch_cmds = EXPORT_WORKSPACE_IN_BUILD_BAZEL_FILE,
    patch_cmds_win = EXPORT_WORKSPACE_IN_BUILD_BAZEL_FILE_WIN,
    sha256 = "f27cb933de4f9e7fe9a703486cf44c84bc8e9f138be0c270c9e5716a32367e87",
    strip_prefix = "zulu9.0.7.1-jdk9.0.7-linux_x64-allmodules",
    urls = [
        "https://mirror.bazel.build/openjdk/azul-zulu-9.0.7.1-jdk9.0.7/zulu9.0.7.1-jdk9.0.7-linux_x64-allmodules.tar.gz",
    ],
)

# This must be kept in sync with src/main/java/com/google/devtools/build/lib/bazel/rules/java/jdk.WORKSPACE.
http_archive(
    name = "remotejdk_macos_for_testing",
    build_file = "@local_jdk//:BUILD.bazel",
    patch_cmds = EXPORT_WORKSPACE_IN_BUILD_BAZEL_FILE,
    patch_cmds_win = EXPORT_WORKSPACE_IN_BUILD_BAZEL_FILE_WIN,
    sha256 = "404e7058ff91f956612f47705efbee8e175a38b505fb1b52d8c1ea98718683de",
    strip_prefix = "zulu9.0.7.1-jdk9.0.7-macosx_x64-allmodules",
    urls = [
        "https://mirror.bazel.build/openjdk/azul-zulu-9.0.7.1-jdk9.0.7/zulu9.0.7.1-jdk9.0.7-macosx_x64-allmodules.tar.gz",
    ],
)

# This must be kept in sync with src/main/java/com/google/devtools/build/lib/bazel/rules/java/jdk.WORKSPACE.
http_archive(
    name = "remotejdk_win_for_testing",
    build_file = "@local_jdk//:BUILD.bazel",
    patch_cmds = EXPORT_WORKSPACE_IN_BUILD_BAZEL_FILE,
    patch_cmds_win = EXPORT_WORKSPACE_IN_BUILD_BAZEL_FILE_WIN,
    sha256 = "e738829017f107e7a7cd5069db979398ec3c3f03ef56122f89ba38e7374f63ed",
    strip_prefix = "zulu9.0.7.1-jdk9.0.7-win_x64-allmodules",
    urls = [
        "https://mirror.bazel.build/openjdk/azul-zulu-9.0.7.1-jdk9.0.7/zulu9.0.7.1-jdk9.0.7-win_x64-allmodules.zip",
    ],
)

# This must be kept in sync with src/main/java/com/google/devtools/build/lib/bazel/rules/java/jdk.WORKSPACE.
http_archive(
    name = "remotejdk_linux_aarch64_for_testing",
    build_file = "@local_jdk//:BUILD.bazel",
    patch_cmds = EXPORT_WORKSPACE_IN_BUILD_BAZEL_FILE,
    patch_cmds_win = EXPORT_WORKSPACE_IN_BUILD_BAZEL_FILE_WIN,
    sha256 = "72e7843902b0395e2d30e1e9ad2a5f05f36a4bc62529828bcbc698d54aec6022",
    strip_prefix = "jdk9-server-release-1708",
    urls = [
        # When you update this, also update the link to the source-code above.
        "https://mirror.bazel.build/openjdk.linaro.org/releases/jdk9-server-release-1708.tar.xz",
        "http://openjdk.linaro.org/releases/jdk9-server-release-1708.tar.xz",
    ],
)

# This must be kept in sync with src/main/java/com/google/devtools/build/lib/bazel/rules/java/jdk.WORKSPACE.
http_archive(
    name = "remotejdk10_linux_for_testing",
    build_file = "@local_jdk//:BUILD.bazel",
    patch_cmds = EXPORT_WORKSPACE_IN_BUILD_BAZEL_FILE,
    patch_cmds_win = EXPORT_WORKSPACE_IN_BUILD_BAZEL_FILE_WIN,
    sha256 = "57fad3602e74c79587901d6966d3b54ef32cb811829a2552163185d5064fe9b5",
    strip_prefix = "zulu10.2+3-jdk10.0.1-linux_x64-allmodules",
    urls = [
        "https://mirror.bazel.build/openjdk/azul-zulu10.2+3-jdk10.0.1/zulu10.2+3-jdk10.0.1-linux_x64-allmodules.tar.gz",
    ],
)

# This must be kept in sync with src/main/java/com/google/devtools/build/lib/bazel/rules/java/jdk.WORKSPACE.
http_archive(
    name = "remotejdk10_macos_for_testing",
    build_file = "@local_jdk//:BUILD.bazel",
    patch_cmds = EXPORT_WORKSPACE_IN_BUILD_BAZEL_FILE,
    patch_cmds_win = EXPORT_WORKSPACE_IN_BUILD_BAZEL_FILE_WIN,
    sha256 = "e669c9a897413d855b550b4e39d79614392e6fb96f494e8ef99a34297d9d85d3",
    strip_prefix = "zulu10.2+3-jdk10.0.1-macosx_x64-allmodules",
    urls = [
        "https://mirror.bazel.build/openjdk/azul-zulu10.2+3-jdk10.0.1/zulu10.2+3-jdk10.0.1-macosx_x64-allmodules.tar.gz",
    ],
)

# This must be kept in sync with src/main/java/com/google/devtools/build/lib/bazel/rules/java/jdk.WORKSPACE.
http_archive(
    name = "remotejdk10_win_for_testing",
    build_file = "@local_jdk//:BUILD.bazel",
    patch_cmds = EXPORT_WORKSPACE_IN_BUILD_BAZEL_FILE,
    patch_cmds_win = EXPORT_WORKSPACE_IN_BUILD_BAZEL_FILE_WIN,
    sha256 = "c39e7700a8d41794d60985df5a20352435196e78ecbc6a2b30df7be8637bffd5",
    strip_prefix = "zulu10.2+3-jdk10.0.1-win_x64-allmodules",
    urls = [
        "https://mirror.bazel.build/openjdk/azul-zulu10.2+3-jdk10.0.1/zulu10.2+3-jdk10.0.1-win_x64-allmodules.zip",
    ],
)

# This must be kept in sync with src/main/java/com/google/devtools/build/lib/bazel/rules/java/jdk.WORKSPACE.
http_archive(
    name = "remotejdk10_linux_aarch64_for_testing",
    build_file = "@local_jdk//:BUILD.bazel",
    patch_cmds = EXPORT_WORKSPACE_IN_BUILD_BAZEL_FILE,
    patch_cmds_win = EXPORT_WORKSPACE_IN_BUILD_BAZEL_FILE_WIN,
    sha256 = "b7098b7aaf6ee1ffd4a2d0371a0be26c5a5c87f6aebbe46fe9a92c90583a84be",
    strip_prefix = "jdk10-server-release-1804",
    urls = [
        # When you update this, also update the link to the source-code above.
        "https://mirror.bazel.build/openjdk.linaro.org/releases/jdk10-server-release-1804.tar.xz",
        "http://openjdk.linaro.org/releases/jdk10-server-release-1804.tar.xz",
    ],
)

# This must be kept in sync with src/main/java/com/google/devtools/build/lib/bazel/rules/java/jdk.WORKSPACE.
http_archive(
    name = "remotejdk11_linux_for_testing",
    build_file = "@local_jdk//:BUILD.bazel",
    patch_cmds = EXPORT_WORKSPACE_IN_BUILD_BAZEL_FILE,
    patch_cmds_win = EXPORT_WORKSPACE_IN_BUILD_BAZEL_FILE_WIN,
    sha256 = "232b1c3511f0d26e92582b7c3cc363be7ac633e371854ca2f2e9f2b50eb72a75",
    strip_prefix = "zulu11.2.3-jdk11.0.1-linux_x64",
    urls = [
        "https://mirror.bazel.build/openjdk/azul-zulu11.2.3-jdk11.0.1/zulu11.2.3-jdk11.0.1-linux_x64.tar.gz",
    ],
)

# This must be kept in sync with src/main/java/com/google/devtools/build/lib/bazel/rules/java/jdk.WORKSPACE.
http_archive(
    name = "remotejdk11_linux_aarch64_for_testing",
    build_file = "@local_jdk//:BUILD.bazel",
    patch_cmds = EXPORT_WORKSPACE_IN_BUILD_BAZEL_FILE,
    patch_cmds_win = EXPORT_WORKSPACE_IN_BUILD_BAZEL_FILE_WIN,
    sha256 = "3b0d91611b1bdc4d409afcf9eab4f0e7f4ae09f88fc01bd9f2b48954882ae69b",
    strip_prefix = "zulu11.31.15-ca-jdk11.0.3-linux_aarch64",
    urls = [
        "https://mirror.bazel.build/openjdk/azul-zulu11.31.15-ca-jdk11.0.3/zulu11.31.15-ca-jdk11.0.3-linux_aarch64.tar.gz",
    ],
)

# This must be kept in sync with src/main/java/com/google/devtools/build/lib/bazel/rules/java/jdk.WORKSPACE.
http_archive(
    name = "remotejdk11_macos_for_testing",
    build_file = "@local_jdk//:BUILD.bazel",
    patch_cmds = EXPORT_WORKSPACE_IN_BUILD_BAZEL_FILE,
    patch_cmds_win = EXPORT_WORKSPACE_IN_BUILD_BAZEL_FILE_WIN,
    sha256 = "1edf366ee821e5db8e348152fcb337b28dfd6bf0f97943c270dcc6747cedb6cb",
    strip_prefix = "zulu11.2.3-jdk11.0.1-macosx_x64",
    urls = [
        "https://mirror.bazel.build/openjdk/azul-zulu11.2.3-jdk11.0.1/zulu11.2.3-jdk11.0.1-macosx_x64.tar.gz",
    ],
)

# This must be kept in sync with src/main/java/com/google/devtools/build/lib/bazel/rules/java/jdk.WORKSPACE.
http_archive(
    name = "remotejdk11_win_for_testing",
    build_file = "@local_jdk//:BUILD.bazel",
    patch_cmds = EXPORT_WORKSPACE_IN_BUILD_BAZEL_FILE,
    patch_cmds_win = EXPORT_WORKSPACE_IN_BUILD_BAZEL_FILE_WIN,
    sha256 = "8e1e2b8347de6746f3fd1538840dd643201533ab113abc4ed93678e342d28aa3",
    strip_prefix = "zulu11.2.3-jdk11.0.1-win_x64",
    urls = [
        "https://mirror.bazel.build/openjdk/azul-zulu11.2.3-jdk11.0.1/zulu11.2.3-jdk11.0.1-win_x64.zip",
    ],
)

# This must be kept in sync with src/main/java/com/google/devtools/build/lib/bazel/rules/java/jdk.WORKSPACE.
http_archive(
    name = "remote_java_tools_linux_for_testing",
    patch_cmds = EXPORT_WORKSPACE_IN_BUILD_FILE,
    patch_cmds_win = EXPORT_WORKSPACE_IN_BUILD_FILE_WIN,
    sha256 = "3ff465e82954a70f49982610dd63f6f651beaa83c707dd637870b0e41cdcd2f0",
    urls = [
        "https://mirror.bazel.build/bazel_java_tools/releases/javac11/v7.0/java_tools_javac11_linux-v7.0.zip",
        "https://github.com/bazelbuild/java_tools/releases/download/javac11-v7.0/java_tools_javac11_linux-v7.0.zip",
    ],
)

# This must be kept in sync with src/main/java/com/google/devtools/build/lib/bazel/rules/java/jdk.WORKSPACE.
http_archive(
    name = "remote_java_tools_windows_for_testing",
    patch_cmds = EXPORT_WORKSPACE_IN_BUILD_FILE,
    patch_cmds_win = EXPORT_WORKSPACE_IN_BUILD_FILE_WIN,
    sha256 = "11d90a147919e74d11870cdd58c4ee5de3062c08d11b16aa72d3f3bbfa9497a0",
    urls = [
        "https://mirror.bazel.build/bazel_java_tools/releases/javac11/v7.0/java_tools_javac11_windows-v7.0.zip",
        "https://github.com/bazelbuild/java_tools/releases/download/javac11-v7.0/java_tools_javac11_windows-v7.0.zip",
    ],
)

# This must be kept in sync with src/main/java/com/google/devtools/build/lib/bazel/rules/java/jdk.WORKSPACE.
http_archive(
    name = "remote_java_tools_darwin_for_testing",
    patch_cmds = EXPORT_WORKSPACE_IN_BUILD_FILE,
    patch_cmds_win = EXPORT_WORKSPACE_IN_BUILD_FILE_WIN,
    sha256 = "373a4226906ae9ba908550da16e133c4cd1f01b8973af82b9a2eb6903cb4d645",
    urls = [
        "https://mirror.bazel.build/bazel_java_tools/releases/javac11/v7.0/java_tools_javac11_darwin-v7.0.zip",
        "https://github.com/bazelbuild/java_tools/releases/download/javac11-v7.0/java_tools_javac11_darwin-v7.0.zip",
    ],
)

# This must be kept in sync with src/test/shell/bazel/testdata/jdk_http_archives.
http_archive(
    name = "remote_java_tools_javac9_test_linux",
    patch_cmds = EXPORT_WORKSPACE_IN_BUILD_FILE,
    patch_cmds_win = EXPORT_WORKSPACE_IN_BUILD_FILE_WIN,
    sha256 = "e120f4a17365e7fbfc8ef0c1c24ece6668f1db295924bfe0c1b8d52caf8ad3a1",
    urls = [
        "https://mirror.bazel.build/bazel_java_tools/releases/javac9/v4.0/java_tools_javac9_linux-v4.0.zip",
    ],
)

# This must be kept in sync with src/test/shell/bazel/testdata/jdk_http_archives.
http_archive(
    name = "remote_java_tools_javac9_test_windows",
    patch_cmds = EXPORT_WORKSPACE_IN_BUILD_FILE,
    patch_cmds_win = EXPORT_WORKSPACE_IN_BUILD_FILE_WIN,
    sha256 = "5d1caf08482b72cbea9a5b1530125bc4943daa70da0345ac0a630f51c1d11c6b",
    urls = [
        "https://mirror.bazel.build/bazel_java_tools/releases/javac9/v4.0/java_tools_javac9_windows-v4.0.zip",
    ],
)

# This must be kept in sync with src/test/shell/bazel/testdata/jdk_http_archives.
http_archive(
    name = "remote_java_tools_javac9_test_darwin",
    patch_cmds = EXPORT_WORKSPACE_IN_BUILD_FILE,
    patch_cmds_win = EXPORT_WORKSPACE_IN_BUILD_FILE_WIN,
    sha256 = "03fd111111cc74b44984fb1eb945eec8ab4a91037538975bc403c26b501ee75f",
    urls = [
        "https://mirror.bazel.build/bazel_java_tools/releases/javac9/v4.0/java_tools_javac9_darwin-v4.0.zip",
    ],
)

# This must be kept in sync with src/test/shell/bazel/testdata/jdk_http_archives.
http_archive(
    name = "remote_java_tools_javac10_test_linux",
    patch_cmds = EXPORT_WORKSPACE_IN_BUILD_FILE,
    patch_cmds_win = EXPORT_WORKSPACE_IN_BUILD_FILE_WIN,
    sha256 = "d4fbed2bb22634835e42568c2d26df34fdd7281d9a7061c537f32c9970316e38",
    urls = [
        "https://mirror.bazel.build/bazel_java_tools/releases/javac10/v5.0/java_tools_javac10_linux-v5.0.zip",
    ],
)

# This must be kept in sync with src/test/shell/bazel/testdata/jdk_http_archives.
http_archive(
    name = "remote_java_tools_javac10_test_windows",
    patch_cmds = EXPORT_WORKSPACE_IN_BUILD_FILE,
    patch_cmds_win = EXPORT_WORKSPACE_IN_BUILD_FILE_WIN,
    sha256 = "ee3192ca33c1249ed785c755f84b5a989c22b4a6ca4cb1d7a37dd94104a9999d",
    urls = [
        "https://mirror.bazel.build/bazel_java_tools/releases/javac10/v5.0/java_tools_javac10_windows-v5.0.zip",
    ],
)

# This must be kept in sync with src/test/shell/bazel/testdata/jdk_http_archives.
http_archive(
    name = "remote_java_tools_javac10_test_darwin",
    patch_cmds = EXPORT_WORKSPACE_IN_BUILD_FILE,
    patch_cmds_win = EXPORT_WORKSPACE_IN_BUILD_FILE_WIN,
    sha256 = "d9311bdccb5cfcc8783b70b81a50ca72029fb35a19295dd056a7f7050d71033f",
    urls = [
        "https://mirror.bazel.build/bazel_java_tools/releases/javac10/v5.0/java_tools_javac10_darwin-v5.0.zip",
    ],
)

# This must be kept in sync with src/test/shell/bazel/testdata/jdk_http_archives.
http_archive(
    name = "remote_java_tools_javac11_test_linux",
    patch_cmds = EXPORT_WORKSPACE_IN_BUILD_FILE,
    patch_cmds_win = EXPORT_WORKSPACE_IN_BUILD_FILE_WIN,
    sha256 = "3ff465e82954a70f49982610dd63f6f651beaa83c707dd637870b0e41cdcd2f0",
    urls = [
        "https://mirror.bazel.build/bazel_java_tools/releases/javac11/v7.0/java_tools_javac11_linux-v7.0.zip",
    ],
)

# This must be kept in sync with src/test/shell/bazel/testdata/jdk_http_archives.
http_archive(
    name = "remote_java_tools_javac11_test_windows",
    patch_cmds = EXPORT_WORKSPACE_IN_BUILD_FILE,
    patch_cmds_win = EXPORT_WORKSPACE_IN_BUILD_FILE_WIN,
    sha256 = "11d90a147919e74d11870cdd58c4ee5de3062c08d11b16aa72d3f3bbfa9497a0",
    urls = [
        "https://mirror.bazel.build/bazel_java_tools/releases/javac11/v7.0/java_tools_javac11_windows-v7.0.zip",
    ],
)

# This must be kept in sync with src/test/shell/bazel/testdata/jdk_http_archives.
http_archive(
    name = "remote_java_tools_javac11_test_darwin",
    patch_cmds = EXPORT_WORKSPACE_IN_BUILD_FILE,
    patch_cmds_win = EXPORT_WORKSPACE_IN_BUILD_FILE_WIN,
    sha256 = "373a4226906ae9ba908550da16e133c4cd1f01b8973af82b9a2eb6903cb4d645",
    urls = [
        "https://mirror.bazel.build/bazel_java_tools/releases/javac11/v7.0/java_tools_javac11_darwin-v7.0.zip",
    ],
)

# This must be kept in sync with src/test/shell/bazel/testdata/jdk_http_archives.
http_archive(
    name = "remote_java_tools_javac12_test_linux",
    patch_cmds = EXPORT_WORKSPACE_IN_BUILD_FILE,
    patch_cmds_win = EXPORT_WORKSPACE_IN_BUILD_FILE_WIN,
    sha256 = "3997ee9a57b095748f1c0d084839fab2fbc72504aeb7b37b1f71c31738d330e3",
    urls = ["https://mirror.bazel.build/bazel_java_tools/releases/javac12/v3.0/java_tools_javac12_linux-v3.0.zip"],
)

# This must be kept in sync with src/test/shell/bazel/testdata/jdk_http_archives.
http_archive(
    name = "remote_java_tools_javac12_test_windows",
    patch_cmds = EXPORT_WORKSPACE_IN_BUILD_FILE,
    patch_cmds_win = EXPORT_WORKSPACE_IN_BUILD_FILE_WIN,
    sha256 = "cfad1718dad1fed12816748eed27ab30b9ea1268c8ce9940acf3b5b7d82d483d",
    urls = [
        "https://mirror.bazel.build/bazel_java_tools/releases/javac12/v3.0/java_tools_javac12_windows-v3.0.zip",
    ],
)

# This must be kept in sync with src/test/shell/bazel/testdata/jdk_http_archives.
http_archive(
    name = "remote_java_tools_javac12_test_darwin",
    patch_cmds = EXPORT_WORKSPACE_IN_BUILD_FILE,
    patch_cmds_win = EXPORT_WORKSPACE_IN_BUILD_FILE_WIN,
    sha256 = "54df966e7583bafe659e39b4103a4ce934201d969de638d071ada07d8e0c1a3a",
    urls = [
        "https://mirror.bazel.build/bazel_java_tools/releases/javac12/v3.0/java_tools_javac12_darwin-v3.0.zip",
    ],
)

# This must be kept in sync with src/test/shell/bazel/testdata/jdk_http_archives.
http_archive(
    name = "openjdk9_linux_archive",
    build_file_content = """
java_runtime(name = 'runtime', srcs =  glob(['**']), visibility = ['//visibility:public'])
exports_files(["WORKSPACE"], visibility = ["//visibility:public"])
""",
    sha256 = "45f2dfbee93b91b1468cf81d843fc6d9a47fef1f831c0b7ceff4f1eb6e6851c8",
    strip_prefix = "zulu9.0.7.1-jdk9.0.7-linux_x64",
    urls = [
        "https://mirror.bazel.build/openjdk/azul-zulu-9.0.7.1-jdk9.0.7/zulu9.0.7.1-jdk9.0.7-linux_x64.tar.gz",
    ],
)

# This must be kept in sync with src/test/shell/bazel/testdata/jdk_http_archives.
http_archive(
    name = "openjdk9_darwin_archive",
    build_file_content = """
java_runtime(name = 'runtime', srcs =  glob(['**']), visibility = ['//visibility:public'])
exports_files(["WORKSPACE"], visibility = ["//visibility:public"])
""",
    strip_prefix = "zulu9.0.7.1-jdk9.0.7-macosx_x64",
    urls = [
        "https://mirror.bazel.build/openjdk/azul-zulu-9.0.7.1-jdk9.0.7/zulu9.0.7.1-jdk9.0.7-macosx_x64.tar.gz",
    ],
)

# This must be kept in sync with src/test/shell/bazel/testdata/jdk_http_archives.
http_archive(
    name = "openjdk9_windows_archive",
    build_file_content = """
java_runtime(name = 'runtime', srcs =  glob(['**']), visibility = ['//visibility:public'])
exports_files(["WORKSPACE"], visibility = ["//visibility:public"])
""",
    strip_prefix = "zulu9.0.7.1-jdk9.0.7-win_x64",
    urls = [
        "https://mirror.bazel.build/openjdk/azul-zulu-9.0.7.1-jdk9.0.7/zulu9.0.7.1-jdk9.0.7-win_x64.zip",
    ],
)

# This must be kept in sync with src/test/shell/bazel/testdata/jdk_http_archives.
http_archive(
    name = "openjdk10_linux_archive",
    build_file_content = """
java_runtime(name = 'runtime', srcs =  glob(['**']), visibility = ['//visibility:public'])
exports_files(["WORKSPACE"], visibility = ["//visibility:public"])
""",
    sha256 = "b3c2d762091a615b0c1424ebbd05d75cc114da3bf4f25a0dec5c51ea7e84146f",
    strip_prefix = "zulu10.2+3-jdk10.0.1-linux_x64",
    urls = [
        "https://mirror.bazel.build/openjdk/azul-zulu10.2+3-jdk10.0.1/zulu10.2+3-jdk10.0.1-linux_x64.tar.gz",
    ],
)

# This must be kept in sync with src/test/shell/bazel/testdata/jdk_http_archives.
http_archive(
    name = "openjdk10_darwin_archive",
    build_file_content = """
java_runtime(name = 'runtime', srcs =  glob(['**']), visibility = ['//visibility:public'])
exports_files(["WORKSPACE"], visibility = ["//visibility:public"])
""",
    strip_prefix = "zulu10.2+3-jdk10.0.1-macosx_x64",
    urls = [
        "https://mirror.bazel.build/openjdk/azul-zulu10.2+3-jdk10.0.1/zulu10.2+3-jdk10.0.1-macosx_x64.tar.gz",
    ],
)

# This must be kept in sync with src/test/shell/bazel/testdata/jdk_http_archives.
http_archive(
    name = "openjdk10_windows_archive",
    build_file_content = """
java_runtime(name = 'runtime', srcs =  glob(['**']), visibility = ['//visibility:public'])
exports_files(["WORKSPACE"], visibility = ["//visibility:public"])
""",
    strip_prefix = "zulu10.2+3-jdk10.0.1-win_x64",
    urls = [
        "https://mirror.bazel.build/openjdk/azul-zulu10.2+3-jdk10.0.1/zulu10.2+3-jdk10.0.1-win_x64.zip",
    ],
)

# This must be kept in sync with src/test/shell/bazel/testdata/jdk_http_archives.
http_archive(
    name = "openjdk11_linux_archive",
    build_file_content = """
java_runtime(name = 'runtime', srcs =  glob(['**']), visibility = ['//visibility:public'])
exports_files(["WORKSPACE"], visibility = ["//visibility:public"])
""",
    strip_prefix = "zulu11.31.11-ca-jdk11.0.3-linux_x64",
    urls = [
        "https://mirror.bazel.build/openjdk/azul-zulu11.31.11-ca-jdk11.0.3/zulu11.31.11-ca-jdk11.0.3-linux_x64.tar.gz",
    ],
)

# This must be kept in sync with src/test/shell/bazel/testdata/jdk_http_archives.
http_archive(
    name = "openjdk11_darwin_archive",
    build_file_content = """
java_runtime(name = 'runtime', srcs =  glob(['**']), visibility = ['//visibility:public'])
exports_files(["WORKSPACE"], visibility = ["//visibility:public"])
""",
    strip_prefix = "zulu11.31.11-ca-jdk11.0.3-macosx_x64",
    urls = [
        "https://mirror.bazel.build/openjdk/azul-zulu11.31.11-ca-jdk11.0.3/zulu11.31.11-ca-jdk11.0.3-macosx_x64.tar.gz",
    ],
)

# This must be kept in sync with src/test/shell/bazel/testdata/jdk_http_archives.
http_archive(
    name = "openjdk11_windows_archive",
    build_file_content = """
java_runtime(name = 'runtime', srcs =  glob(['**']), visibility = ['//visibility:public'])
exports_files(["WORKSPACE"], visibility = ["//visibility:public"])
""",
    strip_prefix = "zulu11.31.11-ca-jdk11.0.3-win_x64",
    urls = [
        "https://mirror.bazel.build/openjdk/azul-zulu11.31.11-ca-jdk11.0.3/zulu11.31.11-ca-jdk11.0.3-win_x64.zip",
    ],
)

# This must be kept in sync with src/test/shell/bazel/testdata/jdk_http_archives.
http_archive(
    name = "openjdk12_linux_archive",
    build_file_content = """
java_runtime(name = 'runtime', srcs =  glob(['**']), visibility = ['//visibility:public'])
exports_files(["WORKSPACE"], visibility = ["//visibility:public"])
""",
    strip_prefix = "zulu12.2.3-ca-jdk12.0.1-linux_x64",
    urls = [
        "https://mirror.bazel.build/openjdk/azul-zulu12.2.3-ca-jdk12.0.1/zulu12.2.3-ca-jdk12.0.1-linux_x64.tar.gz",
    ],
)

# This must be kept in sync with src/test/shell/bazel/testdata/jdk_http_archives.
http_archive(
    name = "openjdk12_darwin_archive",
    build_file_content = """
java_runtime(name = 'runtime', srcs =  glob(['**']), visibility = ['//visibility:public'])
exports_files(["WORKSPACE"], visibility = ["//visibility:public"])
""",
    strip_prefix = "zulu12.2.3-ca-jdk12.0.1-macosx_x64",
    urls = [
        "https://mirror.bazel.build/openjdk/azul-zulu12.2.3-ca-jdk12.0.1/zulu12.2.3-ca-jdk12.0.1-macosx_x64.tar.gz",
    ],
)

# This must be kept in sync with src/test/shell/bazel/testdata/jdk_http_archives.
http_archive(
    name = "openjdk12_windows_archive",
    build_file_content = """
java_runtime(name = 'runtime', srcs =  glob(['**']), visibility = ['//visibility:public'])
exports_files(["WORKSPACE"], visibility = ["//visibility:public"])
""",
    strip_prefix = "zulu12.2.3-ca-jdk12.0.1-win_x64",
    urls = [
        "https://mirror.bazel.build/openjdk/azul-zulu12.2.3-ca-jdk12.0.1/zulu12.2.3-ca-jdk12.0.1-win_x64.zip",
    ],
)

load("@io_bazel_skydoc//:setup.bzl", "skydoc_repositories")

skydoc_repositories()

load("@io_bazel_rules_sass//:package.bzl", "rules_sass_dependencies")

rules_sass_dependencies()

load("@build_bazel_rules_nodejs//:defs.bzl", "node_repositories")

node_repositories()

load("@io_bazel_rules_sass//:defs.bzl", "sass_repositories")

sass_repositories()

register_execution_platforms("//:default_host_platform")  # buildozer: disable=positional-args

# Tools for building deb, rpm and tar files.
http_archive(
    name = "rules_pkg",
    patch_cmds = EXPORT_WORKSPACE_IN_BUILD_FILE,
    patch_cmds_win = EXPORT_WORKSPACE_IN_BUILD_FILE_WIN,
    sha256 = "4ba8f4ab0ff85f2484287ab06c0d871dcb31cc54d439457d28fd4ae14b18450a",
    urls = [
        "https://mirror.bazel.build/github.com/bazelbuild/rules_pkg/releases/download/0.2.4/rules_pkg-0.2.4.tar.gz",
        "https://github.com/bazelbuild/rules_pkg/releases/download/0.2.4/rules_pkg-0.2.4.tar.gz",
    ],
)

load("@rules_pkg//:deps.bzl", "rules_pkg_dependencies")

rules_pkg_dependencies()

# Toolchains for Resource Compilation (.rc files on Windows).
load("//src/main/res:winsdk_configure.bzl", "winsdk_configure")

winsdk_configure(name = "local_config_winsdk")

load("@local_config_winsdk//:toolchains.bzl", "register_local_rc_exe_toolchains")

register_local_rc_exe_toolchains()

register_toolchains("//src/main/res:empty_rc_toolchain")<|MERGE_RESOLUTION|>--- conflicted
+++ resolved
@@ -464,15 +464,10 @@
 
 http_archive(
     name = "rules_proto",
-<<<<<<< HEAD
+    patch_cmds = EXPORT_WORKSPACE_IN_BUILD_BAZEL_FILE,
+    patch_cmds_win = EXPORT_WORKSPACE_IN_BUILD_BAZEL_FILE_WIN,
     sha256 = "57001a3b33ec690a175cdf0698243431ef27233017b9bed23f96d44b9c98242f",
     strip_prefix = "rules_proto-9cd4f8f1ede19d81c6d48910429fe96776e567b1",
-=======
-    patch_cmds = EXPORT_WORKSPACE_IN_BUILD_BAZEL_FILE,
-    patch_cmds_win = EXPORT_WORKSPACE_IN_BUILD_BAZEL_FILE_WIN,
-    sha256 = "602e7161d9195e50246177e7c55b2f39950a9cf7366f74ed5f22fd45750cd208",
-    strip_prefix = "rules_proto-97d8af4dc474595af3900dd85cb3a29ad28cc313",
->>>>>>> 9d9e2169
     urls = [
         "https://mirror.bazel.build/github.com/bazelbuild/rules_proto/archive/9cd4f8f1ede19d81c6d48910429fe96776e567b1.tar.gz",
         "https://github.com/bazelbuild/rules_proto/archive/9cd4f8f1ede19d81c6d48910429fe96776e567b1.tar.gz",
