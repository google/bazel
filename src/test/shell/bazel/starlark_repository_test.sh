#!/bin/bash
#
# Copyright 2015 The Bazel Authors. All rights reserved.
#
# Licensed under the Apache License, Version 2.0 (the "License");
# you may not use this file except in compliance with the License.
# You may obtain a copy of the License at
#
#    http://www.apache.org/licenses/LICENSE-2.0
#
# Unless required by applicable law or agreed to in writing, software
# distributed under the License is distributed on an "AS IS" BASIS,
# WITHOUT WARRANTIES OR CONDITIONS OF ANY KIND, either express or implied.
# See the License for the specific language governing permissions and
# limitations under the License.
#

# --- begin runfiles.bash initialization ---
# Copy-pasted from Bazel's Bash runfiles library (tools/bash/runfiles/runfiles.bash).
set -euo pipefail
if [[ ! -d "${RUNFILES_DIR:-/dev/null}" && ! -f "${RUNFILES_MANIFEST_FILE:-/dev/null}" ]]; then
  if [[ -f "$0.runfiles_manifest" ]]; then
    export RUNFILES_MANIFEST_FILE="$0.runfiles_manifest"
  elif [[ -f "$0.runfiles/MANIFEST" ]]; then
    export RUNFILES_MANIFEST_FILE="$0.runfiles/MANIFEST"
  elif [[ -f "$0.runfiles/bazel_tools/tools/bash/runfiles/runfiles.bash" ]]; then
    export RUNFILES_DIR="$0.runfiles"
  fi
fi
if [[ -f "${RUNFILES_DIR:-/dev/null}/bazel_tools/tools/bash/runfiles/runfiles.bash" ]]; then
  source "${RUNFILES_DIR}/bazel_tools/tools/bash/runfiles/runfiles.bash"
elif [[ -f "${RUNFILES_MANIFEST_FILE:-/dev/null}" ]]; then
  source "$(grep -m1 "^bazel_tools/tools/bash/runfiles/runfiles.bash " \
            "$RUNFILES_MANIFEST_FILE" | cut -d ' ' -f 2-)"
else
  echo >&2 "ERROR: cannot find @bazel_tools//tools/bash/runfiles:runfiles.bash"
  exit 1
fi
# --- end runfiles.bash initialization ---

source "$(rlocation "io_bazel/src/test/shell/integration_test_setup.sh")" \
  || { echo "integration_test_setup.sh not found!" >&2; exit 1; }

# `uname` returns the current platform, e.g "MSYS_NT-10.0" or "Linux".
# `tr` converts all upper case letters to lower case.
# `case` matches the result if the `uname | tr` expression to string prefixes
# that use the same wildcards as names do in Bash, i.e. "msys*" matches strings
# starting with "msys", and "*" matches everything (it's the default case).
case "$(uname -s | tr [:upper:] [:lower:])" in
msys*)
  # As of 2018-08-14, Bazel on Windows only supports MSYS Bash.
  declare -r is_windows=true
  ;;
*)
  declare -r is_windows=false
  ;;
esac

if $is_windows; then
  export LC_ALL=C.utf8
elif [[ "$(uname -s)" == "Linux" ]]; then
  export LC_ALL=C.UTF-8
else
  export LC_ALL=en_US.UTF-8
fi

source "$(rlocation "io_bazel/src/test/shell/bazel/remote_helpers.sh")" \
  || { echo "remote_helpers.sh not found!" >&2; exit 1; }

mock_rules_java_to_avoid_downloading

# Make sure no repository cache is used in this test
add_to_bazelrc "common --repository_cache="

# Basic test.
function test_macro_local_repository() {
  create_new_workspace
  repo2=$new_workspace_dir

  mkdir -p carnivore
  cat > carnivore/BUILD <<'EOF'
genrule(
    name = "mongoose",
    cmd = "echo 'Tra-la!' | tee $@",
    outs = ["moogoose.txt"],
    visibility = ["//visibility:public"],
)
EOF

  cd ${WORKSPACE_DIR}
  cat > $(setup_module_dot_bazel) <<EOF
ext = use_extension("//:test.bzl", "repo_ext")
use_repo(ext, "endangered")
EOF

  # Empty package for the .bzl file
  echo -n >BUILD

  # Our macro
  cat >test.bzl <<EOF
load("@bazel_tools//tools/build_defs/repo:local.bzl", "local_repository")
def macro(path):
  print('bleh')
  local_repository(name='endangered', path=path)

repo_ext = module_extension(implementation = lambda ctx: macro('$repo2'))
EOF
  mkdir -p zoo
  cat > zoo/BUILD <<'EOF'
genrule(
    name = "ball-pit",
    srcs = ["@endangered//carnivore:mongoose"],
    outs = ["ball-pit.txt"],
    cmd = "cat $< >$@",
)
EOF

  bazel build //zoo:ball-pit >& $TEST_log || fail "Failed to build"
  expect_log "bleh"
  expect_log "Tra-la!"  # Invalidation
  cat bazel-bin/zoo/ball-pit.txt >$TEST_log
  expect_log "Tra-la!"

  bazel build //zoo:ball-pit >& $TEST_log || fail "Failed to build"
  expect_not_log "Tra-la!"  # No invalidation

  # Test invalidation of the WORKSPACE file
  create_new_workspace
  repo2=$new_workspace_dir

  mkdir -p carnivore
  cat > carnivore/BUILD <<'EOF'
genrule(
    name = "mongoose",
    cmd = "echo 'Tra-la-la!' | tee $@",
    outs = ["moogoose.txt"],
    visibility = ["//visibility:public"],
)
EOF
  cd ${WORKSPACE_DIR}
  cat >test.bzl <<EOF
load("@bazel_tools//tools/build_defs/repo:local.bzl", "local_repository")
def macro():
  print('blah')
  local_repository(name='endangered', path='$repo2')

repo_ext = module_extension(implementation = lambda ctx: macro())
EOF
  bazel build //zoo:ball-pit >& $TEST_log || fail "Failed to build"
  expect_log "blah"
  expect_log "Tra-la-la!"  # Invalidation
  cat bazel-bin/zoo/ball-pit.txt >$TEST_log
  expect_log "Tra-la-la!"

  bazel build //zoo:ball-pit >& $TEST_log || fail "Failed to build"
  expect_not_log "Tra-la-la!"  # No invalidation
}

function test_starlark_local_repository() {
  create_new_workspace
  repo2=$new_workspace_dir

  cat > BUILD <<'EOF'
genrule(name='bar', cmd='echo foo | tee $@', outs=['bar.txt'])
EOF

  cd ${WORKSPACE_DIR}
  cat > $(setup_module_dot_bazel) <<EOF
repo = use_repo_rule('//:test.bzl', 'repo')
repo(name='foo', path='$repo2')
EOF

  # Our custom repository rule
  cat >test.bzl <<EOF
def _impl(repository_ctx):
  repository_ctx.symlink(repository_ctx.path(repository_ctx.attr.path), repository_ctx.path(""))

repo = repository_rule(
    implementation=_impl,
    local=True,
    attrs={"path": attr.string(mandatory=True)})
EOF
  # Need to be in a package
  cat > BUILD

  bazel build @foo//:bar >& $TEST_log || fail "Failed to build"
  expect_log "foo"
  cat bazel-bin/external/+_repo_rules+foo/bar.txt >$TEST_log
  expect_log "foo"
}

function setup_starlark_repository() {
  create_new_workspace
  repo2=$new_workspace_dir

  cat > bar.txt
  echo "filegroup(name='bar', srcs=['bar.txt'])" > BUILD

  cd "${WORKSPACE_DIR}"
  cat > $(setup_module_dot_bazel) <<EOF
repo = use_repo_rule('//:test.bzl', 'repo')
repo(name = 'foo')
EOF
  # Need to be in a package
  cat > BUILD
}

function test_starlark_flags_affect_repository_rule() {
  setup_starlark_repository

  cat >test.bzl <<EOF
def _impl(repository_ctx):
  print("In repo rule: ")
  # Symlink so a repository is created
  repository_ctx.symlink(repository_ctx.path("$repo2"), repository_ctx.path(""))

repo = repository_rule(implementation=_impl, local=True)
EOF

  MARKER="<== Starlark flag test ==>"

  bazel build @foo//:bar >& $TEST_log \
    || fail "Expected build to succeed"
  expect_log "In repo rule: " "Did not find repository rule print output"
  expect_not_log "$MARKER" \
      "Marker string '$MARKER' was seen even though \
      --internal_starlark_flag_test_canary wasn't passed"

  # Build with the special testing flag that appends a marker string to all
  # print() calls.
  bazel build @foo//:bar --internal_starlark_flag_test_canary >& $TEST_log \
    || fail "Expected build to succeed"
  expect_log "In repo rule: $MARKER" \
      "Starlark flags are not propagating to repository rule implementation \
      function evaluation"
}

function test_starlark_repository_which_and_execute() {
  setup_starlark_repository

  echo "#!/bin/sh" > bin.sh
  echo "exit 0" >> bin.sh
  chmod +x bin.sh

  # Our custom repository rule
  cat >test.bzl <<EOF
def _impl(repository_ctx):
  # Symlink so a repository is created
  repository_ctx.symlink(repository_ctx.path("$repo2"), repository_ctx.path(""))
  bash = repository_ctx.which("bash")
  if bash == None:
    fail("Bash not found!")
  bin = repository_ctx.which("bin.sh")
  if bin == None:
    fail("bin.sh not found!")
  result = repository_ctx.execute([bash, "--version"], 10, {"FOO": "BAR"})
  if result.return_code != 0:
    fail("Non-zero return code from bash: " + str(result.return_code))
  if result.stderr != "":
    fail("Non-empty error output: " + result.stderr)
  print(result.stdout)
repo = repository_rule(implementation=_impl, local=True)
EOF

  # Test we are using the client environment, not the server one
  bazel info &> /dev/null  # Start up the server.

  FOO="BAZ" PATH="${PATH}:${PWD}" bazel build @foo//:bar >& $TEST_log \
      || fail "Failed to build"
  expect_log "version"
}

function test_starlark_repository_execute_stderr() {
  setup_starlark_repository

  cat >test.bzl <<EOF
def _impl(repository_ctx):
  # Symlink so a repository is created
  repository_ctx.symlink(repository_ctx.path("$repo2"), repository_ctx.path(""))
  result = repository_ctx.execute([str(repository_ctx.which("bash")), "-c", "echo erf >&2; exit 1"])
  if result.return_code != 1:
    fail("Incorrect return code from bash: %s != 1\n%s" % (result.return_code, result.stderr))
  if result.stdout != "":
    fail("Non-empty output: %s (stderr was %s)" % (result.stdout, result.stderr))
  print(result.stderr)
  repository_ctx.execute([str(repository_ctx.which("bash")), "-c", "echo shhhh >&2"], quiet = False)

repo = repository_rule(implementation=_impl, local=True)
EOF

  bazel build @foo//:bar >& $TEST_log || fail "Failed to build"
  expect_log "erf"
  expect_log "shhhh"
}

function test_starlark_repository_execute_env_and_workdir() {
  setup_starlark_repository

  cat >test.bzl <<EOF
def _impl(repository_ctx):
  # Symlink so a repository is created
  repository_ctx.symlink(repository_ctx.path("$repo2"), repository_ctx.path(""))
  result = repository_ctx.execute(
    [str(repository_ctx.which("bash")), "-c", "echo PWD=\$PWD TOTO=\$TOTO"],
    1000000,
    { "TOTO": "titi" },
    working_directory = "$repo2")
  if result.return_code != 0:
    fail("Incorrect return code from bash: %s != 0\n%s" % (result.return_code, result.stderr))
  print(result.stdout)
repo = repository_rule(implementation=_impl, local=True)
EOF

  bazel build @foo//:bar >& $TEST_log || fail "Failed to build"
  if "$is_windows"; then
    repo2="$(cygpath $repo2)"
  fi
  expect_log "PWD=$repo2 TOTO=titi"
}

function test_starlark_repository_unicode() {
  setup_starlark_repository

  if "$is_windows"; then
    # äöüÄÖÜß in UTF-8
    local unicode=$(echo -e '\xC3\xA4\xC3\xB6\xC3\xBC\xC3\x84\xC3\x96\xC3\x9C\xC3\x9F')
  else
    # äöüÄÖÜß🌱 in UTF-8
    local unicode=$(echo -e '\xC3\xA4\xC3\xB6\xC3\xBC\xC3\x84\xC3\x96\xC3\x9C\xC3\x9F\xF0\x9F\x8C\xB1')
  fi

  tmpdir="$(mktemp -d ${TEST_TMPDIR}/test.XXXXXXXX)"
  input_file="${tmpdir}/input$unicode"
  echo -n "$unicode" > "${input_file}"

  cat >test.bzl <<EOF
UNICODE = "$unicode"

def _impl(repository_ctx):
  repository_ctx.file("BUILD", "filegroup(name='bar', srcs=[])")

  input_file = repository_ctx.getenv("INPUT_" + UNICODE)
  if not input_file:
    fail("INPUT_%s not found in environment" % UNICODE)
  input_content = repository_ctx.read(input_file)
  if input_content != UNICODE:
    fail("Incorrect content in input file: %s != %s" % (input_content, UNICODE))

  repository_ctx.template(
      "template" + UNICODE + ".txt",
      input_file,
      substitutions = {
        UNICODE: UNICODE + "_replaced_" + UNICODE,
      },
  )

  repository_ctx.file("direct" + UNICODE + ".txt", UNICODE)

  result = repository_ctx.execute(
      [str(repository_ctx.which("bash")), "-c", "echo '%s' >indirect%s.txt" % (UNICODE, UNICODE)]
  )
  if result.return_code != 0:
    fail("Incorrect return code from bash: %s != 0\n%s" % (result.return_code, result.stderr))

  result = repository_ctx.execute([str(repository_ctx.which("bash")), "-c", "echo '%s'" % UNICODE])
  if result.return_code != 0:
    fail("Incorrect return code from bash: %s != 0\n%s" % (result.return_code, result.stderr))
  if result.stdout.strip() != UNICODE:
    fail("Incorrect output from bash: %s != %s\n%s" % (result.stdout.strip(), UNICODE, result.stderr))

  result = repository_ctx.execute([str(repository_ctx.which("bash")), "-c", "echo '%s' && exit 123" % UNICODE])
  if result.return_code != 123:
    fail("Incorrect return code from bash: %s != 123\n%s" % (result.return_code, result.stderr))
  if result.stdout.strip() != UNICODE:
    fail("Incorrect output from bash: %s != %s\n%s" % (result.stdout.strip(), UNICODE, result.stderr))

  repository_ctx.file("foo.txt", UNICODE)
  read_content = repository_ctx.read("foo.txt")
  if read_content != UNICODE:
    fail("Incorrect content in foo.txt: %s != %s" % (read_content, UNICODE))

  print("UNICODE = %s" % UNICODE)
repo = repository_rule(implementation=_impl)
EOF

  bazel build "--repo_env=INPUT_$unicode=${input_file}" @foo//:bar >& $TEST_log || fail "Failed to build"
  expect_log "UNICODE = $unicode"
  output_base="$(bazel info output_base)"
  assert_contains "$unicode" "$output_base/external/+_repo_rules+foo/direct${unicode}.txt"
  assert_contains "$unicode" "$output_base/external/+_repo_rules+foo/indirect${unicode}.txt"
  assert_contains "${unicode}_replaced_${unicode}" "$output_base/external/+_repo_rules+foo/template${unicode}.txt"

  # The repo rule should not be re-run on server restart
  bazel shutdown
  bazel build "--repo_env=INPUT_${unicode}=${input_file}" @foo//:bar >& $TEST_log || fail "Failed to build"
  expect_not_log "UNICODE"
}

function test_starlark_repository_environ() {
  setup_starlark_repository

  # Our custom repository rule
  cat >test.bzl <<EOF
def _impl(repository_ctx):
  print(repository_ctx.os.environ["FOO"])
  # Symlink so a repository is created
  repository_ctx.symlink(repository_ctx.path("$repo2"), repository_ctx.path(""))
repo = repository_rule(implementation=_impl, local=False)
EOF

  # TODO(dmarting): We should seriously have something better to force a refetch...
  bazel clean --expunge
  FOO=BAR bazel build @foo//:bar >& $TEST_log || fail "Failed to build"
  expect_log "BAR"

  FOO=BAR bazel clean --expunge >& $TEST_log
  FOO=BAR bazel info >& $TEST_log

  FOO=BAZ bazel build @foo//:bar >& $TEST_log || fail "Failed to build"
  expect_log "BAZ"

  # Test that we don't re-run on server restart.
  FOO=BEZ bazel build @foo//:bar >& $TEST_log || fail "Failed to build"
  expect_not_log "BEZ"
  bazel shutdown >& $TEST_log
  FOO=BEZ bazel build @foo//:bar >& $TEST_log || fail "Failed to build"
  expect_not_log "BEZ"

  # Test that --action_env value is taken
  # TODO(dmarting): The current implemnentation cannot invalidate on environment
  # but the incoming change can declare environment dependency, once this is
  # done, maybe we should update this test to remove clean --expunge and use the
  # invalidation mechanism instead?
  bazel clean --expunge
  FOO=BAZ bazel build --action_env=FOO=BAZINGA @foo//:bar >& $TEST_log \
      || fail "Failed to build"
  expect_log "BAZINGA"

  bazel clean --expunge
  FOO=BAZ bazel build --action_env=FOO @foo//:bar >& $TEST_log \
      || fail "Failed to build"
  expect_log "BAZ"
  expect_not_log "BAZINGA"

  # Test modifying test.bzl invalidate the repository
  cat >test.bzl <<EOF
def _impl(repository_ctx):
  print(repository_ctx.os.environ["BAR"])
  # Symlink so a repository is created
  repository_ctx.symlink(repository_ctx.path("$repo2"), repository_ctx.path(""))
repo = repository_rule(implementation=_impl, local=True)
EOF
  BAR=BEZ bazel build @foo//:bar >& $TEST_log || fail "Failed to build"
  expect_log "BEZ"

  # Shutdown and modify again
  bazel shutdown
  cat >test.bzl <<EOF
def _impl(repository_ctx):
  print(repository_ctx.os.environ["BAZ"])
  # Symlink so a repository is created
  repository_ctx.symlink(repository_ctx.path("$repo2"), repository_ctx.path(""))
repo = repository_rule(implementation=_impl, local=True)
EOF
  BAZ=BOZ bazel build @foo//:bar >& $TEST_log || fail "Failed to build"
  expect_log "BOZ"
}

function write_environ_starlark() {
  local execution_file="$1"
  local environ="$2"

  cat >test.bzl <<EOF
load("//:environ.bzl", "environ")

def _impl(repository_ctx):
  # This might cause a function restart, do it first
  foo = environ(repository_ctx, "FOO")
  bar = environ(repository_ctx, "BAR")
  baz = environ(repository_ctx, "BAZ")
  repository_ctx.template("bar.txt", Label("//:bar.tpl"), {
      "%{FOO}": foo,
      "%{BAR}": bar,
      "%{BAZ}": baz}, False)

  exe_result = repository_ctx.execute(["cat", "${execution_file}"]);
  execution = int(exe_result.stdout.strip()) + 1
  repository_ctx.execute(["bash", "-c", "echo %s >${execution_file}" % execution])
  print("<%s> FOO=%s BAR=%s BAZ=%s" % (execution, foo, bar, baz))
  repository_ctx.file("BUILD", "filegroup(name='bar', srcs=['bar.txt'])")

repo = repository_rule(implementation=_impl, environ=[${environ}])
EOF
}

function setup_invalidation_test() {
  local startup_flag="${1-}"
  setup_starlark_repository

  # We use a counter to avoid other invalidation to hide repository
  # invalidation (e.g., --action_env will cause all action to re-run).
  local execution_file="${TEST_TMPDIR}/execution"

  # Our custom repository rule
  cat >environ.bzl <<EOF
def environ(r_ctx, var):
  return r_ctx.os.environ[var] if var in r_ctx.os.environ else "undefined"
EOF

  write_environ_starlark "${execution_file}" '"FOO", "BAR"'

  cat <<EOF >bar.tpl
FOO=%{FOO} BAR=%{BAR} BAZ=%{BAZ}
EOF

  bazel ${startup_flag} clean --expunge
  echo 0 >"${execution_file}"
  echo "${execution_file}"
}

# Test invalidation based on environment variable
function environ_invalidation_test_template() {
  local startup_flag="${1-}"
  local execution_file="$(setup_invalidation_test)"
  FOO=BAR bazel ${startup_flag} build @foo//:bar >& $TEST_log \
     || fail "Failed to build"
  expect_log "<1> FOO=BAR BAR=undefined BAZ=undefined"
  assert_equals 1 $(cat "${execution_file}")
  FOO=BAR bazel ${startup_flag} build @foo//:bar >& $TEST_log \
      || fail "Failed to build"
  assert_equals 1 $(cat "${execution_file}")

  # Test that changing FOO is causing a refetch
  FOO=BAZ bazel ${startup_flag} build @foo//:bar >& $TEST_log \
      || fail "Failed to build"
  expect_log "<2> FOO=BAZ BAR=undefined BAZ=undefined"
  assert_equals 2 $(cat "${execution_file}")
  FOO=BAZ bazel ${startup_flag} build @foo//:bar >& $TEST_log \
      || fail "Failed to build"
  assert_equals 2 $(cat "${execution_file}")

  # Test that changing BAR is causing a refetch
  FOO=BAZ BAR=FOO bazel ${startup_flag} build @foo//:bar >& $TEST_log \
      || fail "Failed to build"
  expect_log "<3> FOO=BAZ BAR=FOO BAZ=undefined"
  assert_equals 3 $(cat "${execution_file}")
  FOO=BAZ BAR=FOO bazel ${startup_flag} build @foo//:bar >& $TEST_log \
      || fail "Failed to build"
  assert_equals 3 $(cat "${execution_file}")

  # Test that changing BAZ is not causing a refetch
  FOO=BAZ BAR=FOO BAZ=BAR bazel ${startup_flag} build @foo//:bar >& $TEST_log \
      || fail "Failed to build"
  assert_equals 3 $(cat "${execution_file}")

  # Test more change in the environment
  FOO=BAZ BAR=FOO BEZ=BAR bazel ${startup_flag} build @foo//:bar >& $TEST_log \
      || fail "Failed to build"
  assert_equals 3 $(cat "${execution_file}")

  # Test that removing BEZ is not causing a refetch
  FOO=BAZ BAR=FOO bazel ${startup_flag} build @foo//:bar >& $TEST_log \
      || fail "Failed to build"
  assert_equals 3 $(cat "${execution_file}")

  # Test that removing BAR is causing a refetch
  FOO=BAZ bazel ${startup_flag} build @foo//:bar >& $TEST_log \
      || fail "Failed to build"
  expect_log "<4> FOO=BAZ BAR=undefined BAZ=undefined"
  assert_equals 4 $(cat "${execution_file}")
  FOO=BAZ bazel ${startup_flag} build @foo//:bar >& $TEST_log \
      || fail "Failed to build"
  assert_equals 4 $(cat "${execution_file}")

  # Now try to depends on more variables
  write_environ_starlark "${execution_file}" '"FOO", "BAR", "BAZ"'

  # The Starlark rule has changed, so a rebuild should happen
  FOO=BAZ bazel ${startup_flag} build @foo//:bar >& $TEST_log \
      || fail "Failed to build"
  expect_log "<5> FOO=BAZ BAR=undefined BAZ=undefined"
  assert_equals 5 $(cat "${execution_file}")
  FOO=BAZ bazel ${startup_flag} build @foo//:bar >& $TEST_log \
      || fail "Failed to build"
  assert_equals 5 $(cat "${execution_file}")

  # Now a change to BAZ should trigger a rebuild
  FOO=BAZ BAZ=BEZ bazel ${startup_flag} build @foo//:bar >& $TEST_log \
      || fail "Failed to build"
  expect_log "<6> FOO=BAZ BAR=undefined BAZ=BEZ"
  assert_equals 6 $(cat "${execution_file}")
  FOO=BAZ BAZ=BEZ bazel ${startup_flag} build @foo//:bar >& $TEST_log \
      || fail "Failed to build"
  assert_equals 6 $(cat "${execution_file}")
}

function environ_invalidation_action_env_test_template() {
  local startup_flag="${1-}"
  setup_starlark_repository

  # We use a counter to avoid other invalidation to hide repository
  # invalidation (e.g., --action_env will cause all action to re-run).
  local execution_file="$(setup_invalidation_test)"

  # Set to FOO=BAZ BAR=FOO
  FOO=BAZ BAR=FOO bazel ${startup_flag} build @foo//:bar >& $TEST_log \
      || fail "Failed to build"
  expect_log "<1> FOO=BAZ BAR=FOO BAZ=undefined"
  assert_equals 1 $(cat "${execution_file}")

  # Test with changing using --action_env
  bazel ${startup_flag} build \
      --action_env FOO=BAZ --action_env BAR=FOO  --action_env BEZ=BAR \
      @foo//:bar >& $TEST_log || fail "Failed to build"
  assert_equals 1 $(cat "${execution_file}")
  bazel ${startup_flag} build \
      --action_env FOO=BAZ --action_env BAR=FOO --action_env BAZ=BAR \
      @foo//:bar >& $TEST_log || fail "Failed to build"
  assert_equals 1 $(cat "${execution_file}")
  bazel ${startup_flag} build \
      --action_env FOO=BAR --action_env BAR=FOO --action_env BAZ=BAR \
      @foo//:bar >& $TEST_log || fail "Failed to build"
  expect_log "<2> FOO=BAR BAR=FOO BAZ=BAR"
  assert_equals 2 $(cat "${execution_file}")
}

function test_starlark_repository_environ_invalidation() {
  environ_invalidation_test_template
}

# Same test as previous but with server restart between each invocation
function test_starlark_repository_environ_invalidation_batch() {
  environ_invalidation_test_template --batch
}

function test_starlark_repository_environ_invalidation_action_env() {
  environ_invalidation_action_env_test_template
}

function test_starlark_repository_environ_invalidation_action_env_batch() {
  environ_invalidation_action_env_test_template --batch
}

# Test invalidation based on change to the bzl files
function bzl_invalidation_test_template() {
  local startup_flag="${1-}"
  local execution_file="$(setup_invalidation_test)"
  local flags="--action_env FOO=BAR --action_env BAR=BAZ --action_env BAZ=FOO"

  local bazel_build="bazel ${startup_flag} build ${flags}"

  ${bazel_build} @foo//:bar >& $TEST_log || fail "Failed to build"
  expect_log "<1> FOO=BAR BAR=BAZ BAZ=FOO"
  assert_equals 1 $(cat "${execution_file}")
  ${bazel_build} @foo//:bar >& $TEST_log || fail "Failed to build"
  assert_equals 1 $(cat "${execution_file}")

  # Changing the Starlark file cause a refetch
  cat <<EOF >>test.bzl

# Just add a comment
EOF
  ${bazel_build} @foo//:bar >& $TEST_log || fail "Failed to build"
  expect_log "<2> FOO=BAR BAR=BAZ BAZ=FOO"
  assert_equals 2 $(cat "${execution_file}")
  ${bazel_build} @foo//:bar >& $TEST_log || fail "Failed to build"
  assert_equals 2 $(cat "${execution_file}")

  # But also changing the environ.bzl file does a refetch
  cat <<EOF >>environ.bzl

# Just add a comment
EOF
  ${bazel_build} @foo//:bar >& $TEST_log || fail "Failed to build"
  expect_log "<3> FOO=BAR BAR=BAZ BAZ=FOO"
  assert_equals 3 $(cat "${execution_file}")
  ${bazel_build} @foo//:bar >& $TEST_log || fail "Failed to build"
  assert_equals 3 $(cat "${execution_file}")
}

function test_starlark_repository_bzl_invalidation() {
  bzl_invalidation_test_template
}

# Same test as previous but with server restart between each invocation
function test_starlark_repository_bzl_invalidation_batch() {
  bzl_invalidation_test_template --batch
}

function test_starlark_repo_bzl_invalidation_wrong_digest() {
  # regression test for https://github.com/bazelbuild/bazel/pull/21131#discussion_r1471924084
  create_new_workspace
  cat > $(setup_module_dot_bazel) <<EOF
ext = use_extension("//:r.bzl", "ext")
use_repo(ext, "r")
EOF
  touch BUILD
  cat > r.bzl <<EOF
load(":make_repo_rule.bzl", "make_repo_rule")
def _r(rctx):
  print("I'm here")
  rctx.file("BUILD", "filegroup(name='r')")
r=make_repo_rule(_r)
ext=module_extension(lambda mctx: r(name='r'))
EOF
  cat > make_repo_rule.bzl << EOF
def make_repo_rule(impl):
  return repository_rule(impl)
EOF

  bazel build @r >& $TEST_log || fail "Failed to build"
  expect_log "I'm here"

  cat <<EOF >>r.bzl

# Just add a comment
EOF
  # the above SHOULD trigger a refetch.
  bazel build @r >& $TEST_log || fail "failed to build"
  expect_log "I'm here"
}

# Test invalidation based on change to the bzl files
function file_invalidation_test_template() {
  local startup_flag="${1-}"
  local execution_file="$(setup_invalidation_test)"
  local flags="--action_env FOO=BAR --action_env BAR=BAZ --action_env BAZ=FOO"

  local bazel_build="bazel ${startup_flag} build ${flags}"

  ${bazel_build} @foo//:bar >& $TEST_log || fail "Failed to build"
  expect_log "<1> FOO=BAR BAR=BAZ BAZ=FOO"
  assert_equals 1 $(cat "${execution_file}")
  ${bazel_build} @foo//:bar >& $TEST_log || fail "Failed to build"
  assert_equals 1 $(cat "${execution_file}")

  # Changing the Starlark file cause a refetch
  cat <<EOF >>bar.tpl
Add more stuff
EOF
  ${bazel_build} @foo//:bar >& $TEST_log || fail "Failed to build"
  expect_log "<2> FOO=BAR BAR=BAZ BAZ=FOO"
  assert_equals 2 $(cat "${execution_file}")
  ${bazel_build} @foo//:bar >& $TEST_log || fail "Failed to build"
  assert_equals 2 $(cat "${execution_file}")
}

function test_starlark_repository_file_invalidation() {
  file_invalidation_test_template
}

# Same test as previous but with server restart between each invocation
function test_starlark_repository_file_invalidation_batch() {
  file_invalidation_test_template --batch
}

# Test invalidation based on changes of the Starlark semantics
function starlark_invalidation_test_template() {
  local startup_flag="${1-}"
  local execution_file="$(setup_invalidation_test)"
  local flags="--action_env FOO=BAR --action_env BAR=BAZ --action_env BAZ=FOO"
  local bazel_build="bazel ${startup_flag} build ${flags}"

  ${bazel_build} --noincompatible_run_shell_command_string @foo//:bar \
    >& ${TEST_log} || fail "Expected success"
  expect_log "<1> FOO=BAR BAR=BAZ BAZ=FOO"
  assert_equals 1 $(cat "${execution_file}")

  echo; cat ${TEST_log}; echo

  ${bazel_build} --noincompatible_run_shell_command_string @foo//:bar \
    >& ${TEST_log} || fail "Expected success"
  assert_equals 1 $(cat "${execution_file}")

  echo; cat ${TEST_log}; echo

  # Changing the starlark semantics should invalidate once
  ${bazel_build} --incompatible_run_shell_command_string @foo//:bar \
    >& ${TEST_log} || fail "Expected success"
  expect_log "<2> FOO=BAR BAR=BAZ BAZ=FOO"
  assert_equals 2 $(cat "${execution_file}")
  ${bazel_build} --incompatible_run_shell_command_string @foo//:bar \
    >& ${TEST_log} || fail "Expected success"
  assert_equals 2 $(cat "${execution_file}")
}

function test_starlark_invalidation() {
    starlark_invalidation_test_template
}

function test_starlark_invalidation_batch() {
    starlark_invalidation_test_template --batch
}


function test_repo_env() {
  setup_starlark_repository

  cat > test.bzl <<'EOF'
def _impl(ctx):
  # Make a rule depending on the environment variable FOO,
  # properly recording its value. Also add a time stamp
  # to verify that the rule is rerun.
  ctx.execute(["bash", "-c", "echo FOO=$FOO > env.txt"])
  ctx.execute(["bash", "-c", "date +%s >> env.txt"])
  ctx.file("BUILD", 'exports_files(["env.txt"])')

repo = repository_rule(
  implementation = _impl,
  environ = ["FOO"],
)
EOF
  cat > BUILD <<'EOF'
genrule(
  name = "repoenv",
  outs = ["repoenv.txt"],
  srcs = ["@foo//:env.txt"],
  cmd = "cp $< $@",
)

# Have a normal rule, unrelated to the external repository.
# To test if it was rerun, make it non-hermetic and record a
# time stamp.
genrule(
  name = "unrelated",
  outs = ["unrelated.txt"],
  cmd = "date +%s > $@",
)
EOF
  cat > .bazelrc <<EOF
common:foo --repo_env=FOO=foo
build:bar --repo_env=FOO=bar
common:qux --repo_env=FOO
EOF

  bazel build --config=foo //:repoenv //:unrelated
  cp `bazel info bazel-bin 2>/dev/null`/repoenv.txt repoenv1.txt
  cp `bazel info bazel-bin 2> /dev/null`/unrelated.txt unrelated1.txt
  echo; cat repoenv1.txt; echo; cat unrelated1.txt; echo

  grep -q 'FOO=foo' repoenv1.txt \
      || fail "Expected FOO to be visible to repo rules"

  sleep 2 # ensure any rerun will have a different time stamp

  FOO=CHANGED bazel build --config=foo //:repoenv //:unrelated
  # nothing should change, as actions don't see FOO and for repositories
  # the value is fixed by --repo_env
  cp `bazel info bazel-bin 2>/dev/null`/repoenv.txt repoenv2.txt
  cp `bazel info bazel-bin 2> /dev/null`/unrelated.txt unrelated2.txt
  echo; cat repoenv2.txt; echo; cat unrelated2.txt; echo

  diff repoenv1.txt repoenv2.txt \
      || fail "Expected repository to not change"
  diff unrelated1.txt unrelated2.txt \
      || fail "Expected unrelated action to not be rerun"

  bazel build --config=bar //:repoenv //:unrelated
  # The new config should be picked up, but the unrelated target should
  # not be rerun
  cp `bazel info bazel-bin 3>/dev/null`/repoenv.txt repoenv3.txt
  cp `bazel info bazel-bin 3> /dev/null`/unrelated.txt unrelated3.txt
  echo; cat repoenv3.txt; echo; cat unrelated3.txt; echo

  grep -q 'FOO=bar' repoenv3.txt \
      || fail "Expected FOO to be visible to repo rules"
  diff unrelated1.txt unrelated3.txt \
      || fail "Expected unrelated action to not be rerun"

  FOO=qux bazel build --config=qux //:repoenv //:unrelated
  # The new config should be picked up, but the unrelated target should
  # not be rerun
  cp `bazel info bazel-genfiles 3>/dev/null`/repoenv.txt repoenv4.txt
  cp `bazel info bazel-genfiles 3> /dev/null`/unrelated.txt unrelated4.txt
  echo; cat repoenv4.txt; echo; cat unrelated4.txt; echo

  grep -q 'FOO=qux' repoenv4.txt \
      || fail "Expected FOO to be visible to repo rules"
  diff unrelated1.txt unrelated4.txt \
      || fail "Expected unrelated action to not be rerun"
}

function test_repo_env_inverse() {
  # This test makes sure that a repository rule that has no dependencies on
  # environment variables does _not_ get refetched when --repo_env changes.
  setup_starlark_repository

  cat > test.bzl <<'EOF'
def _impl(ctx):
  # Record a time stamp to verify that the rule is not rerun.
  ctx.execute(["bash", "-c", "date +%s >> env.txt"])
  ctx.file("BUILD", 'exports_files(["env.txt"])')

repo = repository_rule(
  implementation = _impl,
)
EOF
  cat > BUILD <<'EOF'
genrule(
  name = "repoenv",
  outs = ["repoenv.txt"],
  srcs = ["@foo//:env.txt"],
  cmd = "cp $< $@",
)
EOF
  cat > .bazelrc <<EOF
build:foo --repo_env=FOO=foo
build:bar --repo_env=FOO=bar
EOF

  bazel build --config=foo //:repoenv
  cp `bazel info bazel-bin 2>/dev/null`/repoenv.txt repoenv1.txt
  echo; cat repoenv1.txt; echo;

  sleep 2 # ensure any rerun will have a different time stamp

  bazel build --config=bar //:repoenv
  # The new config should not trigger a rerun of repoenv.
  cp `bazel info bazel-bin 2>/dev/null`/repoenv.txt repoenv2.txt
  echo; cat repoenv2.txt; echo;

  diff repoenv1.txt repoenv2.txt \
      || fail "Expected repository to not change"
}

function test_repo_env_invalidation() {
    # regression test for https://github.com/bazelbuild/bazel/issues/8869
    WRKDIR=$(mktemp -d "${TEST_TMPDIR}/testXXXXXX")
    cd "${WRKDIR}"
    cat > $(setup_module_dot_bazel) <<'EOF'
my_repository_rule = use_repo_rule("//:my_repository_rule.bzl", "my_repository_rule")

my_repository_rule(
    name = "my_repository_rule",
)
EOF
    cat > my_repository_rule.bzl <<'EOF'
def _my_repository_rule_impl(rctx):
    foo = rctx.os.environ.get("foo", default = "")

    print('foo = ' + foo)

    rctx.file("BUILD.bazel",
              "exports_files(['update_time'], visibility=['//visibility:public'])")
    rctx.execute(["bash", "-c", "date +%s > update_time"])

my_repository_rule = repository_rule(
    environ = ["foo"],
    implementation = _my_repository_rule_impl,
)
EOF
    cat > BUILD <<'EOF'
genrule(
  name = "repotime",
  outs = ["repotime.txt"],
  srcs = ["@my_repository_rule//:update_time"],
  cmd = "cp $< $@",
)
EOF

    bazel build //:repotime
    cp `bazel info bazel-bin 2>/dev/null`/repotime.txt time1.txt

    sleep 2;
    bazel build --repo_env=foo=bar //:repotime
    cp `bazel info bazel-bin 2>/dev/null`/repotime.txt time2.txt
    diff time1.txt time2.txt && fail "Expected repo to be refetched" || :

    bazel shutdown
    sleep 2;

    bazel build --repo_env=foo=bar //:repotime
    cp `bazel info bazel-bin 2>/dev/null`/repotime.txt time3.txt
    diff time2.txt time3.txt || fail "Expected repo to not be refetched"
}

function test_starlark_repository_executable_flag() {
  if "$is_windows"; then
    # There is no executable flag on Windows.
    echo "Skipping test_starlark_repository_executable_flag on Windows"
    return
  fi
  setup_starlark_repository

  # Our custom repository rule
  cat >test.bzl <<EOF
def _impl(repository_ctx):
  repository_ctx.file("test.sh", "exit 0")
  repository_ctx.file("BUILD", "genrule(name='bar',cmd='touch \$@',outs=['bar'],executable=True)", False)
  repository_ctx.template("test2", Label("//:bar"), {}, False)
  repository_ctx.template("test2.sh", Label("//:bar"), {}, True)
repo = repository_rule(implementation=_impl, local=True)
EOF
  cat >bar

  bazel run @foo//:bar >& $TEST_log || fail "Execution of @foo//:bar failed"
  output_base=$(bazel info output_base)
  test -x "${output_base}/external/+_repo_rules+foo/test.sh" || fail "test.sh is not executable"
  test -x "${output_base}/external/+_repo_rules+foo/test2.sh" || fail "test2.sh is not executable"
  test ! -x "${output_base}/external/+_repo_rules+foo/BUILD" || fail "BUILD is executable"
  test ! -x "${output_base}/external/+_repo_rules+foo/test2" || fail "test2 is executable"
}

function test_starlark_repository_download() {
  # Prepare HTTP server with Python
  local server_dir="${TEST_TMPDIR}/server_dir"
  mkdir -p "${server_dir}"
  local download_with_sha256="${server_dir}/download_with_sha256.txt"
  local download_executable_file="${server_dir}/download_executable_file.sh"
  echo "This is a file" > "${download_with_sha256}"
  echo "echo 'I am executable'" > "${download_executable_file}"
  file_sha256="$(sha256sum "${download_with_sha256}" | head -c 64)"
  file_exec_sha256="$(sha256sum "${download_executable_file}" | head -c 64)"

  # Start HTTP server with Python
  startup_server "${server_dir}"

  setup_starlark_repository
  # Our custom repository rule
  cat >test.bzl <<EOF
def _impl(repository_ctx):
  repository_ctx.download(
    "http://localhost:${fileserver_port}/download_with_sha256.txt",
    "download_with_sha256.txt", "${file_sha256}")
  repository_ctx.download(
    "http://localhost:${fileserver_port}/download_executable_file.sh",
    "download_executable_file.sh", executable=True, sha256="$file_exec_sha256")
  repository_ctx.file("BUILD")  # necessary directories should already created by download function
repo = repository_rule(implementation=_impl, local=False)
EOF

  bazel build @foo//:all >& $TEST_log && shutdown_server \
    || fail "Execution of @foo//:all failed"

  output_base="$(bazel info output_base)"
  # Test download
  test -e "${output_base}/external/+_repo_rules+foo/download_with_sha256.txt" \
    || fail "download_with_sha256.txt is not downloaded"
  test -e "${output_base}/external/+_repo_rules+foo/download_executable_file.sh" \
    || fail "download_executable_file.sh is not downloaded"
  # Test download
  diff "${output_base}/external/+_repo_rules+foo/download_with_sha256.txt" \
    "${download_with_sha256}" >/dev/null \
    || fail "download_with_sha256.txt is not downloaded successfully"
  diff "${output_base}/external/+_repo_rules+foo/download_executable_file.sh" \
    "${download_executable_file}" >/dev/null \
    || fail "download_executable_file.sh is not downloaded successfully"

  # No executable flag for file on Windows
  if "$is_windows"; then
    return
  fi

  # Test executable
  test ! -x "${output_base}/external/+_repo_rules+foo/download_with_sha256.txt" \
    || fail "download_with_sha256.txt is executable"
  test -x "${output_base}/external/+_repo_rules+foo/download_executable_file.sh" \
    || fail "download_executable_file.sh is not executable"
}

function test_starlark_repository_context_downloads_return_struct() {
   # Prepare HTTP server with Python
  local server_dir="${TEST_TMPDIR}/server_dir"
  mkdir -p "${server_dir}"
  local download_with_sha256="${server_dir}/download_with_sha256.txt"
  local download_no_sha256="${server_dir}/download_no_sha256.txt"
  local compressed_with_sha256="${server_dir}/compressed_with_sha256.txt"
  local compressed_no_sha256="${server_dir}/compressed_no_sha256.txt"
  echo "This is one file" > "${download_no_sha256}"
  echo "This is another file" > "${download_with_sha256}"
  echo "Compressed file with sha" > "${compressed_with_sha256}"
  echo "Compressed file no sha" > "${compressed_no_sha256}"
  zip "${compressed_with_sha256}".zip "${compressed_with_sha256}"
  zip "${compressed_no_sha256}".zip "${compressed_no_sha256}"

  provided_sha256="$(sha256sum "${download_with_sha256}" | head -c 64)"
  not_provided_sha256="$(sha256sum "${download_no_sha256}" | head -c 64)"
  compressed_provided_sha256="$(sha256sum "${compressed_with_sha256}.zip" | head -c 64)"
  compressed_not_provided_sha256="$(sha256sum "${compressed_no_sha256}.zip" | head -c 64)"

  # Start HTTP server with Python
  startup_server "${server_dir}"

  # On Windows, a file url should be file:///C:/foo/bar,
  # we need to add one more slash at the beginning.
  if "$is_windows"; then
    server_dir="/${server_dir}"
  fi

  setup_starlark_repository
  # Our custom repository rule
  cat >test.bzl <<EOF
def _impl(repository_ctx):
  no_sha_return = repository_ctx.download(
    url = "file://${server_dir}/download_no_sha256.txt",
    output = "download_no_sha256.txt")
  with_sha_return = repository_ctx.download(
    url = "http://localhost:${fileserver_port}/download_with_sha256.txt",
    output = "download_with_sha256.txt",
    sha256 = "${provided_sha256}")
  compressed_no_sha_return = repository_ctx.download_and_extract(
    url = "file://${server_dir}/compressed_no_sha256.txt.zip",
    output = "compressed_no_sha256.txt.zip")
  compressed_with_sha_return = repository_ctx.download_and_extract(
      url = "http://localhost:${fileserver_port}/compressed_with_sha256.txt.zip",
      output = "compressed_with_sha256.txt.zip",
      sha256 = "${compressed_provided_sha256}")

  file_content = "no_sha_return " + no_sha_return.sha256 + "\n"
  file_content += "with_sha_return " + with_sha_return.sha256 + "\n"
  file_content += "compressed_no_sha_return " + compressed_no_sha_return.sha256 + "\n"
  file_content += "compressed_with_sha_return " + compressed_with_sha_return.sha256
  repository_ctx.file("returned_shas.txt", content = file_content, executable = False)
  repository_ctx.file("BUILD")  # necessary directories should already created by download function
repo = repository_rule(implementation = _impl, local = False)
EOF

  # This test case explicitly verifies that a checksum is returned, even if
  # none was provided by the call to download_and_extract. So we do have to
  # allow a download without provided checksum, even though it is plain http;
  # nevertheless, localhost is pretty safe against man-in-the-middle attacks.
  bazel build @foo//:all \
        >& $TEST_log && shutdown_server || fail "Execution of @foo//:all failed"

  output_base="$(bazel info output_base)"
  grep "no_sha_return $not_provided_sha256" $output_base/external/+_repo_rules+foo/returned_shas.txt \
      || fail "expected calculated sha256 $not_provided_sha256"
  grep "with_sha_return $provided_sha256" $output_base/external/+_repo_rules+foo/returned_shas.txt \
      || fail "expected provided sha256 $provided_sha256"
  grep "compressed_with_sha_return $compressed_provided_sha256" $output_base/external/+_repo_rules+foo/returned_shas.txt \
      || fail "expected provided sha256 $compressed_provided_sha256"
  grep "compressed_no_sha_return $compressed_not_provided_sha256" $output_base/external/+_repo_rules+foo/returned_shas.txt \
      || fail "expected compressed calculated sha256 $compressed_not_provided_sha256"
}

function test_starlark_repository_download_args() {
  # Prepare HTTP server with Python
  local server_dir="${TEST_TMPDIR}/server_dir"
  mkdir -p "${server_dir}"
  local download_1="${server_dir}/download_1.txt"
  local download_2="${server_dir}/download_2.txt"
  echo "The file's content" > "${download_1}"
  echo "The file's content" > "${download_2}"
  file_sha256="$(sha256sum "${download_1}" | head -c 64)"

  # Start HTTP server with Python
  startup_server "${server_dir}"

  create_new_workspace
  repo2=$new_workspace_dir

  cat > bar.txt
  echo "filegroup(name='bar', srcs=['bar.txt'])" > BUILD

  cat > $(setup_module_dot_bazel) <<EOF
repo = use_repo_rule('//:test.bzl', 'repo')
repo(name = 'foo',
     urls = [
       "http://localhost:${fileserver_port}/download_1.txt",
       "http://localhost:${fileserver_port}/download_2.txt",
     ],
     sha256 = "${file_sha256}",
     output = "whatever.txt"
)
EOF

  # Our custom repository rule
  cat >test.bzl <<EOF
def _impl(repository_ctx):
  repository_ctx.file("BUILD")
  repository_ctx.download(
    repository_ctx.attr.urls,
    sha256 = repository_ctx.attr.sha256,
    output=repository_ctx.attr.output,
  )

repo = repository_rule(implementation=_impl,
      local=False,
      attrs = {
        "urls" : attr.string_list(),
        "output" : attr.string(),
        "sha256" : attr.string(),
     }
)
EOF

  bazel build @foo//:all >& $TEST_log && shutdown_server \
    || fail "Execution of @foo//:all failed"

  output_base="$(bazel info output_base)"
  # Test download
  test -e "${output_base}/external/+_repo_rules+foo/whatever.txt" \
    || fail "whatever.txt is not downloaded"
}


function test_starlark_repository_download_and_extract() {
  # Prepare HTTP server with Python
  local server_dir="${TEST_TMPDIR}/server_dir"
  mkdir -p "${server_dir}"
  local file_prefix="${server_dir}/download_and_extract"

  pushd ${TEST_TMPDIR}
  echo "This is one file" > server_dir/download_and_extract1.txt
  echo "This is another file" > server_dir/download_and_extract2.txt
  echo "This is a third file" > server_dir/download_and_extract3.txt
  tar -zcvf server_dir/download_and_extract1.tar.gz server_dir/download_and_extract1.txt
  zip server_dir/download_and_extract2.zip server_dir/download_and_extract2.txt
  zip server_dir/download_and_extract3.zip server_dir/download_and_extract3.txt
  file1_sha256="$(sha256sum server_dir/download_and_extract1.tar.gz | head -c 64)"
  file2_sha256="$(sha256sum server_dir/download_and_extract2.zip | head -c 64)"
  file3_sha256="$(sha256sum server_dir/download_and_extract3.zip | head -c 64)"
  popd

  # Start HTTP server with Python
  startup_server "${server_dir}"

  setup_starlark_repository
  # Our custom repository rule
  cat >test.bzl <<EOF
def _impl(repository_ctx):
  repository_ctx.file("BUILD")
  repository_ctx.download_and_extract(
    "http://localhost:${fileserver_port}/download_and_extract1.tar.gz", "", sha256="${file1_sha256}")
  repository_ctx.download_and_extract(
    "http://localhost:${fileserver_port}/download_and_extract2.zip", "", "${file2_sha256}")
  repository_ctx.download_and_extract(
    "http://localhost:${fileserver_port}/download_and_extract1.tar.gz", "some/path", sha256="${file1_sha256}")
  repository_ctx.download_and_extract(
    "http://localhost:${fileserver_port}/download_and_extract3.zip", ".", "${file3_sha256}", "", "")
  repository_ctx.download_and_extract(
    url = ["http://localhost:${fileserver_port}/download_and_extract3.zip"],
    output = "other/path",
    sha256 = "${file3_sha256}"
  )
repo = repository_rule(implementation=_impl, local=False)
EOF

  bazel clean --expunge_async >& $TEST_log || fail "bazel clean failed"
  bazel build @foo//:all >& $TEST_log && shutdown_server \
    || fail "Execution of @foo//:all failed"

  output_base="$(bazel info output_base)"
  # Test cleanup
  test -e "${output_base}/external/+_repo_rules+foo/server_dir/download_and_extract1.tar.gz" \
    && fail "temp file was not deleted successfully" || true
  test -e "${output_base}/external/+_repo_rules+foo/server_dir/download_and_extract2.zip" \
    && fail "temp file was not deleted successfully" || true
  test -e "${output_base}/external/+_repo_rules+foo/server_dir/download_and_extract3.zip" \
    && fail "temp file was not deleted successfully" || true
  # Test download_and_extract
  diff "${output_base}/external/+_repo_rules+foo/server_dir/download_and_extract1.txt" \
    "${file_prefix}1.txt" >/dev/null \
    || fail "download_and_extract1.tar.gz was not extracted successfully"
  diff "${output_base}/external/+_repo_rules+foo/some/path/server_dir/download_and_extract1.txt" \
    "${file_prefix}1.txt" >/dev/null \
    || fail "download_and_extract1.tar.gz was not extracted successfully in some/path"
  diff "${output_base}/external/+_repo_rules+foo/server_dir/download_and_extract2.txt" \
    "${file_prefix}2.txt" >/dev/null \
    || fail "download_and_extract2.zip was not extracted successfully"
  diff "${output_base}/external/+_repo_rules+foo/server_dir/download_and_extract3.txt" \
    "${file_prefix}3.txt" >/dev/null \
    || fail "download_and_extract3.zip was not extracted successfully"
  diff "${output_base}/external/+_repo_rules+foo/other/path/server_dir/download_and_extract3.txt" \
    "${file_prefix}3.txt" >/dev/null \
    || fail "download_and_extract3.tar.gz was not extracted successfully"
}


function test_timeout_tunable() {
  cat >> $(setup_module_dot_bazel)  <<'EOF'
with_timeout = use_repo_rule("//:repo.bzl", "with_timeout")

with_timeout(name="maytimeout")
EOF
  touch BUILD
  cat > repo.bzl <<'EOF'
def _impl(ctx):
  st =ctx.execute(["bash", "-c", "sleep 10 && echo Hello world > data.txt"],
                  timeout=1)
  if st.return_code:
    fail("Command did not succeed")
  ctx.file("BUILD", "exports_files(['data.txt'])")

with_timeout = repository_rule(attrs = {}, implementation = _impl)
EOF
  bazel fetch --repo=@maytimeout && fail "expected timeout" || :

  bazel fetch --repo=@maytimeout --experimental_scale_timeouts=100 \
      || fail "expected success now the timeout is scaled"

  bazel build @maytimeout//... \
      || fail "expected success after successful sync"
}

# Common setup logic for test_auth_*.
# Receives as arguments the username and password for basic authentication.
# If no arguments are provided, no authentication is used.
function setup_auth() {
  if [[ $# -ne 0 && $# -ne 2 ]]; then
    fail "setup_auth expects exactly zero or two arguments"
  fi

  mkdir -p x
  echo 'exports_files(["file.txt"])' > x/BUILD
  echo 'Hello World' > x/file.txt
  tar cvf x.tar x
  sha256="$(sha256sum x.tar | head -c 64)"
  serve_file_auth x.tar

  if [[ $# -eq 2 ]]; then
    local -r username=$1
    local -r password=$2
    cat > auth_attrs.bzl <<EOF
AUTH_ATTRS = {
  "type": "basic",
  "login" : "$username",
  "password" : "$password",
}
EOF
  else
    cat > auth_attrs.bzl <<'EOF'
AUTH_ATTRS = None
EOF
  fi

  cat > auth.bzl <<'EOF'
load("//:auth_attrs.bzl", "AUTH_ATTRS")
def _impl(ctx):
  ctx.download_and_extract(
    url = ctx.attr.url,
    sha256 = ctx.attr.sha256,
    auth = { ctx.attr.url: AUTH_ATTRS } if AUTH_ATTRS else {},
  )

maybe_with_auth = repository_rule(
  implementation = _impl,
  attrs = {
    "url" : attr.string(),
    "sha256" : attr.string(),
  }
)
EOF

  cat > $(setup_module_dot_bazel) <<EOF
maybe_with_auth = use_repo_rule("//:auth.bzl", "maybe_with_auth")
maybe_with_auth(
  name = "ext",
  url = "http://127.0.0.1:$nc_port/x.tar",
  sha256 = "$sha256",
)
EOF

  cat > BUILD <<'EOF'
genrule(
  name = "it",
  srcs = ["@ext//x:file.txt"],
  outs = ["it.txt"],
  cmd = "cp $< $@",
)
EOF
}

function test_auth_from_starlark() {
  setup_auth foo bar

  bazel build //:it \
      || fail "Expected success when downloading repo with basic auth"
}

function test_auth_from_credential_helper() {
  if "$is_windows"; then
    # Skip on Windows: credential helper is a Python script.
    return
  fi

  setup_credential_helper

  setup_auth # no auth

  bazel build //:it \
      && fail "Expected failure when downloading repo without credential helper"

  bazel build --credential_helper="${TEST_TMPDIR}/credhelper" //:it \
      || fail "Expected success when downloading repo with credential helper"

  expect_credential_helper_calls 1

  bazel build --credential_helper="${TEST_TMPDIR}/credhelper" //:it \
      || fail "Expected success when downloading repo with credential helper"

  expect_credential_helper_calls 1 # expect credentials to have been cached
}

function test_auth_from_credential_helper_overrides_starlark() {
  if "$is_windows"; then
    # Skip on Windows: credential helper is a Python script.
    return
  fi

  setup_credential_helper

  setup_auth baduser badpass

  bazel build --credential_helper="${TEST_TMPDIR}/credhelper" //:it \
      || fail "Expected success when downloading repo with credential helper overriding basic auth"
}

function test_netrc_reading() {
  # Write a badly formatted, but correct, .netrc file
  cat > .netrc <<'EOF'
machine ftp.example.com
macdef init
cd pub
mget *
quit

# this is a comment
machine example.com login
myusername password mysecret default
login anonymous password myusername@example.com
EOF
  # We expect that `read_netrc` can parse this file...
  cat > def.bzl <<'EOF'
load("@bazel_tools//tools/build_defs/repo:utils.bzl", "read_netrc")
def _impl(ctx):
  rc = read_netrc(ctx, ctx.attr.path)
  ctx.file("data.bzl", "netrc = %s" % (rc,))
  ctx.file("BUILD", "")
  ctx.file("REPO.bazel", "")

netrcrepo = repository_rule(
  implementation = _impl,
  attrs = {"path": attr.string()},
)
EOF

  netrc_dir="$(pwd)"
  if "$is_windows"; then
    netrc_dir="$(cygpath -m ${netrc_dir})"
  fi

  cat > $(setup_module_dot_bazel) <<EOF
netrcrepo = use_repo_rule("//:def.bzl", "netrcrepo")

netrcrepo(name = "netrc", path="${netrc_dir}/.netrc")
EOF
  # ...and that from the parse result, we can read off the
  # credentials for example.com.
  cat > BUILD <<'EOF'
load("@netrc//:data.bzl", "netrc")

[genrule(
  name = name,
  outs = [ "%s.txt" % (name,)],
  cmd = "echo %s > $@" % (netrc["example.com"][name],),
) for name in ["login", "password"]]
EOF
  bazel build //:login //:password
  grep 'myusername' `bazel info bazel-bin`/login.txt \
       || fail "Username not parsed correctly"
  grep 'mysecret' `bazel info bazel-bin`/password.txt \
       || fail "Password not parsed correctly"

  # Also check the precise value of parsed file
  cat > expected.bzl <<'EOF'
expected = {
  "ftp.example.com" : { "macdef init" : "cd pub\nmget *\nquit\n" },
  "example.com" : { "login" : "myusername",
                    "password" : "mysecret",
                  },
  "" : { "login": "anonymous",
          "password" : "myusername@example.com" },
}
EOF
  cat > verify.bzl <<'EOF'
load("@netrc//:data.bzl", "netrc")
load("//:expected.bzl", "expected")

def check_equal_expected():
  print("Parsed value:   %s" % (netrc,))
  print("Expected value: %s" % (expected,))
  if netrc == expected:
    return "OK"
  else:
    return "BAD"
EOF
  cat > BUILD <<'EOF'
load ("//:verify.bzl", "check_equal_expected")
genrule(
  name = "check_expected",
  outs = ["check_expected.txt"],
  cmd = "echo %s > $@" % (check_equal_expected(),)
)
EOF
  bazel build //:check_expected
  grep 'OK' `bazel info bazel-bin`/check_expected.txt \
       || fail "Parsed dict not equal to expected value"
}

function test_use_netrc() {
    # Test the starlark utility function use_netrc.
  cat > .netrc <<'EOF'
machine foo.example.org
login foousername
password foopass

machine bar.example.org
login barusername
password passbar🌱

# following lines mix tabs and spaces
machine	  oauthlife.com
	password	TOKEN
EOF
  # Read a given .netrc file and combine it with a list of URL,
  # and write the obtained authentication dictionary to disk; this
  # is not the intended way of using, but makes testing easy.
  cat > def.bzl <<'EOF'
load("@bazel_tools//tools/build_defs/repo:utils.bzl", "read_netrc", "use_netrc")
def _impl(ctx):
  print("authrepo is being evaluated")
  rc = read_netrc(ctx, ctx.attr.path)
  auth = use_netrc(rc, ctx.attr.urls, {"oauthlife.com": "Bearer <password>",})
  ctx.file("data.bzl", "auth = %s" % (auth,))
  ctx.file("BUILD", "")
  ctx.file("WORKSPACE", "")

authrepo = repository_rule(
  implementation = _impl,
  attrs = {"path": attr.string(),
           "urls": attr.string_list()
  },
)
EOF

  netrc_dir="$(pwd)"
  if "$is_windows"; then
    netrc_dir="$(cygpath -m ${netrc_dir})"
  fi

  cat > $(setup_module_dot_bazel) <<EOF
authrepo = use_repo_rule("//:def.bzl", "authrepo")

authrepo(
  name = "auth",
  path="${netrc_dir}/.netrc",
  urls = [
    "http://example.org/public/null.tar",
    "https://foo.example.org/file1.tar",
    "https://foo.example.org:8080/file2.tar",
    "https://bar.example.org/file3.tar",
    "https://evil.com/bar.example.org/file4.tar",
    "https://oauthlife.com/fizz/buzz/file5.tar",
  ],
)
EOF
  # Here dicts give us the correct notion of equality, so we can simply
  # compare against the expected value.
  cat > expected.bzl <<'EOF'
expected = {
    "https://foo.example.org/file1.tar" : {
      "type" : "basic",
      "login": "foousername",
      "password" : "foopass",
    },
    "https://foo.example.org:8080/file2.tar" : {
      "type" : "basic",
      "login": "foousername",
      "password" : "foopass",
    },
    "https://bar.example.org/file3.tar" : {
      "type" : "basic",
      "login": "barusername",
      "password" : "passbar🌱",
    },
    "https://oauthlife.com/fizz/buzz/file5.tar": {
      "type" : "pattern",
      "pattern" : "Bearer <password>",
      "password" : "TOKEN",
    },
}
EOF
  cat > verify.bzl <<'EOF'
load("@auth//:data.bzl", "auth")
load("//:expected.bzl", "expected")

def check_equal_expected():
  print("Computed value: %s" % (auth,))
  print("Expected value: %s" % (expected,))
  if auth == expected:
    return "OK"
  else:
    return "BAD"
EOF
  cat > BUILD <<'EOF'
load ("//:verify.bzl", "check_equal_expected")
genrule(
  name = "check_expected",
  outs = ["check_expected.txt"],
  cmd = "echo %s > $@" % (check_equal_expected(),)
)
EOF
  bazel build //:check_expected &> $TEST_log || fail "Expected success"
  grep 'OK' `bazel info bazel-bin`/check_expected.txt \
       || fail "Authentication merged incorrectly"
  expect_log "authrepo is being evaluated"

  echo "modified" > .netrc
  bazel build //:check_expected &> $TEST_log || fail "Expected success"
  grep 'OK' `bazel info bazel-bin`/check_expected.txt \
       || fail "Authentication information should not have been reevaluated"
  expect_not_log "authrepo is being evaluated"
}

function test_disallow_unverified_http() {
  mkdir x
  echo 'exports_files(["file.txt"])' > x/BUILD
  echo 'Hello World' > x/file.txt
  tar cvf x.tar x
  sha256="$(sha256sum x.tar | head -c 64)"
  serve_file x.tar
  cat > MODULE.bazel <<EOF
http_archive = use_repo_rule("@bazel_tools//tools/build_defs/repo:http.bzl", "http_archive")
http_archive(
  name="ext",
  url = "http://127.0.0.1:$nc_port/x.tar",
)
EOF
  cat > BUILD <<'EOF'
genrule(
  name = "it",
  srcs = ["@ext//x:file.txt"],
  outs = ["it.txt"],
  cmd = "cp $< $@",
)
EOF
  bazel build //:it > "${TEST_log}" 2>&1 && fail "Expected failure" || :
  expect_log 'plain http.*missing checksum'

  # After adding a good checksum, we expect success
  ed MODULE.bazel <<EOF
/url
a
sha256 = "$sha256",
.
w
q
EOF
  bazel build //:it || fail "Expected success one the checksum is given"

}

function tear_down() {
  shutdown_server
  if [ -d "${TEST_TMPDIR}/server_dir" ]; then
    rm -fr "${TEST_TMPDIR}/server_dir"
  fi
  true
}

function test_http_archive_netrc() {
  mkdir x
  echo 'exports_files(["file.txt"])' > x/BUILD
  echo 'Hello World' > x/file.txt
  tar cvf x.tar x
  sha256=$(sha256sum x.tar | head -c 64)
  serve_file_auth x.tar
  netrc_dir="$(pwd)"
  if "$is_windows"; then
    netrc_dir="$(cygpath -m ${netrc_dir})"
  fi
  cat > $(setup_module_dot_bazel) <<EOF
http_archive = use_repo_rule("@bazel_tools//tools/build_defs/repo:http.bzl", "http_archive")
http_archive(
  name="ext",
  url = "http://127.0.0.1:$nc_port/x.tar",
  netrc = "${netrc_dir}/.netrc",
  sha256="$sha256",
)
EOF
  cat > .netrc <<'EOF'
machine 127.0.0.1
login foo
password bar
EOF
  cat > BUILD <<'EOF'
genrule(
  name = "it",
  srcs = ["@ext//x:file.txt"],
  outs = ["it.txt"],
  cmd = "cp $< $@",
)
EOF
  bazel build //:it \
      || fail "Expected success despite needing a file behind basic auth"
}

function test_http_archive_auth_patterns() {
  mkdir x
  echo 'exports_files(["file.txt"])' > x/BUILD
  echo 'Hello World' > x/file.txt
  tar cvf x.tar x
  sha256=$(sha256sum x.tar | head -c 64)
  serve_file_auth x.tar
  netrc_dir="$(pwd)"
  if "$is_windows"; then
    netrc_dir="$(cygpath -m ${netrc_dir})"
  fi
  cat > $(setup_module_dot_bazel) <<EOF
http_archive = use_repo_rule("@bazel_tools//tools/build_defs/repo:http.bzl", "http_archive")
http_archive(
  name="ext",
  url = "http://127.0.0.1:$nc_port/x.tar",
  netrc = "${netrc_dir}/.netrc",
  sha256="$sha256",
  auth_patterns = {
    "127.0.0.1": "Bearer <password>"
  }
)
EOF
  cat > .netrc <<'EOF'
machine 127.0.0.1
password TOKEN
EOF
  cat > BUILD <<'EOF'
genrule(
  name = "it",
  srcs = ["@ext//x:file.txt"],
  outs = ["it.txt"],
  cmd = "cp $< $@",
)
EOF
  bazel build //:it \
      || fail "Expected success despite needing a file behind bearer auth"
}

function test_http_archive_implicit_netrc() {
  mkdir x
  echo 'exports_files(["file.txt"])' > x/BUILD
  echo 'Hello World' > x/file.txt
  tar cvf x.tar x
  sha256=$(sha256sum x.tar | head -c 64)
  serve_file_auth x.tar

  export HOME=`pwd`
  if "$is_windows"; then
    export USERPROFILE="$(cygpath -m ${HOME})"
  fi
  cat > .netrc <<'EOF'
machine 127.0.0.1
login foo
password bar
EOF

  mkdir main
  cd main
  cat > $(setup_module_dot_bazel) <<EOF
http_archive = use_repo_rule("@bazel_tools//tools/build_defs/repo:http.bzl", "http_archive")
http_archive(
  name="ext",
  url = "http://127.0.0.1:$nc_port/x.tar",
  sha256="$sha256",
)
EOF
  cat > BUILD <<'EOF'
genrule(
  name = "it",
  srcs = ["@ext//x:file.txt"],
  outs = ["it.txt"],
  cmd = "cp $< $@",
)
EOF
  bazel build //:it \
      || fail "Expected success despite needing a file behind basic auth"
}

function test_http_archive_credential_helper() {
  if "$is_windows"; then
    # Skip on Windows: credential helper is a Python script.
    return
  fi

  setup_credential_helper

  mkdir x
  echo 'exports_files(["file.txt"])' > x/BUILD
  echo 'Hello World' > x/file.txt
  tar cvf x.tar x
  sha256=$(sha256sum x.tar | head -c 64)
  serve_file_auth x.tar
  cat > $(setup_module_dot_bazel) <<EOF
http_archive = use_repo_rule("@bazel_tools//tools/build_defs/repo:http.bzl", "http_archive")
http_archive(
  name="ext",
  url = "http://127.0.0.1:$nc_port/x.tar",
  sha256="$sha256",
)
EOF
  cat > BUILD <<'EOF'
genrule(
  name = "it",
  srcs = ["@ext//x:file.txt"],
  outs = ["it.txt"],
  cmd = "cp $< $@",
)
EOF
  bazel build --credential_helper="${TEST_TMPDIR}/credhelper" //:it \
      || fail "Expected success despite needing a file behind credential helper"
}

function test_http_archive_credential_helper_overrides_netrc() {
  if "$is_windows"; then
    # Skip on Windows: credential helper is a Python script.
    return
  fi

  setup_credential_helper

  mkdir x
  echo 'exports_files(["file.txt"])' > x/BUILD
  echo 'Hello World' > x/file.txt
  tar cvf x.tar x
  sha256=$(sha256sum x.tar | head -c 64)
  serve_file_auth x.tar

  export HOME=`pwd`
  if "$is_windows"; then
    export USERPROFILE="$(cygpath -m ${HOME})"
  fi
  cat > .netrc <<'EOF'
machine 127.0.0.1
login badusername
password badpassword
EOF

  mkdir main
  cd main
  cat > $(setup_module_dot_bazel) <<EOF
http_archive = use_repo_rule("@bazel_tools//tools/build_defs/repo:http.bzl", "http_archive")
http_archive(
  name="ext",
  url = "http://127.0.0.1:$nc_port/x.tar",
  sha256="$sha256",
)
EOF
  cat > BUILD <<'EOF'
genrule(
  name = "it",
  srcs = ["@ext//x:file.txt"],
  outs = ["it.txt"],
  cmd = "cp $< $@",
)
EOF
  bazel build --credential_helper="${TEST_TMPDIR}/credhelper" //:it \
      || fail "Expected success despite needing a file behind credential helper"
}

function test_disable_download_should_prevent_downloading() {
  mkdir x
  echo 'exports_files(["file.txt"])' > x/BUILD
  echo 'Hello World' > x/file.txt
  tar cvf x.tar x
  sha256=$(sha256sum x.tar | head -c 64)
  serve_file x.tar

  mkdir main
  cd main
  cat > $(setup_module_dot_bazel) <<EOF
http_archive = use_repo_rule("@bazel_tools//tools/build_defs/repo:http.bzl", "http_archive")
http_archive(
  name="ext",
  url = "http://127.0.0.1:$nc_port/x.tar",
  sha256="$sha256",
)
EOF
  cat > BUILD <<'EOF'
genrule(
  name = "it",
  srcs = ["@ext//x:file.txt"],
  outs = ["it.txt"],
  cmd = "cp $< $@",
)
EOF

  bazel build --repository_disable_download --repository_cache= //:it > "${TEST_log}" 2>&1 \
      && fail "Expected failure" || :
  expect_log "Failed to download repository @.*: download is disabled"
}

function test_no_restarts_fetching_with_worker_thread() {
  setup_starlark_repository

  echo foo > file1
  echo bar > file2

  cat >test.bzl <<EOF
def _impl(rctx):
  print("hello world!")
  print(rctx.read(Label("//:file1")))
  print(rctx.read(Label("//:file2")))
  rctx.file("BUILD", "filegroup(name='bar')")

repo = repository_rule(implementation=_impl, local=True)
EOF

  # no worker thread, restarts twice
  bazel build @foo//:bar --experimental_worker_for_repo_fetching=off >& $TEST_log \
    || fail "Expected build to succeed"
  expect_log_n "hello world!" 3

  # platform worker thread, never restarts
  bazel shutdown
  bazel build @foo//:bar --experimental_worker_for_repo_fetching=platform >& $TEST_log \
    || fail "Expected build to succeed"
  expect_log_n "hello world!" 1

  # virtual worker thread, never restarts
  bazel shutdown
  bazel build @foo//:bar --experimental_worker_for_repo_fetching=virtual >& $TEST_log \
    || fail "Expected build to succeed"
  expect_log_n "hello world!" 1
}

function test_duplicate_value_in_environ() {
  cat > MODULE.bazel <<EOF
repo = use_repo_rule('//:def.bzl', 'repo')
repo(name='foo')
EOF

  touch BUILD
  cat > def.bzl <<'EOF'
def _impl(repository_ctx):
  repository_ctx.file("REPO.bazel")
  repository_ctx.file("BUILD", """filegroup(name="bar",srcs=[])""")

repo = repository_rule(
    implementation=_impl,
    environ=["FOO", "FOO"],
)
EOF

  FOO=bar bazel build @foo//:bar >& $TEST_log \
    || fail "Expected build to succeed"
}


function test_cred_helper_overrides_starlark_headers() {
  if "$is_windows"; then
    # Skip on Windows: credential helper is a Python script.
    return
  fi

  setup_credential_helper

  filename="cred_helper_starlark.txt"
  echo $filename > $filename
  sha256="$(sha256sum $filename | head -c 64)"
  serve_file_header_dump $filename credhelper_headers.json

  setup_starlark_repository

  cat > test.bzl <<EOF
def _impl(repository_ctx):
  repository_ctx.file("BUILD")
  repository_ctx.download(
    url = "http://127.0.0.1:$nc_port/$filename",
    output = "test.txt",
    sha256 = "$sha256",
    headers = {
      "Authorization": ["should be overidden"],
      "X-Custom-Token": ["foo"]
    }
  )

repo = repository_rule(implementation=_impl)
EOF


  bazel build --credential_helper="${TEST_TMPDIR}/credhelper" @foo//:all || fail "expected bazel to succeed"

  headers="${TEST_TMPDIR}/credhelper_headers.json"
  assert_contains '"Authorization": "Bearer TOKEN"' "$headers"
  assert_contains '"X-Custom-Token": "foo"' "$headers"
  assert_not_contains "should be overidden" "$headers"
}

function test_netrc_overrides_starlark_headers() {
  filename="netrc_headers.txt"
  echo $filename > $filename
  sha256="$(sha256sum $filename | head -c 64)"
  serve_file_header_dump $filename netrc_headers.json

  setup_starlark_repository

  cat > .netrc <<EOF
machine 127.0.0.1
login foo
password bar
EOF

  cat > test.bzl <<EOF
load("@bazel_tools//tools/build_defs/repo:utils.bzl", "read_netrc", "use_netrc")

def _impl(repository_ctx):
  url = "http://127.0.0.1:$nc_port/$filename"
  netrc = read_netrc(repository_ctx, repository_ctx.attr.netrc)
  auth = use_netrc(netrc, [url], {})
  repository_ctx.file("BUILD")
  repository_ctx.download(
    url = url,
    output = "$filename",
    sha256 = "$sha256",
    headers = {
      "Authorization": ["should be overidden"],
      "X-Custom-Token": ["foo"]
    },
    auth = auth
  )

repo = repository_rule(implementation=_impl, attrs = {"netrc": attr.label(default = ":.netrc")})
EOF


  bazel build @foo//:all || fail "expected bazel to succeed"

  headers="${TEST_TMPDIR}/netrc_headers.json"
  assert_contains '"Authorization": "Basic Zm9vOmJhcg=="' "$headers"
  assert_contains '"X-Custom-Token": "foo"' "$headers"
  assert_not_contains "should be overidden" "$headers"
}


function test_starlark_headers_override_default_headers() {

  filename="default_headers.txt"
  echo $filename > $filename
  sha256="$(sha256sum $filename | head -c 64)"
  serve_file_header_dump $filename default_headers.json

  setup_starlark_repository

  cat > test.bzl <<EOF
def _impl(repository_ctx):
  repository_ctx.file("BUILD")
  repository_ctx.download(
    url = "http://127.0.0.1:$nc_port/$filename",
    output = "$filename",
    sha256 = "$sha256",
    headers = {
      "Accept": ["application/vnd.oci.image.index.v1+json, application/vnd.oci.image.manifest.v1+json"],
    }
  )

repo = repository_rule(implementation=_impl)
EOF

  bazel build @foo//:all || fail "expected bazel to succeed"

  headers="${TEST_TMPDIR}/default_headers.json"
  assert_contains '"Accept": "application/vnd.oci.image.index.v1+json, application/vnd.oci.image.manifest.v1+json"' "$headers"
  assert_not_contains '"Accept": "text/html, image/gif, image/jpeg, */*"' "$headers"
}

function test_invalid_starlark_headers() {

  filename="invalid_headers.txt"
  echo $filename > $filename
  sha256="$(sha256sum $filename | head -c 64)"
  serve_file_header_dump $filename invalid_headers.json

  setup_starlark_repository

  cat > test.bzl <<EOF
def _impl(repository_ctx):
  repository_ctx.file("BUILD")
  repository_ctx.download(
    url = "http://127.0.0.1:$nc_port/$filename",
    output = "$filename",
    sha256 = "$sha256",
    headers = {
      "Accept": 1,
    }
  )

repo = repository_rule(implementation=_impl)
EOF

  bazel build @foo//:all >& $TEST_log && fail "expected bazel to fail" || :
  expect_log "headers argument must be a dict whose keys are string and whose values are either string or sequence of string"
}

function test_string_starlark_headers() {

  filename="string_headers.txt"
  echo $filename > $filename
  sha256="$(sha256sum $filename | head -c 64)"
  serve_file_header_dump $filename string_headers.json

  setup_starlark_repository

  cat > test.bzl <<EOF
def _impl(repository_ctx):
  repository_ctx.file("BUILD")
  repository_ctx.download(
    url = "http://127.0.0.1:$nc_port/$filename",
    output = "$filename",
    sha256 = "$sha256",
    headers = {
      "Accept": "application/text",
    }
  )

repo = repository_rule(implementation=_impl)
EOF

  bazel build @foo//:all || fail "expected bazel to succeed"
  headers="${TEST_TMPDIR}/string_headers.json"
  assert_contains '"Accept": "application/text"' "$headers"
}

function test_repo_boundary_files() {
  create_new_workspace
  cat > $(setup_module_dot_bazel) <<EOF
r = use_repo_rule("//:r.bzl", "r")
r(name = "r")
EOF
  touch BUILD
  cat > r.bzl <<EOF
def _r(rctx):
  rctx.file("BUILD", "filegroup(name='r', srcs=glob(['*']))")
r = repository_rule(_r)
EOF

  bazel query --output=build @r > output || fail "expected bazel to succeed"
  assert_contains 'REPO.bazel' output
}

function test_repo_mapping_change_in_rule_impl() {
  # regression test for #20722
  create_new_workspace
  cat > $(setup_module_dot_bazel) <<EOF
r = use_repo_rule("//:r.bzl", "r")
r(name = "r")
bazel_dep(name="foo", repo_name="data")
local_path_override(module_name="foo", path="foo")
bazel_dep(name="bar")
local_path_override(module_name="bar", path="bar")
EOF
  touch BUILD
  echo 'load("@r//:r.bzl", "pi"); print(pi)' > WORKSPACE.bzlmod
  cat > r.bzl <<EOF
def _r(rctx):
  print("I see: " + str(Label("@data")))
  rctx.file("BUILD", "filegroup(name='r')")
  rctx.file("r.bzl", "pi=3.14")
r=repository_rule(_r)
EOF
  mkdir foo
  cat > foo/MODULE.bazel <<EOF
module(name="foo")
EOF
  mkdir bar
  cat > bar/MODULE.bazel <<EOF
module(name="bar")
EOF

  bazel build @r >& $TEST_log || fail "expected bazel to succeed"
  expect_log "I see: @@foo+//:data"

  # So far, so good. Now we make `@data` point to bar instead!
  cat > MODULE.bazel <<EOF
r = use_repo_rule("//:r.bzl", "r")
r(name = "r")
bazel_dep(name="foo")
local_path_override(module_name="foo", path="foo")
bazel_dep(name="bar", repo_name="data")
local_path_override(module_name="bar", path="bar")
EOF
  # for the repo `r`, nothing except the repo mapping has changed.
  bazel build @r >& $TEST_log || fail "expected bazel to succeed"
  expect_log "I see: @@bar+//:data"
}

function test_repo_mapping_change_in_bzl_init() {
  # same as above, but tests .bzl init time repo mapping usages
  create_new_workspace
  cat > $(setup_module_dot_bazel) <<EOF
r = use_repo_rule("//:r.bzl", "r")
r(name = "r")
bazel_dep(name="foo", repo_name="data")
local_path_override(module_name="foo", path="foo")
bazel_dep(name="bar")
local_path_override(module_name="bar", path="bar")
EOF
  touch BUILD
  echo 'load("@r//:r.bzl", "pi"); print(pi)' > WORKSPACE.bzlmod
  cat > r.bzl <<EOF
CONSTANT = Label("@data")
def _r(rctx):
  print("I see: " + str(CONSTANT))
  rctx.file("BUILD", "filegroup(name='r')")
  rctx.file("r.bzl", "pi=3.14")
r=repository_rule(_r)
EOF
  mkdir foo
  cat > foo/MODULE.bazel <<EOF
module(name="foo")
EOF
  mkdir bar
  cat > bar/MODULE.bazel <<EOF
module(name="bar")
EOF

  bazel build @r >& $TEST_log || fail "expected bazel to succeed"
  expect_log "I see: @@foo+//:data"

  # So far, so good. Now we make `@data` point to bar instead!
  cat > MODULE.bazel <<EOF
r = use_repo_rule("//:r.bzl", "r")
r(name = "r")
bazel_dep(name="foo")
local_path_override(module_name="foo", path="foo")
bazel_dep(name="bar", repo_name="data")
local_path_override(module_name="bar", path="bar")
EOF
  # for the repo `r`, nothing except the repo mapping has changed.
  bazel build @r >& $TEST_log || fail "expected bazel to succeed"
  expect_log "I see: @@bar+//:data"
}

function test_file_watching_inside_working_dir() {
  # when reading a file inside the working directory (where the repo
  # is to be fetched), we shouldn't watch it.
  create_new_workspace
  cat > $(setup_module_dot_bazel) <<EOF
r = use_repo_rule("//:r.bzl", "r")
r(name = "r")
EOF
  touch BUILD
  cat > r.bzl <<EOF
def _r(rctx):
  rctx.file("BUILD", "filegroup(name='r')")
  rctx.file("data.txt", "nothing")
  print("I see: " + rctx.read("data.txt"))
  rctx.file("data.txt", "something")
r=repository_rule(_r)
EOF

  bazel build @r >& $TEST_log || fail "expected bazel to succeed"
  expect_log "I see: nothing"

  # Running Bazel again shouldn't cause a refetch, despite "data.txt"
  # having been written to after the read.
  bazel build @r >& $TEST_log || fail "expected bazel to succeed"
  expect_not_log "I see:"
}

function test_file_watching_inside_working_dir_forcing_error() {
  # when reading a file inside the working directory (where the repo
  # is to be fetched), we shouldn't watch it. Forcing the watch should
  # result in an error.
  create_new_workspace
  cat > $(setup_module_dot_bazel) <<EOF
r = use_repo_rule("//:r.bzl", "r")
r(name = "r")
EOF
  touch BUILD
  cat > r.bzl <<EOF
def _r(rctx):
  rctx.file("BUILD", "filegroup(name='r')")
  rctx.file("data.txt", "nothing")
  print("I see: " + rctx.read("data.txt", watch="yes"))
r=repository_rule(_r)
EOF

  bazel build @r >& $TEST_log && fail "expected bazel to fail"
  expect_log "attempted to watch path under working directory"
}

function test_file_watching_outside_workspace() {
  # when reading a file outside the Bazel workspace, we should watch it.
  local outside_dir=$(mktemp -d "${TEST_TMPDIR}/testXXXXXX")
  mkdir -p "${outside_dir}"
  echo nothing > ${outside_dir}/data.txt

  create_new_workspace
  cat > $(setup_module_dot_bazel) <<EOF
r = use_repo_rule("//:r.bzl", "r")
r(name = "r")
EOF
  touch BUILD
  cat > r.bzl <<EOF
def _r(rctx):
  rctx.file("BUILD", "filegroup(name='r')")
  print("I see: " + rctx.read("${outside_dir}/data.txt"))
r=repository_rule(_r)
EOF

  bazel build @r >& $TEST_log || fail "expected bazel to succeed"
  expect_log "I see: nothing"

  # Running Bazel again shouldn't cause a refetch.
  bazel build @r >& $TEST_log || fail "expected bazel to succeed"
  expect_not_log "I see:"

  # But changing the outside file should cause a refetch.
  echo something > ${outside_dir}/data.txt
  bazel build @r >& $TEST_log || fail "expected bazel to succeed"
  expect_log "I see: something"
}

function test_file_watching_in_other_repo() {
  # when reading a file in another repo, we should watch it.
  local outside_dir="${TEST_TMPDIR}/outside_dir"
  mkdir -p "${outside_dir}"
  echo nothing > ${outside_dir}/data.txt

  create_new_workspace
  cat > $(setup_module_dot_bazel) <<EOF
foo = use_repo_rule("//:r.bzl", "foo")
foo(name = "foo")
bar = use_repo_rule("//:r.bzl", "bar")
bar(name = "bar", data = "nothing")
EOF
  touch BUILD
  cat > r.bzl <<EOF
def _foo(rctx):
  rctx.file("BUILD", "filegroup(name='foo')")
  # intentionally grab a file that's not directly addressable by a label
  otherfile = rctx.path(Label("@bar//subpkg:BUILD")).dirname.dirname.get_child("data.txt")
  print("I see: " + rctx.read(otherfile))
foo=repository_rule(_foo)
def _bar(rctx):
  rctx.file("subpkg/BUILD")
  rctx.file("data.txt", rctx.attr.data)
bar=repository_rule(_bar, attrs={"data":attr.string()})
EOF

  bazel build @foo >& $TEST_log || fail "expected bazel to succeed"
  expect_log "I see: nothing"

  # Running Bazel again shouldn't cause a refetch.
  bazel build @foo >& $TEST_log || fail "expected bazel to succeed"
  expect_not_log "I see:"

  # But changing the file inside @bar should cause @foo to refetch.
  cat > MODULE.bazel <<EOF
foo = use_repo_rule("//:r.bzl", "foo")
foo(name = "foo")
bar = use_repo_rule("//:r.bzl", "bar")
bar(name = "bar", data = "something")
EOF
  bazel build @foo >& $TEST_log || fail "expected bazel to succeed"
  expect_log "I see: something"
}

function test_incompatible_no_implicit_watch_label() {
  # when reading a file through a label with watch="no", we should not watch it.
  local outside_dir="${TEST_TMPDIR}/outside_dir"
  mkdir -p "${outside_dir}"
  echo nothing > ${outside_dir}/data.txt

  create_new_workspace
  cat > $(setup_module_dot_bazel) <<EOF
foo = use_repo_rule("//:r.bzl", "foo")
foo(name = "foo")
bar = use_repo_rule("//:r.bzl", "bar")
bar(name = "bar", data = "fire")
EOF
  touch BUILD
  cat > r.bzl <<EOF
def _foo(rctx):
  rctx.file("BUILD", "filegroup(name='foo')")
  # Resolve both through rctx.path and directly.
  label = Label("@bar//subpkg:data.txt")
  print("(path) I see: " + rctx.read(rctx.path(label), watch="no"))
  print("(direct) I see: " + rctx.read(label, watch="no"))
foo=repository_rule(_foo)
def _bar(rctx):
  rctx.file("subpkg/BUILD")
  rctx.file("subpkg/data.txt", rctx.attr.data)
bar=repository_rule(_bar, attrs={"data":attr.string()})
EOF

  bazel build --incompatible_no_implicit_watch_label @foo >& $TEST_log || fail "expected bazel to succeed"
  expect_log "(path) I see: fire"
  expect_log "(direct) I see: fire"

  # Running Bazel again shouldn't cause a refetch.
  bazel build --incompatible_no_implicit_watch_label @foo >& $TEST_log || fail "expected bazel to succeed"
  expect_not_log "I see:"

  # Even changing the file shouldn't cause a refetch.
  cat > MODULE.bazel <<EOF
foo = use_repo_rule("//:r.bzl", "foo")
foo(name = "foo")
bar = use_repo_rule("//:r.bzl", "bar")
bar(name = "bar", data = "nothing")
EOF
  bazel build --incompatible_no_implicit_watch_label @foo >& $TEST_log || fail "expected bazel to succeed"
  expect_not_log "I see:"
}

function test_no_incompatible_no_implicit_watch_label() {
  # when reading a file through a label with watch="no", we do watch it.
  local outside_dir="${TEST_TMPDIR}/outside_dir"
  mkdir -p "${outside_dir}"
  echo nothing > ${outside_dir}/data.txt

  create_new_workspace
  cat > $(setup_module_dot_bazel) <<EOF
foo = use_repo_rule("//:r.bzl", "foo")
foo(name = "foo")
bar = use_repo_rule("//:r.bzl", "bar")
bar(name = "bar", data = "fire")
EOF
  touch BUILD
  cat > r.bzl <<EOF
def _foo(rctx):
  rctx.file("BUILD", "filegroup(name='foo')")
  # Resolve both through rctx.path and directly.
  label = Label("@bar//subpkg:data.txt")
  print("(direct) I see: " + rctx.read(label, watch="no"))
foo=repository_rule(_foo)
def _bar(rctx):
  rctx.file("subpkg/BUILD")
  rctx.file("subpkg/data.txt", rctx.attr.data)
bar=repository_rule(_bar, attrs={"data":attr.string()})
EOF

  bazel build --noincompatible_no_implicit_watch_label @foo >& $TEST_log || fail "expected bazel to succeed"
  expect_log "(direct) I see: fire"

  # Running Bazel again shouldn't cause a refetch.
  bazel build --noincompatible_no_implicit_watch_label @foo >& $TEST_log || fail "expected bazel to succeed"
  expect_not_log "I see:"

  # Changing the file should cause a refetch.
  cat > MODULE.bazel <<EOF
foo = use_repo_rule("//:r.bzl", "foo")
foo(name = "foo")
bar = use_repo_rule("//:r.bzl", "bar")
bar(name = "bar", data = "nothing")
EOF
  bazel build --noincompatible_no_implicit_watch_label @foo >& $TEST_log || fail "expected bazel to succeed"
  expect_log "I see:"
}

function test_bad_marker_file_ignored() {
  # when reading a file in another repo, we should watch it.
  local outside_dir="${TEST_TMPDIR}/outside_dir"
  mkdir -p "${outside_dir}"
  echo nothing > ${outside_dir}/data.txt

  create_new_workspace
  cat > $(setup_module_dot_bazel) <<EOF
foo = use_repo_rule("//:r.bzl", "foo")
foo(name = "foo")
bar = use_repo_rule("//:r.bzl", "bar")
bar(name = "bar", data = "nothing")
EOF
  touch BUILD
  cat > r.bzl <<EOF
def _foo(rctx):
  rctx.file("BUILD", "filegroup(name='foo')")
  # intentionally grab a file that's not directly addressable by a label
  otherfile = rctx.path(Label("@bar//subpkg:BUILD")).dirname.dirname.get_child("data.txt")
  print("I see: " + rctx.read(otherfile))
foo=repository_rule(_foo)
def _bar(rctx):
  rctx.file("subpkg/BUILD")
  rctx.file("data.txt", rctx.attr.data)
bar=repository_rule(_bar, attrs={"data":attr.string()})
EOF

  bazel build @foo >& $TEST_log || fail "expected bazel to succeed"
  expect_log "I see: nothing"

  local marker_file=$(bazel info output_base)/external/@+_repo_rules+foo.marker
  # the marker file for this repo should contain a reference to "@@+_repo_rules2+bar". Mangle that.
  sed -i'' -e 's/@@+_repo_rules2+bar/@@LOL@@LOL/g' ${marker_file}

  # Running Bazel again shouldn't crash, and should result in a refetch.
  bazel shutdown
  bazel build @foo >& $TEST_log || fail "expected bazel to succeed"
  expect_log "I see: nothing"

  # Test to clear the marker file.
  echo > ${marker_file}

  # Running Bazel again shouldn't crash, and should result in a refetch.
  bazel shutdown
  bazel build @foo >& $TEST_log || fail "expected bazel to succeed"
  expect_log "I see: nothing"
}

function test_file_watching_in_undefined_repo() {
  create_new_workspace
  cat > $(setup_module_dot_bazel) <<EOF
foo = use_repo_rule("//:foo.bzl", "foo")
foo(name = "foo")
EOF
  touch BUILD
  cat > foo.bzl <<EOF
def _foo(rctx):
  rctx.file("BUILD", "filegroup(name='foo')")
  # this repo might not have been defined yet
  rctx.watch("../+_repo_rules2+bar/BUILD")
  print("I see something!")
foo=repository_rule(_foo)
EOF

  bazel build @foo >& $TEST_log || fail "expected bazel to succeed"
  expect_log "I see something!"

  # Defining @@+_repo_rules+bar should now cause @foo to refetch.
  cat >> MODULE.bazel <<EOF
bar = use_repo_rule("//:bar.bzl", "bar")
bar(name = "bar")
EOF
  cat > bar.bzl <<EOF
def _bar(rctx):
  rctx.file("BUILD", "filegroup(name='bar')")
bar=repository_rule(_bar)
EOF
  bazel build @foo >& $TEST_log || fail "expected bazel to succeed"
  expect_log "I see something!"

  # However, just adding a random other repo shouldn't alert @foo.
  cat >> MODULE.bazel <<EOF
bar(name = "baz")
EOF
  bazel build @foo >& $TEST_log || fail "expected bazel to succeed"
  expect_not_log "I see something!"
}

function test_file_watching_in_other_repo_cycle() {
  create_new_workspace
  cat > $(setup_module_dot_bazel) <<EOF
foo = use_repo_rule("//:r.bzl", "foo")
foo(name = "foo")
bar = use_repo_rule("//:r.bzl", "bar")
bar(name = "bar")
EOF
  touch BUILD
  cat > r.bzl <<EOF
def _foo(rctx):
  rctx.file("BUILD", "filegroup(name='foo')")
  print("I see: " + rctx.read(Label("@bar//:BUILD")))
foo=repository_rule(_foo)
def _bar(rctx):
  rctx.file("BUILD", "filegroup(name='bar')")
  print("I see: " + rctx.read(Label("@foo//:BUILD")))
bar=repository_rule(_bar)
EOF

  bazel build @foo >& $TEST_log && fail "expected bazel to fail!"
  expect_log "Circular definition of repositories"
}

function test_watch_file_status_change() {
  local outside_dir=$(mktemp -d "${TEST_TMPDIR}/testXXXXXX")
  mkdir -p "${outside_dir}"
  echo something > ${outside_dir}/data.txt

  create_new_workspace
  cat > $(setup_module_dot_bazel) <<EOF
r = use_repo_rule("//:r.bzl", "r")
r(name = "r")
EOF
  touch BUILD
  cat > r.bzl <<EOF
def _r(rctx):
  rctx.file("BUILD", "filegroup(name='r')")
  data_file = rctx.path("${outside_dir}/data.txt")
  rctx.watch(data_file)
  if not data_file.exists:
    print("I see nothing")
  elif data_file.is_dir:
    print("I see a directory")
  else:
    print("I see: " + rctx.read(data_file))
r=repository_rule(_r)
EOF

  bazel build @r >& $TEST_log || fail "expected bazel to succeed"
  expect_log "I see: something"

  # test that all kinds of transitions between file, dir, and noent are watched

  rm ${outside_dir}/data.txt
  bazel build @r >& $TEST_log || fail "expected bazel to succeed"
  expect_log "I see nothing"

  mkdir ${outside_dir}/data.txt
  bazel build @r >& $TEST_log || fail "expected bazel to succeed"
  expect_log "I see a directory"

  rm -r ${outside_dir}/data.txt
  bazel build @r >& $TEST_log || fail "expected bazel to succeed"
  expect_log "I see nothing"

  echo something again > ${outside_dir}/data.txt
  bazel build @r >& $TEST_log || fail "expected bazel to succeed"
  expect_log "I see: something again"

  rm ${outside_dir}/data.txt
  mkdir ${outside_dir}/data.txt
  bazel build @r >& $TEST_log || fail "expected bazel to succeed"
  expect_log "I see a directory"

  rm -r ${outside_dir}/data.txt
  echo something yet again > ${outside_dir}/data.txt
  bazel build @r >& $TEST_log || fail "expected bazel to succeed"
  expect_log "I see: something yet again"
}

function test_watch_file_status_change_dangling_symlink() {
  if "$is_windows"; then
    # symlinks on Windows... annoying
    return
  fi
  local outside_dir=$(mktemp -d "${TEST_TMPDIR}/testXXXXXX")
  mkdir -p "${outside_dir}"
  ln -s ${outside_dir}/pointee ${outside_dir}/pointer

  create_new_workspace
  cat > $(setup_module_dot_bazel) <<EOF
r = use_repo_rule("//:r.bzl", "r")
r(name = "r")
EOF
  touch BUILD
  cat > r.bzl <<EOF
def _r(rctx):
  rctx.file("BUILD", "filegroup(name='r')")
  data_file = rctx.path("${outside_dir}/pointer")
  rctx.watch(data_file)
  if not data_file.exists:
    print("I see nothing")
  elif data_file.is_dir:
    print("I see a directory")
  else:
    print("I see: " + rctx.read(data_file))
r=repository_rule(_r)
EOF

  bazel build @r >& $TEST_log || fail "expected bazel to succeed"
  expect_log "I see nothing"

  echo haha > ${outside_dir}/pointee
  bazel build @r >& $TEST_log || fail "expected bazel to succeed"
  expect_log "I see: haha"

  rm ${outside_dir}/pointee
  mkdir ${outside_dir}/pointee
  bazel build @r >& $TEST_log || fail "expected bazel to succeed"
  expect_log "I see a directory"
}

function test_watch_file_status_change_symlink_parent() {
  if "$is_windows"; then
    # symlinks on Windows... annoying
    return
  fi
  local outside_dir=$(mktemp -d "${TEST_TMPDIR}/testXXXXXX")
  mkdir -p "${outside_dir}/a"

  create_new_workspace
  cat > $(setup_module_dot_bazel) <<EOF
r = use_repo_rule("//:r.bzl", "r")
r(name = "r")
EOF
  touch BUILD
  cat > r.bzl <<EOF
def _r(rctx):
  rctx.file("BUILD", "filegroup(name='r')")
  data_file = rctx.path("${outside_dir}/a/b/c")
  rctx.watch(data_file)
  if not data_file.exists:
    print("I see nothing")
  elif data_file.is_dir:
    print("I see a directory")
  else:
    print("I see: " + rctx.read(data_file))
r=repository_rule(_r)
EOF

  bazel build @r >& $TEST_log || fail "expected bazel to succeed"
  expect_log "I see nothing"

  mkdir -p ${outside_dir}/a/b
  echo blah > ${outside_dir}/a/b/c
  bazel build @r >& $TEST_log || fail "expected bazel to succeed"
  expect_log "I see: blah"

  rm -rf ${outside_dir}/a/b
  ln -s ${outside_dir}/d ${outside_dir}/a/b
  bazel build @r >& $TEST_log || fail "expected bazel to succeed"
  expect_log "I see nothing"

  mkdir ${outside_dir}/d
  echo bleh > ${outside_dir}/d/c
  bazel build @r >& $TEST_log || fail "expected bazel to succeed"
  expect_log "I see: bleh"
}

function test_path_readdir_watches_dirents() {
  local outside_dir=$(mktemp -d "${TEST_TMPDIR}/testXXXXXX")
  touch ${outside_dir}/foo
  touch ${outside_dir}/bar
  touch ${outside_dir}/baz

  create_new_workspace
  cat > $(setup_module_dot_bazel) <<EOF
r = use_repo_rule("//:r.bzl", "r")
r(name = "r")
EOF
  touch BUILD
  cat > r.bzl <<EOF
def _r(rctx):
  rctx.file("BUILD", "filegroup(name='r')")
  outside_dir = rctx.path("${outside_dir}")
  print("I see: " + ",".join(sorted([p.basename for p in outside_dir.readdir()])))
r=repository_rule(_r)
EOF

  bazel build @r >& $TEST_log || fail "expected bazel to succeed"
  expect_log "I see: bar,baz,foo"

  # changing the contents of a file under there shouldn't trigger a refetch.
  echo haha > ${outside_dir}/foo
  bazel build @r >& $TEST_log || fail "expected bazel to succeed"
  expect_not_log "I see:"

  # adding a file should trigger a refetch.
  touch ${outside_dir}/quux
  bazel build @r >& $TEST_log || fail "expected bazel to succeed"
  expect_log "I see: bar,baz,foo,quux"

  # removing a file should trigger a refetch.
  rm ${outside_dir}/baz
  bazel build @r >& $TEST_log || fail "expected bazel to succeed"
  expect_log "I see: bar,foo,quux"

  # changing a file to a directory shouldn't trigger a refetch.
  rm ${outside_dir}/bar
  mkdir ${outside_dir}/bar
  bazel build @r >& $TEST_log || fail "expected bazel to succeed"
  expect_not_log "I see:"

  # changing entries in subdirectories shouldn't trigger a refetch.
  touch ${outside_dir}/bar/inner
  bazel build @r >& $TEST_log || fail "expected bazel to succeed"
  expect_not_log "I see:"
}

function test_watch_tree() {
  local outside_dir=$(mktemp -d "${TEST_TMPDIR}/testXXXXXX")
  touch ${outside_dir}/foo
  touch ${outside_dir}/bar
  touch ${outside_dir}/baz

  create_new_workspace
  cat > $(setup_module_dot_bazel) <<EOF
r = use_repo_rule("//:r.bzl", "r")
r(name = "r")
EOF
  touch BUILD
  cat > r.bzl <<EOF
def _r(rctx):
  rctx.file("BUILD", "filegroup(name='r')")
  print("I'm running!")
  rctx.watch_tree("${outside_dir}")
r=repository_rule(_r)
EOF

  bazel build @r >& $TEST_log || fail "expected bazel to succeed"
  expect_log "I'm running!"

  # changing the contents of a file under there should trigger a refetch.
  echo haha > ${outside_dir}/foo
  bazel build @r >& $TEST_log || fail "expected bazel to succeed"
  expect_log "I'm running!"

  # adding a file should trigger a refetch.
  touch ${outside_dir}/quux
  bazel build @r >& $TEST_log || fail "expected bazel to succeed"
  expect_log "I'm running!"

  # just touching an existing file shouldn't cause a refetch.
  touch ${outside_dir}/bar
  bazel build @r >& $TEST_log || fail "expected bazel to succeed"
  expect_not_log "I'm running!"

  # changing a file to a directory should trigger a refetch.
  rm ${outside_dir}/baz
  mkdir ${outside_dir}/baz
  bazel build @r >& $TEST_log || fail "expected bazel to succeed"
  expect_log "I'm running!"

  # changing entries in subdirectories should trigger a refetch.
  touch ${outside_dir}/baz/inner
  bazel build @r >& $TEST_log || fail "expected bazel to succeed"
  expect_log "I'm running!"
}

# Regression test for https://github.com/bazelbuild/bazel/issues/21823.
function test_repository_cache_concurrency() {
  sha=cd55a062e763b9349921f0f5db8c3933288dc8ba4f76dd9416aac68acee3cb94

  cat > MODULE.bazel <<EOF
http_file = use_repo_rule("@bazel_tools//tools/build_defs/repo:http.bzl", "http_file")
[
  http_file(
    name = "repo" + str(i),
    url = "https://mirror.bazel.build/github.com/bazelbuild/bazel-skylib/releases/download/1.5.0/bazel-skylib-1.5.0.tar.gz",
    sha256 = "$sha",
  )
  for i in range(100)
]
EOF
  cat > BUILD <<'EOF'
FILES = ["@repo{}//file".format(i) for i in range(100)]
filegroup(
  name = "files",
  srcs = FILES,
)
genrule(
  name = "unique_hashes",
  srcs = [":files"],
  outs = ["unique_hashes"],
  cmd = """
# Get the unique sha256 hashes of the files.
sha256sum $(execpaths :files) |
  cut -d' ' -f1 |
  sort |
  uniq > $@
""".format(),
)
EOF

  repo_cache_dir=$TEST_TMPDIR/repository_cache
  trap 'rm -rf ${repo_cache_dir}' EXIT
  bazel build --repository_cache="$repo_cache_dir" \
    //:unique_hashes >& $TEST_log || fail "expected bazel to succeed"
  assert_equals 1 "$(wc -l < bazel-bin/unique_hashes | tr -d ' ')"
  assert_equals $sha "$(cat bazel-bin/unique_hashes)"

  # Verify that the repository cache entry has been created.
  cache_entry="$repo_cache_dir/content_addressable/sha256/$sha/file"
  echo "$sha $cache_entry" | sha256sum --check || fail "sha256 mismatch"
}

function test_keep_going_weird_deadlock() {
  # regression test for b/330892334
  if "$is_windows"; then
    # no symlinks on windows
    return
  fi
  create_new_workspace
  cat > $(setup_module_dot_bazel) <<EOF
r=use_repo_rule("//:r.bzl", "r")
r(name="r")
EOF
  touch BUILD
  cat > r.bzl <<EOF
r=repository_rule(lambda rctx: rctx.read(Label("//blarg")))
EOF

  # make //blarg a bad package by creating a symlink cycle (note that just the package not
  # existing is not enough to make the PackageLookupFunction fail)
  mkdir blarg
  cd blarg
  ln -s BUILD DUILB
  ln -s DUILB BUILD
  cd ..

  # now build both //blarg and @r. The latter depends on the former, which is in error.
  # with --keep_going, this could result in a deadlock.
  bazel build --keep_going //blarg @r >& $TEST_log && fail "bazel somehow succeeded"
  expect_log "no such package 'blarg': Symlink cycle detected while trying to find BUILD file"
}

function test_legacy_label_print() {
    WRKDIR=$(mktemp -d "${TEST_TMPDIR}/testXXXXXX")
    cd "${WRKDIR}"
    cat > $(setup_module_dot_bazel) <<'EOF'
my_repository_rule = use_repo_rule("//:my_repository_rule.bzl", "my_repository_rule")

my_repository_rule(
    name = "my_first_repo",
)

my_repository_rule(
    name = "my_second_repo",
)
EOF
    cat > my_repository_rule.bzl <<'EOF'
def _my_repository_rule_impl(rctx):
    print("main repo:", Label("@@//:foo"), str(Label("@@//:foo")))
    print("my_first_repo:", Label("@my_first_repo//:foo"), str(Label("@my_first_repo//:foo")))
    print("my_second_repo:", Label("@my_first_repo//:foo"), str(Label("@my_first_repo//:foo")))
    rctx.file("WORKSPACE")
    rctx.file("BUILD", "filegroup(name='foo',visibility=['//visibility:public'])")

my_repository_rule = repository_rule(
    implementation = _my_repository_rule_impl,
)
EOF
    cat > BUILD <<'EOF'
filegroup(
    name = "foo",
    srcs = [
        "@my_first_repo//:foo",
        "@my_second_repo//:foo",
    ],
)
EOF
    bazel build //:foo >& $TEST_log || fail "expected bazel to succeed"
    expect_log "main repo: //:foo @@//:foo"
    expect_log "my_first_repo: @my_first_repo//:foo @@+_repo_rules+my_first_repo//:foo"
    expect_log "my_second_repo: @my_first_repo//:foo @@+_repo_rules+my_first_repo//:foo"
}

function test_execute_environment_remove_vars() {
  cat >> $(setup_module_dot_bazel)  <<'EOF'
my_repo = use_repo_rule("//:repo.bzl", "my_repo")
my_repo(name="repo")
EOF
  touch BUILD
  cat > repo.bzl <<'EOF'
def _impl(ctx):
  st = ctx.execute(
    ["env"],
    environment = {
      "CLIENT_ENV_REMOVED": None,
      "REPO_ENV_REMOVED": None,
    },
  )
  if st.return_code:
    fail("Command did not succeed")
  vars = {line.partition("=")[0]: line.partition("=")[-1] for line in st.stdout.split("\n")}
  if "CLIENT_ENV_REMOVED" in vars:
    fail("CLIENT_ENV_REMOVED should not be in the environment")
  if "REPO_ENV_REMOVED" in vars:
    fail("REPO_ENV_REMOVED should not be in the environment")
  if vars.get("CLIENT_ENV_PRESENT") != "value1":
    fail("CLIENT_ENV_PRESENT has wrong value: " + vars.get("CLIENT_ENV_PRESENT"))
  if vars.get("REPO_ENV_PRESENT") != "value3":
    fail("REPO_ENV_PRESENT has wrong value: " + vars.get("REPO_ENV_PRESENT"))

  ctx.file("BUILD", "exports_files(['data.txt'])")

my_repo = repository_rule(_impl)
EOF

  CLIENT_ENV_PRESENT=value1 CLIENT_ENV_REMOVED=value2 \
   bazel build \
    --repo_env=REPO_ENV_PRESENT=value3 --repo_env=REPO_ENV_REMOVED=value4 \
    @repo//... &> $TEST_log || fail "expected Bazel to succeed"
}

<<<<<<< HEAD
function test_execute_environment_strict_vars() {
  cat >> $(setup_module_dot_bazel)  <<'EOF'
=======
function test_dependency_on_repo_with_invalid_name() {
  cat >> $(setup_module_dot_bazel) <<'EOF'
>>>>>>> f6cb2fb2
my_repo = use_repo_rule("//:repo.bzl", "my_repo")
my_repo(name="repo")
EOF
  touch BUILD
  cat > repo.bzl <<'EOF'
def _impl(ctx):
<<<<<<< HEAD
  st = ctx.execute(
    ["env"],
  )
  if st.return_code:
    fail("Command did not succeed")
  vars = {line.partition("=")[0]: line.partition("=")[-1] for line in st.stdout.strip().split("\n")}
  if vars.get("CLIENT_ENV_PRESENT") != "value1":
    fail("CLIENT_ENV_PRESENT has wrong value: " + vars.get("CLIENT_ENV_PRESENT"))
  if "CLIENT_ENV_REMOVED" in vars:
    fail("CLIENT_ENV_REMOVED should not be in the environment")
  if vars.get("REPO_ENV_PRESENT") != "value3":
    fail("REPO_ENV_PRESENT has wrong value: " + vars.get("REPO_ENV_PRESENT"))

  ctx.file("BUILD", "exports_files(['data.txt'])")
=======
  ctx.read("../@invalid_name@/file")
>>>>>>> f6cb2fb2

my_repo = repository_rule(_impl)
EOF

<<<<<<< HEAD
  CLIENT_ENV_PRESENT=value1 CLIENT_ENV_REMOVED=value2 \
   bazel build \
    --strict_repo_env \
    --repo_env=CLIENT_ENV_PRESENT \
    --repo_env=REPO_ENV_PRESENT=value3 \
    @repo//... &> $TEST_log || fail "expected Bazel to succeed"
=======
  bazel build @repo//... &> $TEST_log && fail "expected Bazel to fail"
  expect_not_log "Unrecoverable error"
  expect_log "attempted to watch path under external repository directory: invalid repository name '@invalid_name@'"
>>>>>>> f6cb2fb2
}

run_suite "local repository tests"<|MERGE_RESOLUTION|>--- conflicted
+++ resolved
@@ -2961,20 +2961,32 @@
     @repo//... &> $TEST_log || fail "expected Bazel to succeed"
 }
 
-<<<<<<< HEAD
-function test_execute_environment_strict_vars() {
-  cat >> $(setup_module_dot_bazel)  <<'EOF'
-=======
 function test_dependency_on_repo_with_invalid_name() {
   cat >> $(setup_module_dot_bazel) <<'EOF'
->>>>>>> f6cb2fb2
 my_repo = use_repo_rule("//:repo.bzl", "my_repo")
 my_repo(name="repo")
 EOF
   touch BUILD
   cat > repo.bzl <<'EOF'
 def _impl(ctx):
-<<<<<<< HEAD
+  ctx.read("../@invalid_name@/file")
+
+my_repo = repository_rule(_impl)
+EOF
+
+  bazel build @repo//... &> $TEST_log && fail "expected Bazel to fail"
+  expect_not_log "Unrecoverable error"
+  expect_log "attempted to watch path under external repository directory: invalid repository name '@invalid_name@'"
+}
+
+function test_execute_environment_strict_vars() {
+  cat >> $(setup_module_dot_bazel)  <<'EOF'
+my_repo = use_repo_rule("//:repo.bzl", "my_repo")
+my_repo(name="repo")
+EOF
+  touch BUILD
+  cat > repo.bzl <<'EOF'
+def _impl(ctx):
   st = ctx.execute(
     ["env"],
   )
@@ -2987,27 +2999,16 @@
     fail("CLIENT_ENV_REMOVED should not be in the environment")
   if vars.get("REPO_ENV_PRESENT") != "value3":
     fail("REPO_ENV_PRESENT has wrong value: " + vars.get("REPO_ENV_PRESENT"))
-
   ctx.file("BUILD", "exports_files(['data.txt'])")
-=======
-  ctx.read("../@invalid_name@/file")
->>>>>>> f6cb2fb2
-
 my_repo = repository_rule(_impl)
 EOF
 
-<<<<<<< HEAD
   CLIENT_ENV_PRESENT=value1 CLIENT_ENV_REMOVED=value2 \
    bazel build \
     --strict_repo_env \
     --repo_env=CLIENT_ENV_PRESENT \
     --repo_env=REPO_ENV_PRESENT=value3 \
     @repo//... &> $TEST_log || fail "expected Bazel to succeed"
-=======
-  bazel build @repo//... &> $TEST_log && fail "expected Bazel to fail"
-  expect_not_log "Unrecoverable error"
-  expect_log "attempted to watch path under external repository directory: invalid repository name '@invalid_name@'"
->>>>>>> f6cb2fb2
 }
 
 run_suite "local repository tests"