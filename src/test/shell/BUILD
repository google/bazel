--- conflicted
+++ resolved
@@ -28,11 +28,8 @@
     repos = [
         "rules_cc",
         "rules_java",
-<<<<<<< HEAD
         "rules_pkg_for_testing",
-=======
         "rules_proto",
->>>>>>> 32721fb6
     ],
     template = "testenv.sh.tmpl",
     visibility = ["//visibility:public"],
