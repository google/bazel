load("@rules_java//java:defs.bzl", "java_binary", "java_library", "java_test")

package(
    default_visibility = [
        ":__subpackages__",
        "//tools/test:__pkg__",
    ],
)

# Generate list of all srcs via:
# bazel query 'filter("srcs", kind("filegroup rule", //src/test/java/com/google/devtools/build/lib/...))' | sort | sed -e "s/^/\"/" | sed -e "s/$/\",/" | fgrep -v "build/lib:srcs"
filegroup(
    name = "srcs",
    srcs = glob(["**"]) + [
        "//src/test/java/com/google/devtools/build/lib/actions:srcs",
        "//src/test/java/com/google/devtools/build/lib/analysis:srcs",
        "//src/test/java/com/google/devtools/build/lib/authandtls:srcs",
        "//src/test/java/com/google/devtools/build/lib/bazel:srcs",
        "//src/test/java/com/google/devtools/build/lib/blackbox:srcs",
        "//src/test/java/com/google/devtools/build/lib/buildeventservice:srcs",
        "//src/test/java/com/google/devtools/build/lib/buildeventstream:srcs",
        "//src/test/java/com/google/devtools/build/lib/buildtool:srcs",
        "//src/test/java/com/google/devtools/build/lib/dynamic:srcs",
        "//src/test/java/com/google/devtools/build/lib/events:srcs",
        "//src/test/java/com/google/devtools/build/lib/exec:srcs",
        "//src/test/java/com/google/devtools/build/lib/integration/util:srcs",
        "//src/test/java/com/google/devtools/build/lib/metrics:srcs",
        "//src/test/java/com/google/devtools/build/lib/outputfilter:srcs",
        "//src/test/java/com/google/devtools/build/lib/packages:srcs",
        "//src/test/java/com/google/devtools/build/lib/packages/metrics:srcs",
        "//src/test/java/com/google/devtools/build/lib/packages/semantics:srcs",
        "//src/test/java/com/google/devtools/build/lib/profiler:srcs",
        "//src/test/java/com/google/devtools/build/lib/profiler/callcounts:srcs",
        "//src/test/java/com/google/devtools/build/lib/profiler/memory:srcs",
        "//src/test/java/com/google/devtools/build/lib/query2:srcs",
        "//src/test/java/com/google/devtools/build/lib/remote:srcs",
        "//src/test/java/com/google/devtools/build/lib/rules:srcs",
        "//src/test/java/com/google/devtools/build/lib/sandbox:srcs",
        "//src/test/java/com/google/devtools/build/lib/skyframe/packages:srcs",
        "//src/test/java/com/google/devtools/build/lib/skyframe/serialization:srcs",
        "//src/test/java/com/google/devtools/build/lib/skyframe:srcs",
        "//src/test/java/com/google/devtools/build/lib/starlark:srcs",
        "//src/test/java/net/starlark/java/eval:srcs",
        "//src/test/java/net/starlark/java/annot/processor:srcs",
        "//src/test/java/net/starlark/java/syntax:srcs",
        "//src/test/java/com/google/devtools/build/lib/starlarkdebug/server:srcs",
        "//src/test/java/com/google/devtools/build/lib/supplier:srcs",
        "//src/test/java/com/google/devtools/build/lib/versioning:srcs",
        "//src/test/java/com/google/devtools/build/lib/vfs:srcs",
        "//src/test/java/com/google/devtools/build/lib/unsafe:srcs",
        "//src/test/java/com/google/devtools/build/lib/util:srcs",
        "//src/test/java/com/google/devtools/build/lib/testing/common:srcs",
        "//src/test/java/com/google/devtools/build/lib/testutil:srcs",
        "//src/test/java/com/google/devtools/build/lib/windows:srcs",
    ],
    visibility = ["//src:__pkg__"],
)

# This should correspond to the list of "EMBEDDED_TOOLS" in TestConstants.java.bazel.
filegroup(
    name = "embedded_scripts",
    testonly = 1,
    data = [
        "//src/main/tools:build-runfiles",
        "//src/main/tools:linux-sandbox",
        "//src/main/tools:process-wrapper",
    ],
)

alias(
    name = "test_runner",
    actual = ":AllTests",
    visibility = ["//src/test:__subpackages__"],
)

java_library(
    name = "AllTests",
    testonly = 1,
    srcs = ["AllTests.java"],
    visibility = ["//src/test:__subpackages__"],
    deps = [
        "//src/test/java/com/google/devtools/build/lib/testutil",
        "//src/test/java/com/google/devtools/build/lib/testutil:TestSuite",
        "//third_party:junit4",
        "//third_party:mockito",
    ],
)

java_test(
    name = "cmdline_test",
    size = "small",
    srcs = glob(["cmdline/*.java"]),
    tags = [
        "foundations",
    ],
    test_class = "com.google.devtools.build.lib.AllTests",
    deps = [
        ":AllTests",
        "//src/main/java/com/google/devtools/build/lib/cmdline",
        "//src/main/java/com/google/devtools/build/lib/cmdline:LabelValidator",
        "//src/main/java/com/google/devtools/build/lib/vfs:pathfragment",
        "//src/main/java/net/starlark/java/eval",
        "//src/test/java/com/google/devtools/build/lib/testutil",
        "//src/test/java/com/google/devtools/build/lib/testutil:JunitUtils",
        "//src/test/java/com/google/devtools/build/lib/testutil:TestUtils",
        "//third_party:guava",
        "//third_party:guava-testlib",
        "//third_party:junit4",
        "//third_party:truth",
    ],
)

java_test(
    name = "concurrent_test",
    size = "medium",
    srcs = glob(["concurrent/*.java"]),
    flaky = True,
    tags = [
        "foundations",
    ],
    test_class = "com.google.devtools.build.lib.AllTests",
    deps = [
        ":AllTests",
        "//src/main/java/com/google/devtools/build/lib/concurrent",
        "//src/test/java/com/google/devtools/build/lib/testutil",
        "//src/test/java/com/google/devtools/build/lib/testutil:JunitUtils",
        "//src/test/java/com/google/devtools/build/lib/testutil:TestThread",
        "//src/test/java/com/google/devtools/build/lib/testutil:TestUtils",
        "//third_party:guava",
        "//third_party:guava-testlib",
        "//third_party:junit4",
        "//third_party:truth",
    ],
)

java_test(
    name = "collect_test",
    size = "small",
    srcs = glob(["collect/*.java"]),
    tags = [
        "foundations",
    ],
    test_class = "com.google.devtools.build.lib.AllTests",
    deps = [
        ":AllTests",
        "//src/main/java/com/google/devtools/build/lib/collect",
        "//src/main/java/com/google/devtools/build/lib/collect/nestedset",
        "//src/test/java/com/google/devtools/build/lib/starlark/util",
        "//src/test/java/com/google/devtools/build/lib/testutil",
        "//src/test/java/com/google/devtools/build/lib/testutil:JunitUtils",
        "//third_party:guava",
        "//third_party:guava-testlib",
        "//third_party:junit4",
        "//third_party:truth",
    ],
)

java_test(
    name = "collect_nestedset_test",
    size = "small",
    srcs = glob(["collect/nestedset/*.java"]),
    tags = [
        "foundations",
    ],
    test_class = "com.google.devtools.build.lib.AllTests",
    deps = [
        ":AllTests",
        "//src/main/java/com/google/devtools/build/lib/actions:commandline_item",
        "//src/main/java/com/google/devtools/build/lib/collect/nestedset",
        "//src/main/java/com/google/devtools/build/lib/collect/nestedset:fingerprint_cache",
        "//src/main/java/com/google/devtools/build/lib/collect/nestedset:testutils",
        "//src/main/java/com/google/devtools/build/lib/skyframe/serialization",
        "//src/main/java/com/google/devtools/build/lib/skyframe/serialization:constants",
        "//src/main/java/com/google/devtools/build/lib/skyframe/serialization/testutils",
        "//src/main/java/com/google/devtools/build/lib/util",
        "//src/main/java/com/google/devtools/build/lib/vfs",
        "//src/main/java/com/google/devtools/build/lib/vfs:pathfragment",
        "//src/main/java/net/starlark/java/eval",
        "//src/test/java/com/google/devtools/build/lib/starlark/util",
        "//src/test/java/com/google/devtools/build/lib/testutil",
        "//src/test/java/com/google/devtools/build/lib/testutil:JunitUtils",
        "//third_party:guava",
        "//third_party:guava-testlib",
        "//third_party:junit4",
        "//third_party:mockito",
        "//third_party:truth",
        "//third_party/protobuf:protobuf_java",
    ],
)

java_test(
    name = "unix_test",
    size = "large",
    srcs = glob(["unix/*.java"]),
    tags = [
        "foundations",
        # This test cannot run on Windows, because it uses native Posix
        # functions via JNI.
        "no_windows",
    ],
    test_class = "com.google.devtools.build.lib.AllTests",
    deps = [
        ":AllTests",
        "//src/main/java/com/google/devtools/build/lib/actions",
        "//src/main/java/com/google/devtools/build/lib/actions:file_metadata",
        "//src/main/java/com/google/devtools/build/lib/unix",
        "//src/main/java/com/google/devtools/build/lib/util",
        "//src/main/java/com/google/devtools/build/lib/util:os",
        "//src/main/java/com/google/devtools/build/lib/util:string",
        "//src/main/java/com/google/devtools/build/lib/vfs",
        "//src/main/java/com/google/devtools/build/lib/vfs:pathfragment",
        "//src/test/java/com/google/devtools/build/lib/events:testutil",
        "//src/test/java/com/google/devtools/build/lib/testutil",
        "//src/test/java/com/google/devtools/build/lib/testutil:JunitUtils",
        "//src/test/java/com/google/devtools/build/lib/testutil:TestUtils",
        "//src/test/java/com/google/devtools/build/lib/vfs:SymlinkAwareFileSystemTest",
        "//src/test/java/com/google/devtools/build/lib/vfs:testutil",
        "//src/test/java/com/google/devtools/build/lib/vfs/util",
        "//third_party:guava",
        "//third_party:guava-testlib",
        "//third_party:junit4",
        "//third_party:truth",
    ],
)

java_test(
    name = "graph_test",
    srcs = glob([
        "graph/*.java",
    ]),
    test_class = "com.google.devtools.build.lib.AllTests",
    deps = [
        ":AllTests",
        "//src/main/java/com/google/devtools/build/lib/cmdline",
        "//src/main/java/com/google/devtools/build/lib/collect",
        "//src/main/java/com/google/devtools/build/lib/events",
        "//src/main/java/com/google/devtools/build/lib/graph",
        "//src/main/java/com/google/devtools/build/lib/packages",
        "//src/main/java/net/starlark/java/syntax",
        "//src/test/java/com/google/devtools/build/lib/events:testutil",
        "//src/test/java/com/google/devtools/build/lib/testutil",
        "//src/test/java/com/google/devtools/build/lib/vfs/util",
        "//third_party:guava",
        "//third_party:guava-testlib",
        "//third_party:junit4",
        "//third_party:truth",
    ],
)

java_test(
    name = "pkgcache_test",
    srcs = glob(
        [
            "pkgcache/*.java",
        ],
    ),
    test_class = "com.google.devtools.build.lib.AllTests",
    deps = [
        ":AllTests",
        "//src/main/java/com/google/devtools/build/lib/actions",
        "//src/main/java/com/google/devtools/build/lib/actions:artifacts",
        "//src/main/java/com/google/devtools/build/lib/analysis:analysis_cluster",
        "//src/main/java/com/google/devtools/build/lib/analysis:blaze_directories",
        "//src/main/java/com/google/devtools/build/lib/analysis:build_view",
        "//src/main/java/com/google/devtools/build/lib/analysis:config/build_options",
        "//src/main/java/com/google/devtools/build/lib/analysis:server_directories",
        "//src/main/java/com/google/devtools/build/lib/bazel/rules",
        "//src/main/java/com/google/devtools/build/lib/buildeventstream/proto:build_event_stream_java_proto",
        "//src/main/java/com/google/devtools/build/lib/clock",
        "//src/main/java/com/google/devtools/build/lib/cmdline",
        "//src/main/java/com/google/devtools/build/lib/events",
        "//src/main/java/com/google/devtools/build/lib/packages",
        "//src/main/java/com/google/devtools/build/lib/packages/semantics",
        "//src/main/java/com/google/devtools/build/lib/pkgcache",
        "//src/main/java/com/google/devtools/build/lib/pkgcache:QueryTransitivePackagePreloader",
        "//src/main/java/com/google/devtools/build/lib/rules:repository/repository_function",
        "//src/main/java/com/google/devtools/build/lib/skyframe:diff_awareness",
        "//src/main/java/com/google/devtools/build/lib/skyframe:pattern_expanding_error",
        "//src/main/java/com/google/devtools/build/lib/skyframe:precomputed_value",
        "//src/main/java/com/google/devtools/build/lib/skyframe:skyframe_cluster",
        "//src/main/java/com/google/devtools/build/lib/skyframe:target_pattern_phase_value",
        "//src/main/java/com/google/devtools/build/lib/skyframe:transitive_target_key",
        "//src/main/java/com/google/devtools/build/lib/skyframe:transitive_target_value",
        "//src/main/java/com/google/devtools/build/lib/util",
        "//src/main/java/com/google/devtools/build/lib/util:abrupt_exit_exception",
        "//src/main/java/com/google/devtools/build/lib/util:detailed_exit_code",
        "//src/main/java/com/google/devtools/build/lib/util:exit_code",
        "//src/main/java/com/google/devtools/build/lib/util/io",
        "//src/main/java/com/google/devtools/build/lib/vfs",
        "//src/main/java/com/google/devtools/build/lib/vfs:pathfragment",
        "//src/main/java/com/google/devtools/build/lib/vfs/inmemoryfs",
        "//src/main/java/com/google/devtools/build/skyframe",
        "//src/main/java/com/google/devtools/build/skyframe:skyframe-objects",
        "//src/main/java/com/google/devtools/common/options",
        "//src/main/java/com/google/devtools/common/options:invocation_policy",
        "//src/main/java/net/starlark/java/syntax",
        "//src/main/protobuf:failure_details_java_proto",
        "//src/test/java/com/google/devtools/build/lib/analysis/util",
        "//src/test/java/com/google/devtools/build/lib/analysis/util:test-build-options",
        "//src/test/java/com/google/devtools/build/lib/packages:testutil",
        "//src/test/java/com/google/devtools/build/lib/testutil",
        "//src/test/java/com/google/devtools/build/lib/testutil:JunitUtils",
        "//src/test/java/com/google/devtools/build/lib/testutil:SkyframeExecutorTestHelper",
        "//src/test/java/com/google/devtools/build/lib/testutil:TestConstants",
        "//src/test/java/com/google/devtools/build/skyframe:testutil",
        "//third_party:guava",
        "//third_party:guava-testlib",
        "//third_party:jsr305",
        "//third_party:junit4",
        "//third_party:truth",
    ],
)

java_test(
    name = "server_test",
    srcs = glob([
        "server/*.java",
    ]),
    tags = [
        "no_windows",
        "server",
    ],
    test_class = "com.google.devtools.build.lib.AllTests",
    deps = [
        ":AllTests",
        "//src/main/java/com/google/devtools/build/lib:runtime",
        "//src/main/java/com/google/devtools/build/lib:runtime/blaze_command_result",
        "//src/main/java/com/google/devtools/build/lib:runtime/command_dispatcher",
        "//src/main/java/com/google/devtools/build/lib/bazel:main",
        "//src/main/java/com/google/devtools/build/lib/clock",
        "//src/main/java/com/google/devtools/build/lib/collect",
        "//src/main/java/com/google/devtools/build/lib/server",
        "//src/main/java/com/google/devtools/build/lib/server:pid_file_watcher",
        "//src/main/java/com/google/devtools/build/lib/server:shutdown_hooks",
        "//src/main/java/com/google/devtools/build/lib/unix",
        "//src/main/java/com/google/devtools/build/lib/util",
        "//src/main/java/com/google/devtools/build/lib/util:exit_code",
        "//src/main/java/com/google/devtools/build/lib/util:os",
        "//src/main/java/com/google/devtools/build/lib/util/io",
        "//src/main/java/com/google/devtools/build/lib/util/io:out-err",
        "//src/main/java/com/google/devtools/build/lib/vfs",
        "//src/main/java/com/google/devtools/build/lib/vfs:pathfragment",
        "//src/main/java/com/google/devtools/build/lib/vfs/inmemoryfs",
        "//src/main/protobuf:command_server_java_grpc",
        "//src/main/protobuf:command_server_java_proto",
        "//src/main/protobuf:failure_details_java_proto",
        "//src/main/protobuf:invocation_policy_java_proto",
        "//src/test/java/com/google/devtools/build/lib/events:testutil",
        "//src/test/java/com/google/devtools/build/lib/testutil",
        "//src/test/java/com/google/devtools/build/lib/testutil:JunitUtils",
        "//src/test/java/com/google/devtools/build/lib/testutil:TestThread",
        "//src/test/java/com/google/devtools/build/lib/testutil:TestUtils",
        "//src/test/java/com/google/devtools/build/lib/vfs/util",
        "//third_party:guava",
        "//third_party:guava-testlib",
        "//third_party:jsr305",
        "//third_party:junit4",
        "//third_party:mockito",
        "//third_party:truth",
        "//third_party/grpc:grpc-jar",
        "//third_party/protobuf:protobuf_java",
    ],
)

java_test(
    name = "runtime-tests",
    srcs = glob(
        [
            "runtime/*.java",
            "runtime/commands/*.java",
        ],
        exclude = ["runtime/commands/ConfigCommandTest.java"],
    ),
    test_class = "com.google.devtools.build.lib.AllTests",
    deps = [
        ":AllTests",
        "//src/main/java/com/google/devtools/build/lib:build-request-options",
        "//src/main/java/com/google/devtools/build/lib:loading-phase-threads-option",
        "//src/main/java/com/google/devtools/build/lib:runtime",
        "//src/main/java/com/google/devtools/build/lib:runtime/blaze_command_result",
        "//src/main/java/com/google/devtools/build/lib:runtime/command_dispatcher",
        "//src/main/java/com/google/devtools/build/lib:runtime/safe_request_logging",
        "//src/main/java/com/google/devtools/build/lib/actions",
        "//src/main/java/com/google/devtools/build/lib/actions:artifacts",
        "//src/main/java/com/google/devtools/build/lib/actions:execution_requirements",
        "//src/main/java/com/google/devtools/build/lib/actions:localhost_capacity",
        "//src/main/java/com/google/devtools/build/lib/analysis:analysis_cluster",
        "//src/main/java/com/google/devtools/build/lib/analysis:blaze_directories",
        "//src/main/java/com/google/devtools/build/lib/analysis:blaze_version_info",
        "//src/main/java/com/google/devtools/build/lib/analysis:config/build_configuration",
        "//src/main/java/com/google/devtools/build/lib/analysis:config/build_options",
        "//src/main/java/com/google/devtools/build/lib/analysis:config/core_options",
        "//src/main/java/com/google/devtools/build/lib/analysis:config/fragment",
        "//src/main/java/com/google/devtools/build/lib/analysis:config/fragment_options",
        "//src/main/java/com/google/devtools/build/lib/analysis:configured_target",
        "//src/main/java/com/google/devtools/build/lib/analysis:server_directories",
        "//src/main/java/com/google/devtools/build/lib/analysis:test/test_configuration",
        "//src/main/java/com/google/devtools/build/lib/bazel:modules",
        "//src/main/java/com/google/devtools/build/lib/bazel/repository/downloader",
        "//src/main/java/com/google/devtools/build/lib/bazel/rules",
        "//src/main/java/com/google/devtools/build/lib/bugreport",
        "//src/main/java/com/google/devtools/build/lib/buildeventstream",
        "//src/main/java/com/google/devtools/build/lib/buildeventstream/proto:build_event_stream_java_proto",
        "//src/main/java/com/google/devtools/build/lib/buildeventstream/transports",
        "//src/main/java/com/google/devtools/build/lib/clock",
        "//src/main/java/com/google/devtools/build/lib/cmdline",
        "//src/main/java/com/google/devtools/build/lib/collect/nestedset",
        "//src/main/java/com/google/devtools/build/lib/events",
        "//src/main/java/com/google/devtools/build/lib/exec:bin_tools",
        "//src/main/java/com/google/devtools/build/lib/exec:execution_options",
        "//src/main/java/com/google/devtools/build/lib/packages",
        "//src/main/java/com/google/devtools/build/lib/packages/semantics",
        "//src/main/java/com/google/devtools/build/lib/profiler",
        "//src/main/java/com/google/devtools/build/lib/query2",
        "//src/main/java/com/google/devtools/build/lib/query2/common:abstract-blaze-query-env",
        "//src/main/java/com/google/devtools/build/lib/query2/engine",
        "//src/main/java/com/google/devtools/build/lib/query2/query/output",
        "//src/main/java/com/google/devtools/build/lib/runtime/commands",
        "//src/main/java/com/google/devtools/build/lib/sandbox",
        "//src/main/java/com/google/devtools/build/lib/skyframe:loading_phase_started_event",
        "//src/main/java/com/google/devtools/build/lib/skyframe:package_progress_receiver",
        "//src/main/java/com/google/devtools/build/lib/unix",
        "//src/main/java/com/google/devtools/build/lib/util",
        "//src/main/java/com/google/devtools/build/lib/util:abrupt_exit_exception",
        "//src/main/java/com/google/devtools/build/lib/util:detailed_exit_code",
        "//src/main/java/com/google/devtools/build/lib/util:exit_code",
        "//src/main/java/com/google/devtools/build/lib/util:os",
        "//src/main/java/com/google/devtools/build/lib/util:string",
        "//src/main/java/com/google/devtools/build/lib/util/io",
        "//src/main/java/com/google/devtools/build/lib/util/io:out-err",
        "//src/main/java/com/google/devtools/build/lib/vfs",
        "//src/main/java/com/google/devtools/build/lib/vfs:pathfragment",
        "//src/main/java/com/google/devtools/build/lib/vfs/inmemoryfs",
        "//src/main/java/com/google/devtools/common/options",
        "//src/main/java/com/google/devtools/common/options:invocation_policy",
        "//src/main/java/net/starlark/java/syntax",
        "//src/main/protobuf:any_java_proto",
        "//src/main/protobuf:command_line_java_proto",
        "//src/main/protobuf:failure_details_java_proto",
        "//src/main/protobuf:invocation_policy_java_proto",
        "//src/main/protobuf:test_status_java_proto",
        "//src/main/protobuf:wrappers_java_proto",
        "//src/test/java/com/google/devtools/build/lib/actions/util",
        "//src/test/java/com/google/devtools/build/lib/events:testutil",
        "//src/test/java/com/google/devtools/build/lib/starlark/util",
        "//src/test/java/com/google/devtools/build/lib/testutil",
        "//src/test/java/com/google/devtools/build/lib/testutil:JunitUtils",
        "//src/test/java/com/google/devtools/build/lib/testutil:TestConstants",
        "//src/test/java/com/google/devtools/build/lib/testutil:TestThread",
        "//src/test/java/com/google/devtools/build/lib/testutil:TestUtils",
        "//src/test/java/com/google/devtools/build/lib/vfs/util",
        "//src/test/java/com/google/devtools/common/options:testutils",
        "//third_party:apache_commons_lang",
        "//third_party:guava",
        "//third_party:guava-testlib",
        "//third_party:junit4",
        "//third_party:mockito",
        "//third_party:truth",
        "//third_party/protobuf:protobuf_java",
<<<<<<< HEAD
        "@com_google_protobuf//java/util",
=======
        "@com_google_testparameterinjector//:testparameterinjector",
>>>>>>> ba258e82
    ],
)

java_test(
    name = "ConfigCommandTest",
    srcs = ["runtime/commands/ConfigCommandTest.java"],
    # TODO(bazel-team) The test is currently broken due to BazelAnalysisMock not supporting integration tests.
    tags = ["manual"],
)

java_test(
    name = "standalone-tests",
    srcs = glob(["standalone/*.java"]),
    data = [":embedded_scripts"],
    test_class = "com.google.devtools.build.lib.AllTests",
    deps = [
        ":AllTests",
        "//src/main/java/com/google/devtools/build/lib/actions",
        "//src/main/java/com/google/devtools/build/lib/actions:artifacts",
        "//src/main/java/com/google/devtools/build/lib/actions:localhost_capacity",
        "//src/main/java/com/google/devtools/build/lib/analysis:blaze_directories",
        "//src/main/java/com/google/devtools/build/lib/analysis:server_directories",
        "//src/main/java/com/google/devtools/build/lib/bazel/rules",
        "//src/main/java/com/google/devtools/build/lib/clock",
        "//src/main/java/com/google/devtools/build/lib/collect/nestedset",
        "//src/main/java/com/google/devtools/build/lib/events",
        "//src/main/java/com/google/devtools/build/lib/exec:bin_tools",
        "//src/main/java/com/google/devtools/build/lib/exec:blaze_executor",
        "//src/main/java/com/google/devtools/build/lib/exec:execution_options",
        "//src/main/java/com/google/devtools/build/lib/exec:runfiles_tree_updater",
        "//src/main/java/com/google/devtools/build/lib/exec:single_build_file_cache",
        "//src/main/java/com/google/devtools/build/lib/exec:spawn_strategy_resolver",
        "//src/main/java/com/google/devtools/build/lib/exec/local",
        "//src/main/java/com/google/devtools/build/lib/exec/local:options",
        "//src/main/java/com/google/devtools/build/lib/rules/apple",
        "//src/main/java/com/google/devtools/build/lib/shell",
        "//src/main/java/com/google/devtools/build/lib/standalone",
        "//src/main/java/com/google/devtools/build/lib/util",
        "//src/main/java/com/google/devtools/build/lib/util:os",
        "//src/main/java/com/google/devtools/build/lib/util/io",
        "//src/main/java/com/google/devtools/build/lib/vfs",
        "//src/main/java/com/google/devtools/build/lib/vfs:pathfragment",
        "//src/main/java/com/google/devtools/common/options",
        "//src/test/java/com/google/devtools/build/lib/actions/util",
        "//src/test/java/com/google/devtools/build/lib/analysis/util",
        "//src/test/java/com/google/devtools/build/lib/events:testutil",
        "//src/test/java/com/google/devtools/build/lib/exec/util",
        "//src/test/java/com/google/devtools/build/lib/integration/util",
        "//src/test/java/com/google/devtools/build/lib/testutil",
        "//src/test/java/com/google/devtools/build/lib/testutil:JunitUtils",
        "//src/test/java/com/google/devtools/build/lib/testutil:TestConstants",
        "//src/test/java/com/google/devtools/build/lib/testutil:TestUtils",
        "//src/test/java/com/google/devtools/build/lib/vfs/util",
        "//third_party:guava",
        "//third_party:guava-testlib",
        "//third_party:junit4",
        "//third_party:mockito",
        "//third_party:truth",
    ],
)

java_test(
    name = "repository-tests",
    srcs = glob(["repository/*.java"]),
    test_class = "com.google.devtools.build.lib.AllTests",
    deps = [
        ":AllTests",
        "//src/main/java/com/google/devtools/build/lib/actions",
        "//src/main/java/com/google/devtools/build/lib/actions:file_metadata",
        "//src/main/java/com/google/devtools/build/lib/analysis:blaze_directories",
        "//src/main/java/com/google/devtools/build/lib/analysis:server_directories",
        "//src/main/java/com/google/devtools/build/lib/cmdline",
        "//src/main/java/com/google/devtools/build/lib/events",
        "//src/main/java/com/google/devtools/build/lib/packages",
        "//src/main/java/com/google/devtools/build/lib/pkgcache",
        "//src/main/java/com/google/devtools/build/lib/repository:external_package_helper",
        "//src/main/java/com/google/devtools/build/lib/rules:repository/repository_function",
        "//src/main/java/com/google/devtools/build/lib/skyframe:file_function",
        "//src/main/java/com/google/devtools/build/lib/skyframe:package_lookup_function",
        "//src/main/java/com/google/devtools/build/lib/skyframe:precomputed_value",
        "//src/main/java/com/google/devtools/build/lib/skyframe:sky_functions",
        "//src/main/java/com/google/devtools/build/lib/skyframe:skyframe_cluster",
        "//src/main/java/com/google/devtools/build/lib/util/io",
        "//src/main/java/com/google/devtools/build/lib/vfs",
        "//src/main/java/com/google/devtools/build/lib/vfs:pathfragment",
        "//src/main/java/com/google/devtools/build/skyframe",
        "//src/main/java/com/google/devtools/build/skyframe:skyframe-objects",
        "//src/main/java/net/starlark/java/eval",
        "//src/main/java/net/starlark/java/syntax",
        "//src/test/java/com/google/devtools/build/lib/analysis/util",
        "//src/test/java/com/google/devtools/build/skyframe:testutil",
        "//third_party:auto_value",
        "//third_party:guava",
        "//third_party:mockito",
        "//third_party:truth",
    ],
)

java_test(
    name = "worker-tests",
    srcs =
        glob([
            "worker/*Test.java",
        ]) + [
            "worker/TestUtils.java",
        ],
    test_class = "com.google.devtools.build.lib.AllTests",
    deps = [
        ":AllTests",
        "//src/main/java/com/google/devtools/build/lib/actions",
        "//src/main/java/com/google/devtools/build/lib/actions:execution_requirements",
        "//src/main/java/com/google/devtools/build/lib/clock",
        "//src/main/java/com/google/devtools/build/lib/collect/nestedset",
        "//src/main/java/com/google/devtools/build/lib/events",
        "//src/main/java/com/google/devtools/build/lib/exec:spawn_runner",
        "//src/main/java/com/google/devtools/build/lib/exec/local",
        "//src/main/java/com/google/devtools/build/lib/sandbox",
        "//src/main/java/com/google/devtools/build/lib/shell",
        "//src/main/java/com/google/devtools/build/lib/util",
        "//src/main/java/com/google/devtools/build/lib/util:os",
        "//src/main/java/com/google/devtools/build/lib/util:resource_converter",
        "//src/main/java/com/google/devtools/build/lib/vfs",
        "//src/main/java/com/google/devtools/build/lib/vfs:pathfragment",
        "//src/main/java/com/google/devtools/build/lib/vfs/inmemoryfs",
        "//src/main/java/com/google/devtools/build/lib/worker",
        "//src/main/java/com/google/devtools/common/options:options_internal",
        "//src/main/protobuf:worker_protocol_java_proto",
        "//src/test/java/com/google/devtools/build/lib/actions/util",
        "//src/test/java/com/google/devtools/build/lib/events:testutil",
        "//src/test/java/com/google/devtools/build/lib/testutil",
        "//src/test/java/com/google/devtools/build/lib/testutil:JunitUtils",
        "//src/test/java/com/google/devtools/build/lib/testutil:TestUtils",
        "//src/test/java/com/google/devtools/build/lib/vfs/util",
        "//third_party:apache_commons_pool2_checked_in",
        "//third_party:gson",
        "//third_party:guava",
        "//third_party:guava-testlib",
        "//third_party:junit4",
        "//third_party:mockito",
        "//third_party:truth",
        "//third_party/protobuf:protobuf_java",
        "//third_party/protobuf:protobuf_java_util",
    ],
)

java_library(
    name = "ExampleWorker-lib",
    srcs = glob(["worker/*ExampleWorker*.java"]),
    visibility = [
        "//src/test/shell/integration:__pkg__",
    ],
    deps = [
        "//src/main/java/com/google/devtools/build/lib/actions:execution_requirements",
        "//src/main/java/com/google/devtools/build/lib/worker:work_request_handlers",
        "//src/main/java/com/google/devtools/common/options",
        "//src/main/protobuf:worker_protocol_java_proto",
        "//third_party:gson",
        "//third_party:guava",
        "//third_party/protobuf:protobuf_java",
        "//third_party/protobuf:protobuf_java_util",
    ],
)

java_binary(
    name = "ExampleWorker",
    main_class = "com.google.devtools.build.lib.worker.ExampleWorker",
    visibility = [
        "//src/test/shell/integration:__pkg__",
    ],
    runtime_deps = [
        ":ExampleWorker-lib",
    ],
)

java_binary(
    name = "ExampleWorkerMultiplexer",
    main_class = "com.google.devtools.build.lib.worker.ExampleWorkerMultiplexer",
    visibility = [
        "//src/test/shell/integration:__pkg__",
    ],
    runtime_deps = [
        ":ExampleWorker-lib",
    ],
)

TEST_SUITES = [
    "ziputils",
    "rules",
    "shell",
    "server",
    "skyframe",
]

[
    test_suite(
        name = n,
        tags = [n],
    )
    for n in TEST_SUITES
]

test_suite(
    name = "exec",
    tests = [
        "//src/test/java/com/google/devtools/build/lib/exec:ExecTests",
        "//src/test/java/com/google/devtools/build/lib/exec/local:ExecLocalTests",
    ],
)

test_suite(
    name = "foundations",
    tests = [
        ":cmdline_test",
        ":collect_nestedset_test",
        ":collect_test",
        ":concurrent_test",
        "//src/test/java/com/google/devtools/build/lib/events:EventsTests",
        "//src/test/java/com/google/devtools/build/lib/testutil:TestUtilTests",
    ],
)

test_suite(
    name = "analysis",
    tests = [
        "//src/test/java/com/google/devtools/build/lib/analysis:AllAnalysisTests",
    ],
)

test_suite(
    name = "others",
    tags = ["-" + n for n in TEST_SUITES],
)

test_suite(
    name = "windows_tests",
    tags = [
        "-no_windows",
        "-slow",
    ],
    visibility = ["//visibility:private"],
)

test_suite(
    name = "all_windows_tests",
    tests = [
        ":windows_tests",
        "//src/test/java/com/google/devtools/build/lib/analysis/allowlisting:all_windows_tests",
        "//src/test/java/com/google/devtools/build/lib/analysis/platform:all_windows_tests",
        "//src/test/java/com/google/devtools/build/lib/analysis/starlark/annotations/processor:all_windows_tests",
        "//src/test/java/com/google/devtools/build/lib/bazel:all_windows_tests",
        "//src/test/java/com/google/devtools/build/lib/blackbox/tests:blackbox_windows_tests",
        "//src/test/java/com/google/devtools/build/lib/buildeventservice:all_windows_tests",
        "//src/test/java/com/google/devtools/build/lib/buildeventstream:all_windows_tests",
        "//src/test/java/com/google/devtools/build/lib/buildtool:all_windows_tests",
        "//src/test/java/com/google/devtools/build/lib/dynamic:all_windows_tests",
        "//src/test/java/com/google/devtools/build/lib/metrics:all_windows_tests",
        "//src/test/java/com/google/devtools/build/lib/profiler/callcounts:all_windows_tests",
        "//src/test/java/com/google/devtools/build/lib/profiler/memory:all_windows_tests",
        "//src/test/java/com/google/devtools/build/lib/rules:all_windows_tests",
        "//src/test/java/com/google/devtools/build/lib/shell:all_windows_tests",
        "//src/test/java/com/google/devtools/build/lib/skyframe:all_windows_tests",
        "//src/test/java/com/google/devtools/build/lib/starlark:all_windows_tests",
        "//src/test/java/com/google/devtools/build/lib/unsafe:all_windows_tests",
        "//src/test/java/com/google/devtools/build/lib/util:all_windows_tests",
        "//src/test/java/com/google/devtools/build/lib/vfs:all_windows_tests",
        "//src/test/java/com/google/devtools/build/lib/windows:all_windows_tests",
        "//src/test/java/net/starlark/java/annot/processor:all_windows_tests",
    ],
    visibility = ["//src:__pkg__"],
)<|MERGE_RESOLUTION|>--- conflicted
+++ resolved
@@ -457,11 +457,8 @@
         "//third_party:mockito",
         "//third_party:truth",
         "//third_party/protobuf:protobuf_java",
-<<<<<<< HEAD
         "@com_google_protobuf//java/util",
-=======
         "@com_google_testparameterinjector//:testparameterinjector",
->>>>>>> ba258e82
     ],
 )
 
