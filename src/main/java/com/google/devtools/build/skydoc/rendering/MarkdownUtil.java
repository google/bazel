// Copyright 2018 The Bazel Authors. All rights reserved.
//
// Licensed under the Apache License, Version 2.0 (the "License");
// you may not use this file except in compliance with the License.
// You may obtain a copy of the License at
//
//    http://www.apache.org/licenses/LICENSE-2.0
//
// Unless required by applicable law or agreed to in writing, software
// distributed under the License is distributed on an "AS IS" BASIS,
// WITHOUT WARRANTIES OR CONDITIONS OF ANY KIND, either express or implied.
// See the License for the specific language governing permissions and
// limitations under the License.

package com.google.devtools.build.skydoc.rendering;

import com.google.common.base.Joiner;
import com.google.common.base.Strings;
import com.google.common.collect.ImmutableList;
import com.google.devtools.build.skydoc.rendering.proto.StardocOutputProtos.AspectInfo;
import com.google.devtools.build.skydoc.rendering.proto.StardocOutputProtos.AttributeInfo;
import com.google.devtools.build.skydoc.rendering.proto.StardocOutputProtos.AttributeType;
import com.google.devtools.build.skydoc.rendering.proto.StardocOutputProtos.FunctionParamInfo;
import com.google.devtools.build.skydoc.rendering.proto.StardocOutputProtos.ProviderInfo;
import com.google.devtools.build.skydoc.rendering.proto.StardocOutputProtos.ProviderNameGroup;
import com.google.devtools.build.skydoc.rendering.proto.StardocOutputProtos.RuleInfo;
import com.google.devtools.build.skydoc.rendering.proto.StardocOutputProtos.StarlarkFunctionInfo;
import java.util.ArrayList;
import java.util.List;
import java.util.stream.Collectors;

/**
 * Contains a number of utility methods for markdown rendering.
 */
public final class MarkdownUtil {
<<<<<<< HEAD
  private final static int MAX_LINE_LENGTH = 100;
=======

  /**
   * Return a string that formats the input string so it is displayable in a markdown table cell.
   * This performs the following operations:
   *
   * <ul>
   *   <li>Trims the string of leading/trailing whitespace.
   *   <li>Transforms the string using {@link #htmlEscape}.
   *   <li>Transforms multline code (```) tags into preformatted code HTML tags.
   *   <li>Transforms single-tick code (`) tags into code HTML tags.
   *   <li>Transforms newline characters into line break HTML tags.
   * </ul>
   */
  public String markdownCellFormat(String docString) {
    String resultString = htmlEscape(docString.trim());

    resultString = replaceWithTag(resultString, "```", "<pre><code>", "</code></pre>");
    resultString = replaceWithTag(resultString, "`", "<code>", "</code>");

    return resultString.replace("\n", "<br>");
  }

  private static String replaceWithTag(
      String wholeString, String stringToReplace, String openTag, String closeTag) {
    String remainingString = wholeString;
    StringBuilder resultString = new StringBuilder();

    boolean openTagNext = true;
    int index = remainingString.indexOf(stringToReplace);
    while (index > -1) {
      resultString.append(remainingString, 0, index);
      resultString.append(openTagNext ? openTag : closeTag);
      openTagNext = !openTagNext;
      remainingString = remainingString.substring(index + stringToReplace.length());
      index = remainingString.indexOf(stringToReplace);
    }
    resultString.append(remainingString);
    return resultString.toString();
  }
>>>>>>> 27c88136

  /**
   * Return a string that escapes angle brackets for HTML.
   *
   * <p>For example: 'Information with <brackets>.' becomes 'Information with &lt;brackets&gt;'.
   */
  public String htmlEscape(String docString) {
    return docString.replace("<", "&lt;").replace(">", "&gt;");
  }

  /**
   * Return a string representing the rule summary for the given rule with the given name.
   *
   * For example: 'my_rule(foo, bar)'.
   * The summary will contain hyperlinks for each attribute.
   */
  @SuppressWarnings("unused") // Used by markdown template.
  public String ruleSummary(String ruleName, RuleInfo ruleInfo) {
    List<String> attributeNames =
        ruleInfo.getAttributeList().stream()
            .map(attr -> attr.getName())
            .collect(Collectors.toList());
    return summary(ruleName, attributeNames);
  }

  /**
   * Return a string representing the summary for the given provider with the given name.
   *
   * For example: 'MyInfo(foo, bar)'.
   * The summary will contain hyperlinks for each field.
   */
  @SuppressWarnings("unused") // Used by markdown template.
  public String providerSummary(String providerName, ProviderInfo providerInfo) {
    List<String> fieldNames =
        providerInfo.getFieldInfoList().stream()
            .map(field -> field.getName())
            .collect(Collectors.toList());
    return summary(providerName, fieldNames);
  }

  /**
   * Return a string representing the aspect summary for the given aspect with the given name.
   *
   * <p>For example: 'my_aspect(foo, bar)'. The summary will contain hyperlinks for each attribute.
   */
  @SuppressWarnings("unused") // Used by markdown template.
  public String aspectSummary(String aspectName, AspectInfo aspectInfo) {
    List<String> attributeNames =
        aspectInfo.getAttributeList().stream()
            .map(attr -> attr.getName())
            .collect(Collectors.toList());
    return summary(aspectName, attributeNames);
  }

  /**
   * Return a string representing the summary for the given user-defined function.
   *
   * <p>For example: 'my_func(foo, bar)'. The summary will contain hyperlinks for each parameter.
   */
  @SuppressWarnings("unused") // Used by markdown template.
  public String funcSummary(StarlarkFunctionInfo funcInfo) {
    List<String> paramNames =
        funcInfo.getParameterList().stream()
            .map(param -> param.getName())
            .collect(Collectors.toList());
    return summary(funcInfo.getFunctionName(), paramNames);
  }

  private String summary(String functionName, List<String> paramNames) {
    List<List<String>> paramLines = wrap(functionName, paramNames, MAX_LINE_LENGTH);
    List<String> paramLinksLines = new ArrayList<>();
    for (List<String> params : paramLines) {
        String paramLinksLine = params
            .stream()
            .map(param -> String.format("<a href=\"#%s-%s\">%s</a>", functionName, param, param))
            .collect(Collectors.joining(", "));
        paramLinksLines.add(paramLinksLine);
    }
    String paramList = Joiner
        .on(String.format(",\n%s", Strings.repeat(" ", functionName.length() + 1)))
        .join(paramLinksLines);
    return String.format("%s(%s)", functionName, paramList);
  }

  /**
   * Wraps the given function parameter names to be able to construct a function summary that
   * stays within the provided line length limit.
   *
   * @param functionName    the function name.
   * @param paramNames      the function parameter names.
   * @param maxLineLength   the maximal line length.
   *
   * @return  the lines with the wrapped parameter names.
   */
  private List<List<String>> wrap(String functionName, List<String> paramNames, int maxLineLength) {
    List<List<String>> paramLines = new ArrayList<>();
    ImmutableList.Builder<String> linesBuilder = new ImmutableList.Builder<String>();
    int leading = functionName.length();
    int length = leading;
    int punctuation = 2; // cater for left parenthesis/space before and comma after parameter
    for (String paramName : paramNames) {
      length += paramName.length() + punctuation;
      if (length > maxLineLength) {
        paramLines.add(linesBuilder.build());
        length = leading + paramName.length();
        linesBuilder = new ImmutableList.Builder<String>();
      }
      linesBuilder.add(paramName);
    }
    paramLines.add(linesBuilder.build());
    return paramLines;
  }

  /**
   * Returns a string describing the given attribute's type. The description consists of a hyperlink
   * if there is a relevant hyperlink to Bazel documentation available.
   */
  public String attributeTypeString(AttributeInfo attrInfo) {
    String typeLink;
    switch (attrInfo.getType()) {
      case LABEL:
      case LABEL_LIST:
      case OUTPUT:
        typeLink = "https://bazel.build/docs/build-ref.html#labels";
        break;
      case NAME:
        typeLink = "https://bazel.build/docs/build-ref.html#name";
        break;
      case STRING_DICT:
      case STRING_LIST_DICT:
      case LABEL_STRING_DICT:
        typeLink = "https://bazel.build/docs/skylark/lib/dict.html";
        break;
      default:
        typeLink = null;
        break;
    }
    if (typeLink == null) {
      return attributeTypeDescription(attrInfo.getType());
    } else {
      return String.format(
          "<a href=\"%s\">%s</a>", typeLink, attributeTypeDescription(attrInfo.getType()));
    }
  }

  public String mandatoryString(AttributeInfo attrInfo) {
    return attrInfo.getMandatory() ? "required" : "optional";
  }

  /**
   * Returns "required" if providing a value for this parameter is mandatory. Otherwise, returns
   * "optional".
   */
  public String mandatoryString(FunctionParamInfo paramInfo) {
    return paramInfo.getMandatory() ? "required" : "optional";
  }

  /**
   * Return a string explaining what providers an attribute requires. Adds hyperlinks to providers.
   */
  public String attributeProviders(AttributeInfo attributeInfo) {
    List<ProviderNameGroup> providerNames = attributeInfo.getProviderNameGroupList();
    List<String> finalProviderNames = new ArrayList<>();
    for (ProviderNameGroup providerNameList : providerNames) {
      List<String> providers = providerNameList.getProviderNameList();
      finalProviderNames.add(String.format(Joiner.on(", ").join(providers)));
    }
    return String.format(Joiner.on("; or ").join(finalProviderNames));
  }

  private String attributeTypeDescription(AttributeType attributeType) {
    switch (attributeType) {
      case NAME:
        return "Name";
      case INT:
        return "Integer";
      case LABEL:
        return "Label";
      case STRING:
        return "String";
      case STRING_LIST:
        return "List of strings";
      case INT_LIST:
        return "List of integers";
      case LABEL_LIST:
        return "List of labels";
      case BOOLEAN:
        return "Boolean";
      case LABEL_STRING_DICT:
        return "Dictionary: Label -> String";
      case STRING_DICT:
        return "Dictionary: String -> String";
      case STRING_LIST_DICT:
        return "Dictionary: String -> List of strings";
      case OUTPUT:
        return "Label";
      case OUTPUT_LIST:
        return "List of labels";
      case UNKNOWN:
      case UNRECOGNIZED:
        throw new IllegalArgumentException("Unhandled type " + attributeType);
    }
    throw new IllegalArgumentException("Unhandled type " + attributeType);
  }
}<|MERGE_RESOLUTION|>--- conflicted
+++ resolved
@@ -33,9 +33,7 @@
  * Contains a number of utility methods for markdown rendering.
  */
 public final class MarkdownUtil {
-<<<<<<< HEAD
   private final static int MAX_LINE_LENGTH = 100;
-=======
 
   /**
    * Return a string that formats the input string so it is displayable in a markdown table cell.
@@ -75,7 +73,6 @@
     resultString.append(remainingString);
     return resultString.toString();
   }
->>>>>>> 27c88136
 
   /**
    * Return a string that escapes angle brackets for HTML.
