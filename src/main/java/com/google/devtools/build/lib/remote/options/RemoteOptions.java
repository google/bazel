// Copyright 2016 The Bazel Authors. All rights reserved.
//
// Licensed under the Apache License, Version 2.0 (the "License");
// you may not use this file except in compliance with the License.
// You may obtain a copy of the License at
//
//    http://www.apache.org/licenses/LICENSE-2.0
//
// Unless required by applicable law or agreed to in writing, software
// distributed under the License is distributed on an "AS IS" BASIS,
// WITHOUT WARRANTIES OR CONDITIONS OF ANY KIND, either express or implied.
// See the License for the specific language governing permissions and
// limitations under the License.

package com.google.devtools.build.lib.remote.options;

import build.bazel.remote.execution.v2.Platform;
import build.bazel.remote.execution.v2.Platform.Property;
import com.google.common.base.Strings;
import com.google.common.collect.ImmutableSortedMap;
import com.google.devtools.build.lib.actions.UserExecException;
import com.google.devtools.build.lib.server.FailureDetails.FailureDetail;
import com.google.devtools.build.lib.server.FailureDetails.RemoteExecution;
import com.google.devtools.build.lib.server.FailureDetails.RemoteExecution.Code;
import com.google.devtools.build.lib.util.OptionsUtils;
import com.google.devtools.build.lib.vfs.PathFragment;
import com.google.devtools.common.options.Converter;
import com.google.devtools.common.options.Converters;
import com.google.devtools.common.options.Converters.AssignmentConverter;
import com.google.devtools.common.options.EnumConverter;
import com.google.devtools.common.options.Option;
import com.google.devtools.common.options.OptionDocumentationCategory;
import com.google.devtools.common.options.OptionEffectTag;
import com.google.devtools.common.options.OptionMetadataTag;
import com.google.devtools.common.options.OptionsBase;
import com.google.devtools.common.options.OptionsParsingException;
import com.google.protobuf.TextFormat;
import com.google.protobuf.TextFormat.ParseException;
import java.time.Duration;
import java.util.List;
import java.util.Map;
import java.util.Map.Entry;
import java.util.SortedMap;
import java.util.regex.Pattern;

/** Options for remote execution and distributed caching. */
public final class RemoteOptions extends OptionsBase {

  @Option(
      name = "remote_proxy",
      oldName = "remote_cache_proxy",
      defaultValue = "null",
      documentationCategory = OptionDocumentationCategory.REMOTE,
      effectTags = {OptionEffectTag.UNKNOWN},
      help =
          "Connect to the remote cache through a proxy. Currently this flag can only be used to "
              + "configure a Unix domain socket (unix:/path/to/socket).")
  public String remoteProxy;

  @Option(
      name = "remote_max_connections",
      defaultValue = "100",
      documentationCategory = OptionDocumentationCategory.REMOTE,
      effectTags = {OptionEffectTag.HOST_MACHINE_RESOURCE_OPTIMIZATIONS},
      help =
          "Limit the max number of concurrent connections to remote cache/executor. By default the"
              + " value is 100. Setting this to 0 means no limitation.\n"
              + "For HTTP remote cache, one TCP connection could handle one request at one time, so"
              + " Bazel could make up to --remote_max_connections concurrent requests.\n"
              + "For gRPC remote cache/executor, one gRPC channel could usually handle 100+"
              + " concurrent requests, so Bazel could make around `--remote_max_connections * 100`"
              + " concurrent requests.")
  public int remoteMaxConnections;

  @Option(
      name = "remote_executor",
      defaultValue = "null",
      documentationCategory = OptionDocumentationCategory.REMOTE,
      effectTags = {OptionEffectTag.UNKNOWN},
      help =
          "HOST or HOST:PORT of a remote execution endpoint. The supported schemas are grpc, "
              + "grpcs (grpc with TLS enabled) and unix (local UNIX sockets). If no schema is "
              + "provided Bazel will default to grpcs. Specify grpc:// or unix: schema to "
              + "disable TLS.")
  public String remoteExecutor;

  @Option(
      name = "experimental_remote_execution_keepalive",
      defaultValue = "false",
      documentationCategory = OptionDocumentationCategory.REMOTE,
      effectTags = {OptionEffectTag.UNKNOWN},
      help = "Whether to use keepalive for remote execution calls.")
  public boolean remoteExecutionKeepalive;

  @Option(
      name = "experimental_remote_capture_corrupted_outputs",
      defaultValue = "null",
      documentationCategory = OptionDocumentationCategory.REMOTE,
      effectTags = {OptionEffectTag.UNKNOWN},
      converter = OptionsUtils.PathFragmentConverter.class,
      help = "A path to a directory where the corrupted outputs will be captured to.")
  public PathFragment remoteCaptureCorruptedOutputs;

  @Option(
      name = "experimental_remote_cache_async",
      defaultValue = "false",
      documentationCategory = OptionDocumentationCategory.REMOTE,
      effectTags = {OptionEffectTag.UNKNOWN},
      help =
          "If true, remote cache I/O will happen in the background instead of taking place as the"
              + " part of a spawn.")
  public boolean remoteCacheAsync;

  @Option(
      name = "remote_cache",
      oldName = "remote_http_cache",
      defaultValue = "null",
      documentationCategory = OptionDocumentationCategory.REMOTE,
      effectTags = {OptionEffectTag.UNKNOWN},
      help =
          "A URI of a caching endpoint. The supported schemas are http, https, grpc, grpcs "
              + "(grpc with TLS enabled) and unix (local UNIX sockets). If no schema is provided "
              + "Bazel will default to grpcs. Specify grpc://, http:// or unix: schema to disable "
              + "TLS. See https://dbaze.build/docs/remote-caching")
  public String remoteCache;

  @Option(
      name = "experimental_remote_downloader",
      defaultValue = "null",
      documentationCategory = OptionDocumentationCategory.REMOTE,
      effectTags = {OptionEffectTag.UNKNOWN},
      help =
          "A Remote Asset API endpoint URI, to be used as a remote download proxy. The supported"
              + " schemas are grpc, grpcs (grpc with TLS enabled) and unix (local UNIX sockets). If"
              + " no schema is provided Bazel will default to grpcs. See: "
              + "https://github.com/bazelbuild/remote-apis/blob/master/build/bazel/remote/asset/v1/remote_asset.proto")
  public String remoteDownloader;

  @Option(
      name = "remote_header",
      converter = Converters.AssignmentConverter.class,
      defaultValue = "null",
      documentationCategory = OptionDocumentationCategory.REMOTE,
      effectTags = {OptionEffectTag.UNKNOWN},
      help =
          "Specify a header that will be included in requests: --remote_header=Name=Value. "
              + "Multiple headers can be passed by specifying the flag multiple times. Multiple "
              + "values for the same name will be converted to a comma-separated list.",
      allowMultiple = true)
  public List<Entry<String, String>> remoteHeaders;

  @Option(
      name = "remote_cache_header",
      converter = Converters.AssignmentConverter.class,
      defaultValue = "null",
      documentationCategory = OptionDocumentationCategory.REMOTE,
      effectTags = {OptionEffectTag.UNKNOWN},
      help =
          "Specify a header that will be included in cache requests: "
              + "--remote_cache_header=Name=Value. "
              + "Multiple headers can be passed by specifying the flag multiple times. Multiple "
              + "values for the same name will be converted to a comma-separated list.",
      allowMultiple = true)
  public List<Entry<String, String>> remoteCacheHeaders;

  @Option(
      name = "remote_exec_header",
      converter = Converters.AssignmentConverter.class,
      defaultValue = "null",
      documentationCategory = OptionDocumentationCategory.REMOTE,
      effectTags = {OptionEffectTag.UNKNOWN},
      help =
          "Specify a header that will be included in execution requests: "
              + "--remote_exec_header=Name=Value. "
              + "Multiple headers can be passed by specifying the flag multiple times. Multiple "
              + "values for the same name will be converted to a comma-separated list.",
      allowMultiple = true)
  public List<Entry<String, String>> remoteExecHeaders;

  @Option(
      name = "remote_downloader_header",
      converter = Converters.AssignmentConverter.class,
      defaultValue = "null",
      documentationCategory = OptionDocumentationCategory.REMOTE,
      effectTags = {OptionEffectTag.UNKNOWN},
      help =
          "Specify a header that will be included in remote downloader requests: "
              + "--remote_downloader_header=Name=Value. "
              + "Multiple headers can be passed by specifying the flag multiple times. Multiple "
              + "values for the same name will be converted to a comma-separated list.",
      allowMultiple = true)
  public List<Entry<String, String>> remoteDownloaderHeaders;

  @Option(
      name = "remote_timeout",
      defaultValue = "60s",
      documentationCategory = OptionDocumentationCategory.REMOTE,
      effectTags = {OptionEffectTag.UNKNOWN},
      converter = RemoteTimeoutConverter.class,
      help =
          "The maximum amount of time to wait for remote execution and cache calls. For the REST"
              + " cache, this is both the connect and the read timeout. Following units can be"
              + " used: Days (d), hours (h), minutes (m), seconds (s), and milliseconds (ms). If"
              + " the unit is omitted, the value is interpreted as seconds.")
  public Duration remoteTimeout;

  @Option(
      name = "remote_bytestream_uri_prefix",
      defaultValue = "null",
      documentationCategory = OptionDocumentationCategory.REMOTE,
      effectTags = {OptionEffectTag.UNKNOWN},
      help =
          "The hostname and instance name to be used in bytestream:// URIs that are written into "
              + "build event streams. This option can be set when builds are performed using a "
              + "proxy, which causes the values of --remote_executor and --remote_instance_name "
              + "to no longer correspond to the canonical name of the remote execution service. "
              + "When not set, it will default to \"${hostname}/${instance_name}\".")
  public String remoteBytestreamUriPrefix;

  /** Returns the specified duration. Assumes seconds if unitless. */
  public static class RemoteTimeoutConverter implements Converter<Duration> {
    private static final Pattern UNITLESS_REGEX = Pattern.compile("^[0-9]+$");

    @Override
    public Duration convert(String input) throws OptionsParsingException {
      if (UNITLESS_REGEX.matcher(input).matches()) {
        input += "s";
      }
      return new Converters.DurationConverter().convert(input);
    }

    @Override
    public String getTypeDescription() {
      return "An immutable length of time.";
    }
  }

  @Option(
      name = "remote_accept_cached",
      defaultValue = "true",
      documentationCategory = OptionDocumentationCategory.REMOTE,
      effectTags = {OptionEffectTag.UNKNOWN},
      help = "Whether to accept remotely cached action results.")
  public boolean remoteAcceptCached;

  @Option(
      name = "remote_local_fallback",
      defaultValue = "false",
      documentationCategory = OptionDocumentationCategory.REMOTE,
      effectTags = {OptionEffectTag.UNKNOWN},
      help =
          "Whether to fall back to standalone local execution strategy if remote execution fails.")
  public boolean remoteLocalFallback;

  @Deprecated
  @Option(
      name = "remote_local_fallback_strategy",
      defaultValue = "local",
      documentationCategory = OptionDocumentationCategory.REMOTE,
      effectTags = {OptionEffectTag.UNKNOWN},
      help = "No-op, deprecated. See https://github.com/bazelbuild/bazel/issues/7480 for details.")
  public String remoteLocalFallbackStrategy;

  @Option(
      name = "remote_upload_local_results",
      defaultValue = "true",
      documentationCategory = OptionDocumentationCategory.REMOTE,
      effectTags = {OptionEffectTag.UNKNOWN},
      help = "Whether to upload locally executed action results to the remote cache.")
  public boolean remoteUploadLocalResults;

  @Option(
      name = "incompatible_remote_build_event_upload_respect_no_cache",
      defaultValue = "false",
      documentationCategory = OptionDocumentationCategory.REMOTE,
      effectTags = {OptionEffectTag.UNKNOWN},
      help =
          "If set to true, outputs referenced by BEP are not uploaded to remote cache if the"
              + " generating action cannot be cached remotely.")
  public boolean incompatibleRemoteBuildEventUploadRespectNoCache;

  @Option(
      name = "incompatible_remote_results_ignore_disk",
      defaultValue = "false",
      category = "remote",
      documentationCategory = OptionDocumentationCategory.REMOTE,
      effectTags = {OptionEffectTag.UNKNOWN},
      metadataTags = {OptionMetadataTag.INCOMPATIBLE_CHANGE},
      help =
          "If set to true, --noremote_upload_local_results and --noremote_accept_cached will not"
              + " apply to the disk cache. If a combined cache is used:\n"
              + "\t--noremote_upload_local_results will cause results to be written to the disk"
              + " cache, but not uploaded to the remote cache.\n"
              + "\t--noremote_accept_cached will result in Bazel checking for results in the disk"
              + " cache, but not in the remote cache.\n"
              + "\tno-remote-exec actions can hit the disk cache.\n"
              + "See #8216 for details.")
  public boolean incompatibleRemoteResultsIgnoreDisk;

  @Option(
      name = "incompatible_remote_output_paths_relative_to_input_root",
      defaultValue = "false",
      documentationCategory = OptionDocumentationCategory.REMOTE,
      effectTags = {OptionEffectTag.UNKNOWN},
      metadataTags = {OptionMetadataTag.INCOMPATIBLE_CHANGE},
      help =
          "If set to true, output paths are relative to input root instead of working directory.")
  public boolean incompatibleRemoteOutputPathsRelativeToInputRoot;

  @Option(
      name = "remote_instance_name",
      defaultValue = "",
      documentationCategory = OptionDocumentationCategory.REMOTE,
      effectTags = {OptionEffectTag.UNKNOWN},
      help = "Value to pass as instance_name in the remote execution API.")
  public String remoteInstanceName;

  @Option(
      name = "remote_retries",
      oldName = "experimental_remote_retry_max_attempts",
      defaultValue = "5",
      documentationCategory = OptionDocumentationCategory.REMOTE,
      effectTags = {OptionEffectTag.UNKNOWN},
      help =
          "The maximum number of attempts to retry a transient error. "
              + "If set to 0, retries are disabled.")
  public int remoteMaxRetryAttempts;

  @Option(
      name = "disk_cache",
      defaultValue = "null",
      documentationCategory = OptionDocumentationCategory.UNCATEGORIZED,
      effectTags = {OptionEffectTag.UNKNOWN},
      converter = OptionsUtils.PathFragmentConverter.class,
      help =
          "A path to a directory where Bazel can read and write actions and action outputs. "
              + "If the directory does not exist, it will be created.")
  public PathFragment diskCache;

  @Option(
      name = "experimental_guard_against_concurrent_changes",
      defaultValue = "false",
      documentationCategory = OptionDocumentationCategory.REMOTE,
      effectTags = {OptionEffectTag.UNKNOWN},
      help =
          "Turn this off to disable checking the ctime of input files of an action before "
              + "uploading it to a remote cache. There may be cases where the Linux kernel delays "
              + "writing of files, which could cause false positives.")
  public boolean experimentalGuardAgainstConcurrentChanges;

  @Option(
      name = "experimental_remote_grpc_log",
      defaultValue = "null",
      category = "remote",
      documentationCategory = OptionDocumentationCategory.REMOTE,
      converter = OptionsUtils.PathFragmentConverter.class,
      effectTags = {OptionEffectTag.UNKNOWN},
      help =
          "If specified, a path to a file to log gRPC call related details. This log consists of a"
              + " sequence of serialized "
              + "com.google.devtools.build.lib.remote.logging.RemoteExecutionLog.LogEntry "
              + "protobufs with each message prefixed by a varint denoting the size of the"
              + " following serialized protobuf message, as performed by the method "
              + "LogEntry.writeDelimitedTo(OutputStream).")
  public PathFragment experimentalRemoteGrpcLog;

  @Option(
      name = "incompatible_remote_symlinks",
      defaultValue = "true",
      category = "remote",
      documentationCategory = OptionDocumentationCategory.EXECUTION_STRATEGY,
      effectTags = {OptionEffectTag.EXECUTION},
      metadataTags = {OptionMetadataTag.INCOMPATIBLE_CHANGE},
      help =
          "If set to true, Bazel will represent symlinks in action outputs "
              + "in the remote caching/execution protocol as such. The "
              + "current behavior is for remote caches/executors to follow "
              + "symlinks and represent them as files. See #6631 for details.")
  public boolean incompatibleRemoteSymlinks;

  @Option(
      name = "experimental_remote_cache_compression",
      defaultValue = "false",
      documentationCategory = OptionDocumentationCategory.REMOTE,
      effectTags = {OptionEffectTag.UNKNOWN},
      help = "If enabled, compress/decompress cache blobs with zstd.")
  public boolean cacheCompression;

  @Option(
      name = "build_event_upload_max_threads",
      defaultValue = "100",
      documentationCategory = OptionDocumentationCategory.UNDOCUMENTED,
      effectTags = {OptionEffectTag.UNKNOWN},
      help = "The number of threads used to do build event uploads. Capped at 1000.")
  public int buildEventUploadMaxThreads;

  @Deprecated
  @Option(
      name = "remote_allow_symlink_upload",
      defaultValue = "true",
      category = "remote",
      documentationCategory = OptionDocumentationCategory.EXECUTION_STRATEGY,
      effectTags = {OptionEffectTag.EXECUTION},
      help =
          "If true, upload action symlink outputs to the remote cache. "
              + "If this option is not enabled, "
              + "cachable actions that output symlinks will fail.")
  public boolean allowSymlinkUpload;

  @Option(
      name = "remote_download_outputs",
      oldName = "experimental_remote_download_outputs",
      defaultValue = "all",
      category = "remote",
      documentationCategory = OptionDocumentationCategory.OUTPUT_PARAMETERS,
      effectTags = {OptionEffectTag.AFFECTS_OUTPUTS},
      converter = RemoteOutputsStrategyConverter.class,
      help =
          "If set to 'minimal' doesn't download any remote build outputs to the local machine, "
              + "except the ones required by local actions. If set to 'toplevel' behaves like"
              + "'minimal' except that it also downloads outputs of top level targets to the local "
              + "machine. Both options can significantly reduce build times if network bandwidth "
              + "is a bottleneck.")
  public RemoteOutputsMode remoteOutputsMode;

  /** Outputs strategy flag parser */
  public static class RemoteOutputsStrategyConverter extends EnumConverter<RemoteOutputsMode> {
    public RemoteOutputsStrategyConverter() {
      super(RemoteOutputsMode.class, "download remote outputs");
    }
  }

  @Option(
      name = "remote_download_minimal",
      oldName = "experimental_remote_download_minimal",
      defaultValue = "null",
      expansion = {
        "--nobuild_runfile_links",
        "--experimental_inmemory_jdeps_files",
        "--experimental_inmemory_dotd_files",
        "--remote_download_outputs=minimal"
      },
      category = "remote",
      documentationCategory = OptionDocumentationCategory.OUTPUT_PARAMETERS,
      effectTags = {OptionEffectTag.AFFECTS_OUTPUTS},
      help =
          "Does not download any remote build outputs to the local machine. This flag is a "
              + "shortcut for three flags: --experimental_inmemory_jdeps_files, "
              + "--experimental_inmemory_dotd_files and "
              + "--remote_download_outputs=minimal.")
  public Void remoteOutputsMinimal;

  @Option(
      name = "remote_download_toplevel",
      oldName = "experimental_remote_download_toplevel",
      defaultValue = "null",
      expansion = {
        "--experimental_inmemory_jdeps_files",
        "--experimental_inmemory_dotd_files",
        "--remote_download_outputs=toplevel"
      },
      category = "remote",
      documentationCategory = OptionDocumentationCategory.OUTPUT_PARAMETERS,
      effectTags = {OptionEffectTag.AFFECTS_OUTPUTS},
      help =
          "Only downloads remote outputs of top level targets to the local machine. This flag is a "
              + "shortcut for three flags: --experimental_inmemory_jdeps_files, "
              + "--experimental_inmemory_dotd_files and "
              + "--remote_download_outputs=toplevel.")
  public Void remoteOutputsToplevel;

  @Option(
      name = "remote_result_cache_priority",
      defaultValue = "0",
      documentationCategory = OptionDocumentationCategory.REMOTE,
      effectTags = {OptionEffectTag.UNKNOWN},
      help =
          "The relative priority of remote actions to be stored in remote cache. "
              + "The semantics of the particular priority values are server-dependent.")
  public int remoteResultCachePriority;

  @Option(
      name = "remote_execution_priority",
      defaultValue = "0",
      documentationCategory = OptionDocumentationCategory.REMOTE,
      effectTags = {OptionEffectTag.UNKNOWN},
      help =
          "The relative priority of actions to be executed remotely. "
              + "The semantics of the particular priority values are server-dependent.")
  public int remoteExecutionPriority;

  @Option(
      name = "remote_default_platform_properties",
      oldName = "host_platform_remote_properties_override",
      defaultValue = "",
      documentationCategory = OptionDocumentationCategory.REMOTE,
      effectTags = {OptionEffectTag.UNKNOWN},
      deprecationWarning =
          "--remote_default_platform_properties has been deprecated in favor of"
              + " --remote_default_exec_properties.",
      help =
          "Set the default platform properties to be set for the remote execution API, "
              + "if the execution platform does not already set remote_execution_properties. "
              + "This value will also be used if the host platform is selected as the execution "
              + "platform for remote execution.")
  public String remoteDefaultPlatformProperties;

  @Option(
      name = "remote_default_exec_properties",
      defaultValue = "null",
      documentationCategory = OptionDocumentationCategory.REMOTE,
      effectTags = {OptionEffectTag.AFFECTS_OUTPUTS},
      converter = AssignmentConverter.class,
      allowMultiple = true,
      help =
          "Set the default exec properties to be used as the remote execution platform "
              + "if an execution platform does not already set exec_properties.")
  public List<Map.Entry<String, String>> remoteDefaultExecProperties;

  @Option(
      name = "remote_verify_downloads",
      defaultValue = "true",
      documentationCategory = OptionDocumentationCategory.REMOTE,
      effectTags = {OptionEffectTag.UNKNOWN},
      help =
          "If set to true, Bazel will compute the hash sum of all remote downloads and "
              + " discard the remotely cached values if they don't match the expected value.")
  public boolean remoteVerifyDownloads;

  @Option(
      name = "experimental_remote_merkle_tree_cache",
      defaultValue = "false",
      documentationCategory = OptionDocumentationCategory.REMOTE,
      effectTags = {OptionEffectTag.UNKNOWN},
      help =
          "If set to true, Merkle tree calculations will be memoized to improve the remote cache "
              + "hit checking speed. The memory foot print of the cache is controlled by "
              + "--experimental_remote_merkle_tree_cache_size.")
  public boolean remoteMerkleTreeCache;

  @Option(
      name = "experimental_remote_merkle_tree_cache_size",
      defaultValue = "1000",
      documentationCategory = OptionDocumentationCategory.REMOTE,
      effectTags = {OptionEffectTag.UNKNOWN},
      help =
          "The number of Merkle trees to memoize to improve the remote cache hit checking speed. "
              + "Even though the cache is automatically pruned according to Java's handling of "
              + "soft references, out-of-memory errors can occur if set too high. If set to 0 "
              + " the cache size is unlimited. Optimal value varies depending on project's size. "
              + "Default to 1000.")
  public long remoteMerkleTreeCacheSize;

  @Option(
      name = "remote_download_symlink_template",
      defaultValue = "",
      category = "remote",
      documentationCategory = OptionDocumentationCategory.OUTPUT_PARAMETERS,
      effectTags = {OptionEffectTag.AFFECTS_OUTPUTS},
      help =
          "Instead of downloading remote build outputs to the local machine, create symbolic "
              + "links. The target of the symbolic links can be specified in the form of a "
              + "template string. This template string may contain {hash} and {size_bytes} that "
              + "expand to the hash of the object and the size in bytes, respectively. "
              + "These symbolic links may, for example, point to a FUSE file system "
              + "that loads objects from the CAS on demand.")
  public String remoteDownloadSymlinkTemplate;

  @Option(
      name = "bep_maximum_open_remote_upload_files",
      defaultValue = "-1",
      documentationCategory = OptionDocumentationCategory.OUTPUT_PARAMETERS,
      effectTags = {OptionEffectTag.AFFECTS_OUTPUTS},
      help = "Maximum number of open files allowed during BEP artifact upload.")
  public int maximumOpenFiles;

  @Option(
<<<<<<< HEAD
          name = "experimental_remote_download_regex",
          defaultValue = "",
          documentationCategory = OptionDocumentationCategory.UNDOCUMENTED,
          effectTags = {OptionEffectTag.AFFECTS_OUTPUTS},
          help = "Force Bazel to download the artifacts that match the given regexp. To be used in conjunction with " +
                  "--remote_download_minimal or --remote_download_toplevel to allow the client to request certain " +
                  "artifacts that might be needed locally (e.g. IDE support)")
  public String remoteDownloadRegex;
=======
      name = "remote_print_execution_messages",
      defaultValue = "failure",
      converter = ExecutionMessagePrintMode.Converter.class,
      category = "remote",
      documentationCategory = OptionDocumentationCategory.LOGGING,
      effectTags = {OptionEffectTag.TERMINAL_OUTPUT},
      help =
          "Choose when to print remote execution messages. Valid values are `failure`, "
              + "to print only on failures, `success` to print only on successes and "
              + "`all` to print always.")
  public ExecutionMessagePrintMode remotePrintExecutionMessages;
>>>>>>> ea8b99cf

  // The below options are not configurable by users, only tests.
  // This is part of the effort to reduce the overall number of flags.

  /** The maximum size of an outbound message sent via a gRPC channel. */
  public int maxOutboundMessageSize = 1024 * 1024;

  /** Returns {@code true} if remote cache or disk cache is enabled. */
  public boolean isRemoteCacheEnabled() {
    return !Strings.isNullOrEmpty(remoteCache)
        || !(diskCache == null || diskCache.isEmpty())
        || isRemoteExecutionEnabled();
  }

  /** Returns {@code true} if remote execution is enabled. */
  public boolean isRemoteExecutionEnabled() {
    return !Strings.isNullOrEmpty(remoteExecutor);
  }

  /**
   * Returns the default exec properties specified by the user or an empty map if nothing was
   * specified. Use this method instead of directly accessing the fields.
   */
  public SortedMap<String, String> getRemoteDefaultExecProperties() throws UserExecException {
    boolean hasExecProperties = !remoteDefaultExecProperties.isEmpty();
    boolean hasPlatformProperties = !remoteDefaultPlatformProperties.isEmpty();

    if (hasExecProperties && hasPlatformProperties) {
      throw new UserExecException(
          createFailureDetail(
              "Setting both --remote_default_platform_properties and "
                  + "--remote_default_exec_properties is not allowed. Prefer setting "
                  + "--remote_default_exec_properties.",
              Code.INVALID_EXEC_AND_PLATFORM_PROPERTIES));
    }

    if (hasExecProperties) {
      return ImmutableSortedMap.copyOf(remoteDefaultExecProperties);
    }
    if (hasPlatformProperties) {
      // Try and use the provided default value.
      final Platform platform;
      try {
        Platform.Builder builder = Platform.newBuilder();
        TextFormat.getParser().merge(remoteDefaultPlatformProperties, builder);
        platform = builder.build();
      } catch (ParseException e) {
        String message =
            "Failed to parse --remote_default_platform_properties "
                + remoteDefaultPlatformProperties;
        throw new UserExecException(
            e, createFailureDetail(message, Code.REMOTE_DEFAULT_PLATFORM_PROPERTIES_PARSE_FAILURE));
      }

      ImmutableSortedMap.Builder<String, String> builder = ImmutableSortedMap.naturalOrder();
      for (Property property : platform.getPropertiesList()) {
        builder.put(property.getName(), property.getValue());
      }
      return builder.buildOrThrow();
    }

    return ImmutableSortedMap.of();
  }

  private static FailureDetail createFailureDetail(String message, Code detailedCode) {
    return FailureDetail.newBuilder()
        .setMessage(message)
        .setRemoteExecution(RemoteExecution.newBuilder().setCode(detailedCode))
        .build();
  }

  /** An enum for specifying different modes for printing remote execution messages. */
  public enum ExecutionMessagePrintMode {
    FAILURE, // Print execution messages only on failure
    SUCCESS, // Print execution messages only on success
    ALL; // Print execution messages always

    /** Converts to {@link ExecutionMessagePrintMode}. */
    public static class Converter extends EnumConverter<ExecutionMessagePrintMode> {
      public Converter() {
        super(ExecutionMessagePrintMode.class, "execution message print mode");
      }
    }

    public boolean shouldPrintMessages(boolean success) {
      return ((!success && this == ExecutionMessagePrintMode.FAILURE)
          || (success && this == ExecutionMessagePrintMode.SUCCESS)
          || this == ExecutionMessagePrintMode.ALL);
    }
  }
}<|MERGE_RESOLUTION|>--- conflicted
+++ resolved
@@ -575,16 +575,6 @@
   public int maximumOpenFiles;
 
   @Option(
-<<<<<<< HEAD
-          name = "experimental_remote_download_regex",
-          defaultValue = "",
-          documentationCategory = OptionDocumentationCategory.UNDOCUMENTED,
-          effectTags = {OptionEffectTag.AFFECTS_OUTPUTS},
-          help = "Force Bazel to download the artifacts that match the given regexp. To be used in conjunction with " +
-                  "--remote_download_minimal or --remote_download_toplevel to allow the client to request certain " +
-                  "artifacts that might be needed locally (e.g. IDE support)")
-  public String remoteDownloadRegex;
-=======
       name = "remote_print_execution_messages",
       defaultValue = "failure",
       converter = ExecutionMessagePrintMode.Converter.class,
@@ -596,7 +586,16 @@
               + "to print only on failures, `success` to print only on successes and "
               + "`all` to print always.")
   public ExecutionMessagePrintMode remotePrintExecutionMessages;
->>>>>>> ea8b99cf
+
+  @Option(
+      name = "experimental_remote_download_regex",
+      defaultValue = "",
+      documentationCategory = OptionDocumentationCategory.UNDOCUMENTED,
+      effectTags = {OptionEffectTag.AFFECTS_OUTPUTS},
+      help = "Force Bazel to download the artifacts that match the given regexp. To be used in conjunction with " +
+          "--remote_download_minimal or --remote_download_toplevel to allow the client to request certain " +
+          "artifacts that might be needed locally (e.g. IDE support)")
+  public String remoteDownloadRegex;
 
   // The below options are not configurable by users, only tests.
   // This is part of the effort to reduce the overall number of flags.
