--- conflicted
+++ resolved
@@ -934,9 +934,7 @@
   public static void configureResourceManager(ResourceManager resourceMgr, BuildRequest request)  throws AbruptExitException {
 
     ExecutionOptions options = request.getOptions(ExecutionOptions.class);
-    resourceMgr.setPrioritizeLocalActions(options.prioritizeLocalActions);
-<<<<<<< HEAD
-    resourceMgr.setUseLocalMemoryEstimate(options.localMemoryEstimate);
+    resourceMgr.setPrioritizeLocalActions(options.prioritizeLocalActions
     try {
       resourceMgr.setMnemonicResourceOverride(options.mnemonic_resource_override);
     } catch (NumberFormatException e) {
@@ -946,8 +944,6 @@
                               .setMessage(e.getMessage())
                               .build()));
     }
-=======
->>>>>>> 0bb5955d
     resourceMgr.setAvailableResources(
         ResourceSet.create(
             options.localRamResources,
