--- conflicted
+++ resolved
@@ -222,11 +222,7 @@
                 remoteOptions.remoteExecutor,
                 remoteOptions.remoteProxy,
                 authAndTlsOptions,
-<<<<<<< HEAD
-                interceptors.toArray(new ClientInterceptor[0]));
-=======
                 interceptors.build());
->>>>>>> c7ba3c18
         // Create a separate channel if --remote_executor and --remote_cache point to different
         // endpoints.
         if (Strings.isNullOrEmpty(remoteOptions.remoteCache)
@@ -246,11 +242,7 @@
                 remoteOptions.remoteCache,
                 remoteOptions.remoteProxy,
                 authAndTlsOptions,
-<<<<<<< HEAD
-                interceptors.toArray(new ClientInterceptor[0]));
-=======
                 interceptors.build());
->>>>>>> c7ba3c18
       }
 
       CallCredentials credentials = GoogleAuthUtils.newCallCredentials(authAndTlsOptions);
