// Copyright 2014 The Bazel Authors. All rights reserved.
//
// Licensed under the Apache License, Version 2.0 (the "License");
// you may not use this file except in compliance with the License.
// You may obtain a copy of the License at
//
//    http://www.apache.org/licenses/LICENSE-2.0
//
// Unless required by applicable law or agreed to in writing, software
// distributed under the License is distributed on an "AS IS" BASIS,
// WITHOUT WARRANTIES OR CONDITIONS OF ANY KIND, either express or implied.
// See the License for the specific language governing permissions and
// limitations under the License.

package com.google.devtools.build.lib.rules.objc;

import static com.google.devtools.build.lib.packages.BuildType.LABEL;
import static com.google.devtools.build.lib.rules.objc.ObjcProvider.ASSET_CATALOG;
import static com.google.devtools.build.lib.rules.objc.ObjcProvider.BUNDLE_FILE;
import static com.google.devtools.build.lib.rules.objc.ObjcProvider.BUNDLE_IMPORT_DIR;
import static com.google.devtools.build.lib.rules.objc.ObjcProvider.CC_LIBRARY;
import static com.google.devtools.build.lib.rules.objc.ObjcProvider.DEBUG_SYMBOLS;
import static com.google.devtools.build.lib.rules.objc.ObjcProvider.DEBUG_SYMBOLS_PLIST;
import static com.google.devtools.build.lib.rules.objc.ObjcProvider.DEFINE;
import static com.google.devtools.build.lib.rules.objc.ObjcProvider.DYNAMIC_FRAMEWORK_DIR;
import static com.google.devtools.build.lib.rules.objc.ObjcProvider.DYNAMIC_FRAMEWORK_FILE;
import static com.google.devtools.build.lib.rules.objc.ObjcProvider.FLAG;
import static com.google.devtools.build.lib.rules.objc.ObjcProvider.FORCE_LOAD_LIBRARY;
import static com.google.devtools.build.lib.rules.objc.ObjcProvider.Flag.USES_CPP;
import static com.google.devtools.build.lib.rules.objc.ObjcProvider.GENERAL_RESOURCE_DIR;
import static com.google.devtools.build.lib.rules.objc.ObjcProvider.GENERAL_RESOURCE_FILE;
import static com.google.devtools.build.lib.rules.objc.ObjcProvider.HEADER;
import static com.google.devtools.build.lib.rules.objc.ObjcProvider.IMPORTED_LIBRARY;
import static com.google.devtools.build.lib.rules.objc.ObjcProvider.INCLUDE;
import static com.google.devtools.build.lib.rules.objc.ObjcProvider.INCLUDE_SYSTEM;
import static com.google.devtools.build.lib.rules.objc.ObjcProvider.IQUOTE;
import static com.google.devtools.build.lib.rules.objc.ObjcProvider.J2OBJC_LIBRARY;
import static com.google.devtools.build.lib.rules.objc.ObjcProvider.LIBRARY;
import static com.google.devtools.build.lib.rules.objc.ObjcProvider.LINKED_BINARY;
import static com.google.devtools.build.lib.rules.objc.ObjcProvider.LINKMAP_FILE;
import static com.google.devtools.build.lib.rules.objc.ObjcProvider.LINKOPT;
import static com.google.devtools.build.lib.rules.objc.ObjcProvider.MODULE_MAP;
import static com.google.devtools.build.lib.rules.objc.ObjcProvider.SDK_DYLIB;
import static com.google.devtools.build.lib.rules.objc.ObjcProvider.SDK_FRAMEWORK;
import static com.google.devtools.build.lib.rules.objc.ObjcProvider.SOURCE;
import static com.google.devtools.build.lib.rules.objc.ObjcProvider.STATIC_FRAMEWORK_DIR;
import static com.google.devtools.build.lib.rules.objc.ObjcProvider.STATIC_FRAMEWORK_FILE;
import static com.google.devtools.build.lib.rules.objc.ObjcProvider.STORYBOARD;
import static com.google.devtools.build.lib.rules.objc.ObjcProvider.STRINGS;
import static com.google.devtools.build.lib.rules.objc.ObjcProvider.TOP_LEVEL_MODULE_MAP;
import static com.google.devtools.build.lib.rules.objc.ObjcProvider.TOP_LEVEL_MODULE_NAME;
import static com.google.devtools.build.lib.rules.objc.ObjcProvider.UMBRELLA_HEADER;
import static com.google.devtools.build.lib.rules.objc.ObjcProvider.WEAK_SDK_FRAMEWORK;
import static com.google.devtools.build.lib.rules.objc.ObjcProvider.XCASSETS_DIR;
import static com.google.devtools.build.lib.rules.objc.ObjcProvider.XCDATAMODEL;
import static com.google.devtools.build.lib.rules.objc.ObjcProvider.XIB;

import com.google.common.annotations.VisibleForTesting;
import com.google.common.base.Optional;
import com.google.common.base.Strings;
import com.google.common.collect.ImmutableList;
import com.google.common.collect.ImmutableSet;
import com.google.common.collect.Iterables;
import com.google.common.collect.UnmodifiableIterator;
import com.google.devtools.build.lib.actions.Artifact;
import com.google.devtools.build.lib.analysis.ConfiguredTarget;
import com.google.devtools.build.lib.analysis.RuleConfiguredTarget.Mode;
import com.google.devtools.build.lib.analysis.RuleContext;
import com.google.devtools.build.lib.analysis.TransitiveInfoCollection;
import com.google.devtools.build.lib.analysis.TransitiveInfoProvider;
import com.google.devtools.build.lib.analysis.config.BuildConfiguration;
import com.google.devtools.build.lib.rules.apple.AppleToolchain;
import com.google.devtools.build.lib.rules.cpp.CcLinkParams;
import com.google.devtools.build.lib.rules.cpp.CcLinkParamsProvider;
import com.google.devtools.build.lib.rules.cpp.CppCompilationContext;
import com.google.devtools.build.lib.rules.cpp.CppModuleMap;
import com.google.devtools.build.lib.util.FileType;
import com.google.devtools.build.lib.util.Preconditions;
import com.google.devtools.build.lib.vfs.PathFragment;
<<<<<<< HEAD

import java.util.Collections;
=======
>>>>>>> c6bd5166
import java.util.HashSet;
import java.util.List;
import java.util.Set;

/**
 * Contains information common to multiple objc_* rules, and provides a unified API for extracting
 * and accessing it.
 */
// TODO(bazel-team): Decompose and subsume area-specific logic and data into the various *Support
// classes. Make sure to distinguish rule output (providers, runfiles, ...) from intermediate,
// rule-internal information. Any provider created by a rule should not be read, only published.
public final class ObjcCommon {

  /** Filters fileset artifacts out of a group of artifacts. */
  public static Iterable<Artifact> filterFileset(Iterable<Artifact> artifacts) {
    ImmutableList.Builder<Artifact> inputs = ImmutableList.<Artifact>builder();
    for (Artifact artifact : artifacts) {
      if (!artifact.isFileset()) {
        inputs.add(artifact);
      }
    }
    return inputs.build();
  }

  /**
   * Provides a way to access attributes that are common to all resources rules.
   */
  // TODO(bazel-team): Delete and move into support-specific attributes classes once ObjcCommon is
  // gone.
  static final class ResourceAttributes {
    private final RuleContext ruleContext;

    ResourceAttributes(RuleContext ruleContext) {
      this.ruleContext = ruleContext;
    }

    ImmutableList<Artifact> strings() {
      return ruleContext.getPrerequisiteArtifacts("strings", Mode.TARGET).list();
    }

    ImmutableList<Artifact> xibs() {
      return ruleContext.getPrerequisiteArtifacts("xibs", Mode.TARGET).list();
    }

    ImmutableList<Artifact> storyboards() {
      return ruleContext.getPrerequisiteArtifacts("storyboards", Mode.TARGET).list();
    }

    ImmutableList<Artifact> resources() {
      return ruleContext.getPrerequisiteArtifacts("resources", Mode.TARGET).list();
    }

    ImmutableList<Artifact> structuredResources() {
      return ruleContext.getPrerequisiteArtifacts("structured_resources", Mode.TARGET).list();
    }

    ImmutableList<Artifact> datamodels() {
      return ruleContext.getPrerequisiteArtifacts("datamodels", Mode.TARGET).list();
    }

    ImmutableList<Artifact> assetCatalogs() {
      return ruleContext.getPrerequisiteArtifacts("asset_catalogs", Mode.TARGET).list();
    }
  }

  static class Builder {
    private final RuleContext context;
    private final BuildConfiguration buildConfiguration;
    private Optional<CompilationAttributes> compilationAttributes = Optional.absent();
    private Optional<ResourceAttributes> resourceAttributes = Optional.absent();
    private Iterable<SdkFramework> extraSdkFrameworks = ImmutableList.of();
    private Iterable<SdkFramework> extraWeakSdkFrameworks = ImmutableList.of();
    private Iterable<String> extraSdkDylibs = ImmutableList.of();
    private Iterable<Artifact> staticFrameworkImports = ImmutableList.of();
    private Iterable<Artifact> dynamicFrameworkImports = ImmutableList.of();
    private Optional<CompilationArtifacts> compilationArtifacts = Optional.absent();
    private Iterable<ObjcProvider> depObjcProviders = ImmutableList.of();
    private Iterable<ObjcProvider> directDepObjcProviders = ImmutableList.of();
    private Iterable<ObjcProvider> runtimeDepObjcProviders = ImmutableList.of();
    private Iterable<String> defines = ImmutableList.of();
    private Iterable<PathFragment> includes = ImmutableList.of();
    private Iterable<PathFragment> directDependencyIncludes = ImmutableList.of();
    private IntermediateArtifacts intermediateArtifacts;
    private boolean alwayslink;
    private boolean hasModuleMap;
    private Iterable<Artifact> extraImportLibraries = ImmutableList.of();
    private DsymOutputType dsymOutputType;
    private Optional<Artifact> linkedBinary = Optional.absent();
    private Optional<Artifact> linkmapFile = Optional.absent();
    private Iterable<CppCompilationContext> depCcHeaderProviders = ImmutableList.of();
    private Iterable<CcLinkParamsProvider> depCcLinkProviders = ImmutableList.of();

    /**
     * Builder for {@link ObjcCommon} obtaining both attribute data and configuration data from
     * the given rule context.
     */
    Builder(RuleContext context) {
      this(context, context.getConfiguration());
    }

    /**
     * Builder for {@link ObjcCommon} obtaining attribute data from the rule context and
     * configuration data from the given configuration object for use in situations where a single
     * target's outputs are under multiple configurations.
     */
    Builder(RuleContext context, BuildConfiguration buildConfiguration) {
      this.context = Preconditions.checkNotNull(context);
      this.buildConfiguration = Preconditions.checkNotNull(buildConfiguration);
    }

    public Builder setCompilationAttributes(CompilationAttributes baseCompilationAttributes) {
      Preconditions.checkState(
          !this.compilationAttributes.isPresent(),
          "compilationAttributes is already set to: %s",
          this.compilationAttributes);
      this.compilationAttributes = Optional.of(baseCompilationAttributes);
      return this;
    }

    public Builder setResourceAttributes(ResourceAttributes baseResourceAttributes) {
      Preconditions.checkState(
          !this.resourceAttributes.isPresent(),
          "resourceAttributes is already set to: %s",
          this.resourceAttributes);
      this.resourceAttributes = Optional.of(baseResourceAttributes);
      return this;
    }

    Builder addExtraSdkFrameworks(Iterable<SdkFramework> extraSdkFrameworks) {
      this.extraSdkFrameworks = Iterables.concat(this.extraSdkFrameworks, extraSdkFrameworks);
      return this;
    }

    Builder addExtraWeakSdkFrameworks(Iterable<SdkFramework> extraWeakSdkFrameworks) {
      this.extraWeakSdkFrameworks =
          Iterables.concat(this.extraWeakSdkFrameworks, extraWeakSdkFrameworks);
      return this;
    }

    Builder addExtraSdkDylibs(Iterable<String> extraSdkDylibs) {
      this.extraSdkDylibs = Iterables.concat(this.extraSdkDylibs, extraSdkDylibs);
      return this;
    }

    /**
     * Adds all given artifacts as members of static frameworks. They must be contained in
     * {@code .frameworks} directories and the binary in that framework should be statically linked.
     */
    Builder addStaticFrameworkImports(Iterable<Artifact> frameworkImports) {
      this.staticFrameworkImports = Iterables.concat(this.staticFrameworkImports, frameworkImports);
      return this;
    }

    /**
     * Adds all given artifacts as members of dynamic frameworks. They must be contained in
     * {@code .frameworks} directories and the binary in that framework should be dynamically
     * linked.
     */
    Builder addDynamicFrameworkImports(Iterable<Artifact> frameworkImports) {
      this.dynamicFrameworkImports =
          Iterables.concat(this.dynamicFrameworkImports, frameworkImports);
      return this;
    }

    Builder setCompilationArtifacts(CompilationArtifacts compilationArtifacts) {
      Preconditions.checkState(
          !this.compilationArtifacts.isPresent(),
          "compilationArtifacts is already set to: %s",
          this.compilationArtifacts);
      this.compilationArtifacts = Optional.of(compilationArtifacts);
      return this;
    }

    Builder addDeps(List<? extends TransitiveInfoCollection> deps) {
      ImmutableList.Builder<ObjcProvider> propagatedObjcDeps =
          ImmutableList.<ObjcProvider>builder();
      ImmutableList.Builder<CppCompilationContext> cppDeps =
          ImmutableList.<CppCompilationContext>builder();
      ImmutableList.Builder<CcLinkParamsProvider> cppDepLinkParams =
          ImmutableList.<CcLinkParamsProvider>builder();

      for (TransitiveInfoCollection dep : deps) {
        addAnyProviders(propagatedObjcDeps, dep, ObjcProvider.class);
        addAnyProviders(cppDeps, dep, CppCompilationContext.class);
        if (isCcLibrary(dep)) {
          cppDepLinkParams.add(dep.getProvider(CcLinkParamsProvider.class));
          addDefines(dep.getProvider(CppCompilationContext.class).getDefines());
        }
      }
      addDepObjcProviders(propagatedObjcDeps.build());
      this.depCcHeaderProviders = Iterables.concat(this.depCcHeaderProviders, cppDeps.build());
      this.depCcLinkProviders = Iterables.concat(this.depCcLinkProviders, cppDepLinkParams.build());
      return this;
    }

    /**
     * Adds providers for runtime frameworks included in the final app bundle but not linked with
     * at build time.
     */
    Builder addRuntimeDeps(List<? extends TransitiveInfoCollection> runtimeDeps) {
      ImmutableList.Builder<ObjcProvider> propagatedDeps =
          ImmutableList.<ObjcProvider>builder();

      for (TransitiveInfoCollection dep : runtimeDeps) {
        addAnyProviders(propagatedDeps, dep, ObjcProvider.class);
      }
      this.runtimeDepObjcProviders = Iterables.concat(
          this.runtimeDepObjcProviders, propagatedDeps.build());
      return this;
    }

    private <T extends TransitiveInfoProvider> ImmutableList.Builder<T> addAnyProviders(
        ImmutableList.Builder<T> listBuilder,
        TransitiveInfoCollection collection,
        Class<T> providerClass) {
      if (collection.getProvider(providerClass) != null) {
        listBuilder.add(collection.getProvider(providerClass));
      }
      return listBuilder;
    }

    /**
     * Add providers which will be exposed both to the declaring rule and to any dependers on the
     * declaring rule.
     */
    Builder addDepObjcProviders(Iterable<ObjcProvider> depObjcProviders) {
      this.depObjcProviders = Iterables.concat(this.depObjcProviders, depObjcProviders);
      return this;
    }

    /**
     * Add providers which will only be used by the declaring rule, and won't be propagated to any
     * dependers on the declaring rule.
     */
    Builder addNonPropagatedDepObjcProviders(Iterable<ObjcProvider> directDepObjcProviders) {
      this.directDepObjcProviders =
          Iterables.concat(this.directDepObjcProviders, directDepObjcProviders);
      return this;
    }

    /** Adds includes to be passed into compile actions with {@code -I}. */
    public Builder addIncludes(Iterable<PathFragment> includes) {
      this.includes = Iterables.concat(this.includes, includes);
      return this;
    }

    /** Adds header search paths that will only be visible by strict dependents of the provider. */
    public Builder addDirectDependencyIncludes(Iterable<PathFragment> directDependencyIncludes) {
      this.directDependencyIncludes =
          Iterables.concat(this.directDependencyIncludes, directDependencyIncludes);
      return this;
    }

    public Builder addDefines(Iterable<String> defines) {
      this.defines = Iterables.concat(this.defines, defines);
      return this;
    }

    Builder setIntermediateArtifacts(IntermediateArtifacts intermediateArtifacts) {
      this.intermediateArtifacts = intermediateArtifacts;
      return this;
    }

    Builder setAlwayslink(boolean alwayslink) {
      this.alwayslink = alwayslink;
      return this;
    }

    /**
     * Specifies that this target has a clang module map. This should be called if this target
     * compiles sources or exposes headers for other targets to use. Note that this does not add
     * the action to generate the module map. It simply indicates that it should be added to the
     * provider.
     */
    Builder setHasModuleMap() {
      this.hasModuleMap = true;
      return this;
    }

    /**
     * Adds additional static libraries to be linked into the final ObjC application bundle.
     */
    Builder addExtraImportLibraries(Iterable<Artifact> extraImportLibraries) {
      this.extraImportLibraries = Iterables.concat(this.extraImportLibraries, extraImportLibraries);
      return this;
    }

    /**
     * Sets a linked binary generated by this rule to be propagated to dependers.
     */
    Builder setLinkedBinary(Artifact linkedBinary) {
      this.linkedBinary = Optional.of(linkedBinary);
      return this;
    }

    /**
     * Sets which type of dsym output this rule generated to be propagated to dependers.
     */
    Builder addDebugArtifacts(DsymOutputType dsymOutputType) {
      this.dsymOutputType = dsymOutputType;
      return this;
    }

    /**
     * Sets a linkmap file generated by this rule to be propagated to dependers.
     */
    Builder setLinkmapFile(Artifact linkmapFile) {
      this.linkmapFile = Optional.of(linkmapFile);
      return this;
    }

    ObjcCommon build() {

      Iterable<BundleableFile> bundleImports = BundleableFile.bundleImportsFromRule(context);

      ObjcProvider.Builder objcProvider =
          new ObjcProvider.Builder()
              .addAll(IMPORTED_LIBRARY, extraImportLibraries)
              .addAll(BUNDLE_FILE, bundleImports)
              .addAll(
                  BUNDLE_IMPORT_DIR,
                  uniqueContainers(
                      BundleableFile.toArtifacts(bundleImports), BUNDLE_CONTAINER_TYPE))
              .addAll(SDK_FRAMEWORK, extraSdkFrameworks)
              .addAll(WEAK_SDK_FRAMEWORK, extraWeakSdkFrameworks)
              .addAll(SDK_DYLIB, extraSdkDylibs)
              .addAll(STATIC_FRAMEWORK_FILE, staticFrameworkImports)
              .addAll(DYNAMIC_FRAMEWORK_FILE, dynamicFrameworkImports)
              .addAll(
                  STATIC_FRAMEWORK_DIR,
                  uniqueContainers(staticFrameworkImports, FRAMEWORK_CONTAINER_TYPE))
              .addAll(
                  DYNAMIC_FRAMEWORK_DIR,
                  uniqueContainers(dynamicFrameworkImports, FRAMEWORK_CONTAINER_TYPE))
              .addAll(INCLUDE, includes)
              .add(IQUOTE, buildConfiguration.getGenfilesFragment())
              .addAllForDirectDependents(INCLUDE, directDependencyIncludes)
              .addAll(DEFINE, defines)
              .addTransitiveAndPropagate(depObjcProviders)
              .addTransitiveWithoutPropagating(directDepObjcProviders);

      for (ObjcProvider provider : runtimeDepObjcProviders) {
        objcProvider.addTransitiveAndPropagate(ObjcProvider.DYNAMIC_FRAMEWORK_FILE, provider);
        // TODO(b/28637288): Remove STATIC_FRAMEWORK_FILE and MERGE_ZIP when they are
        // no longer provided by ios_framework.
        objcProvider.addTransitiveAndPropagate(ObjcProvider.STATIC_FRAMEWORK_FILE, provider);
        objcProvider.addTransitiveAndPropagate(ObjcProvider.MERGE_ZIP, provider);
      }

      for (CppCompilationContext headerProvider : depCcHeaderProviders) {
        objcProvider.addAll(HEADER, filterFileset(headerProvider.getDeclaredIncludeSrcs()));
        objcProvider.addAll(INCLUDE, headerProvider.getIncludeDirs());
        // TODO(bazel-team): This pulls in stl via CppHelper.mergeToolchainDependentContext but
        // probably shouldn't.
        objcProvider.addAll(INCLUDE_SYSTEM, headerProvider.getSystemIncludeDirs());
        objcProvider.addAll(DEFINE, headerProvider.getDefines());
      }
      for (CcLinkParamsProvider linkProvider : depCcLinkProviders) {
        CcLinkParams params = linkProvider.getCcLinkParams(true, false);
        ImmutableList<String> linkOpts = params.flattenedLinkopts();
        ImmutableSet.Builder<SdkFramework> frameworkLinkOpts = new ImmutableSet.Builder<>();
        ImmutableList.Builder<String> nonFrameworkLinkOpts = new ImmutableList.Builder<>();
        // Add any framework flags as frameworks directly, rather than as linkopts.
        for (UnmodifiableIterator<String> iterator = linkOpts.iterator(); iterator.hasNext(); ) {
          String arg = iterator.next();
          if (arg.equals("-framework") && iterator.hasNext()) {
            String framework = iterator.next();
            frameworkLinkOpts.add(new SdkFramework(framework));
          } else {
            nonFrameworkLinkOpts.add(arg);
          }
        }

        objcProvider
            .addAll(SDK_FRAMEWORK, frameworkLinkOpts.build())
            .addAll(LINKOPT, nonFrameworkLinkOpts.build())
            .addTransitiveAndPropagate(CC_LIBRARY, params.getLibraries());
      }

      if (compilationAttributes.isPresent()) {
        CompilationAttributes attributes = compilationAttributes.get();
        Iterable<PathFragment> sdkIncludes =
            Iterables.transform(
                Interspersing.prependEach(
                    AppleToolchain.sdkDir() + "/usr/include/",
                    PathFragment.safePathStrings(attributes.sdkIncludes())),
                PathFragment::create);
        objcProvider
            .addAll(HEADER, filterFileset(attributes.hdrs()))
            .addAll(HEADER, filterFileset(attributes.textualHdrs()))
            .addAll(INCLUDE, attributes.headerSearchPaths(buildConfiguration.getGenfilesFragment()))
            .addAll(INCLUDE, sdkIncludes)
            .addAll(SDK_FRAMEWORK, attributes.sdkFrameworks())
            .addAll(WEAK_SDK_FRAMEWORK, attributes.weakSdkFrameworks())
            .addAll(SDK_DYLIB, attributes.sdkDylibs());
      }

      if (resourceAttributes.isPresent()) {
        ResourceAttributes attributes = resourceAttributes.get();
        objcProvider
            .addAll(GENERAL_RESOURCE_FILE, attributes.storyboards())
            .addAll(GENERAL_RESOURCE_FILE, attributes.resources())
            .addAll(GENERAL_RESOURCE_FILE, attributes.strings())
            .addAll(GENERAL_RESOURCE_FILE, attributes.xibs())
            .addAll(
                GENERAL_RESOURCE_DIR, xcodeStructuredResourceDirs(attributes.structuredResources()))
            .addAll(BUNDLE_FILE, BundleableFile.flattenedRawResourceFiles(attributes.resources()))
            .addAll(
                BUNDLE_FILE,
                BundleableFile.structuredRawResourceFiles(attributes.structuredResources()))
            .addAll(
                XCASSETS_DIR,
                uniqueContainers(attributes.assetCatalogs(), ASSET_CATALOG_CONTAINER_TYPE))
            .addAll(ASSET_CATALOG, attributes.assetCatalogs())
            .addAll(XCDATAMODEL, attributes.datamodels())
            .addAll(XIB, attributes.xibs())
            .addAll(STRINGS, attributes.strings())
            .addAll(STORYBOARD, attributes.storyboards());
      }

      if (useLaunchStoryboard(context)) {
        Artifact launchStoryboard =
            context.getPrerequisiteArtifact("launch_storyboard", Mode.TARGET);
        objcProvider.add(GENERAL_RESOURCE_FILE, launchStoryboard);
        if (ObjcRuleClasses.STORYBOARD_TYPE.matches(launchStoryboard.getPath())) {
          objcProvider.add(STORYBOARD, launchStoryboard);
        } else {
          objcProvider.add(XIB, launchStoryboard);
        }
      }

      for (CompilationArtifacts artifacts : compilationArtifacts.asSet()) {
        Iterable<Artifact> allSources =
            Iterables.concat(artifacts.getSrcs(), artifacts.getNonArcSrcs());
        // TODO(bazel-team): Add private headers to the provider when we have module maps to enforce
        // them.
        objcProvider
            .addAll(HEADER, filterFileset(artifacts.getAdditionalHdrs()))
            .addAll(LIBRARY, artifacts.getArchive().asSet())
            .addAll(SOURCE, allSources);

        if (artifacts.getArchive().isPresent()
            && J2ObjcLibrary.J2OBJC_SUPPORTED_RULES.contains(context.getRule().getRuleClass())) {
          objcProvider.addAll(J2OBJC_LIBRARY, artifacts.getArchive().asSet());
        }

        boolean usesCpp = false;
        for (Artifact sourceFile :
            Iterables.concat(artifacts.getSrcs(), artifacts.getNonArcSrcs())) {
          usesCpp = usesCpp || ObjcRuleClasses.CPP_SOURCES.matches(sourceFile.getExecPath());
        }

        if (usesCpp) {
          objcProvider.add(FLAG, USES_CPP);
        }
      }

      if (alwayslink) {
        for (CompilationArtifacts artifacts : compilationArtifacts.asSet()) {
          for (Artifact archive : artifacts.getArchive().asSet()) {
            objcProvider.add(FORCE_LOAD_LIBRARY, archive);
          }
        }
        for (Artifact archive : extraImportLibraries) {
          objcProvider.add(FORCE_LOAD_LIBRARY, archive);
        }
      }

      if (hasModuleMap) {
        CppModuleMap moduleMap = intermediateArtifacts.moduleMap();
        Artifact moduleMapArtifact = moduleMap.getArtifact();

        objcProvider.add(MODULE_MAP, moduleMapArtifact);

        Optional<Artifact> umbrellaHeader = moduleMap.getUmbrellaHeader();
        if (umbrellaHeader.isPresent()) {
          objcProvider.add(UMBRELLA_HEADER, umbrellaHeader.get());
        }
        objcProvider.addAllNonPropagable(TOP_LEVEL_MODULE_MAP, Collections.singleton(moduleMapArtifact));
        objcProvider.addAllNonPropagable(TOP_LEVEL_MODULE_NAME, Collections.singleton(moduleMap.getName()));
      }

      objcProvider
          .addAll(LINKED_BINARY, linkedBinary.asSet())
          .addAll(LINKMAP_FILE, linkmapFile.asSet());

      if (dsymOutputType != null) {
        objcProvider
            .add(DEBUG_SYMBOLS, intermediateArtifacts.dsymSymbol(dsymOutputType))
            .add(DEBUG_SYMBOLS_PLIST, intermediateArtifacts.dsymPlist(dsymOutputType));
      }

      return new ObjcCommon(objcProvider.build(), compilationArtifacts);
    }

    private static boolean isCcLibrary(TransitiveInfoCollection info) {
      try {
        ConfiguredTarget target = (ConfiguredTarget) info;
        String targetName = target.getTarget().getTargetKind();
        for (String ruleClassName : ObjcRuleClasses.CompilingRule.ALLOWED_CC_DEPS_RULE_CLASSES) {
          if (targetName.equals(ruleClassName + " rule")) {
            return true;
          }
        }
        return false;
      } catch (Exception e) {
        return false;
      }
    }

    /**
     * Returns {@code true} if the given rule context has a launch storyboard set.
     */
    private static boolean useLaunchStoryboard(RuleContext ruleContext) {
      if (!ruleContext.attributes().has("launch_storyboard", LABEL)) {
        return false;
      }
      Artifact launchStoryboard =
          ruleContext.getPrerequisiteArtifact("launch_storyboard", Mode.TARGET);
      return launchStoryboard != null;
    }
  }

  static final FileType BUNDLE_CONTAINER_TYPE = FileType.of(".bundle");

  static final FileType ASSET_CATALOG_CONTAINER_TYPE = FileType.of(".xcassets");

  public static final FileType FRAMEWORK_CONTAINER_TYPE = FileType.of(".framework");
  private final ObjcProvider objcProvider;

  private final Optional<CompilationArtifacts> compilationArtifacts;

  private ObjcCommon(
      ObjcProvider objcProvider, Optional<CompilationArtifacts> compilationArtifacts) {
    this.objcProvider = Preconditions.checkNotNull(objcProvider);
    this.compilationArtifacts = Preconditions.checkNotNull(compilationArtifacts);
  }

  public ObjcProvider getObjcProvider() {
    return objcProvider;
  }

  public Optional<CompilationArtifacts> getCompilationArtifacts() {
    return compilationArtifacts;
  }

  /**
   * Returns an {@link Optional} containing the compiled {@code .a} file, or
   * {@link Optional#absent()} if this object contains no {@link CompilationArtifacts} or the
   * compilation information has no sources.
   */
  public Optional<Artifact> getCompiledArchive() {
    if (compilationArtifacts.isPresent()) {
      return compilationArtifacts.get().getArchive();
    }
    return Optional.absent();
  }

  /**
   * Returns effective compilation options that do not arise from the crosstool.
   */
  static Iterable<String> getNonCrosstoolCopts(RuleContext ruleContext) {
    return Iterables.concat(
        ruleContext.getFragment(ObjcConfiguration.class).getCopts(),
        ruleContext.getTokenizedStringListAttr("copts"));
  }

<<<<<<< HEAD
  static boolean shouldUseObjcModules(RuleContext ruleContext) {
    for (String copt : getNonCrosstoolCopts(ruleContext)) {
      if (copt.contains("-fmodules")) {
        return true;
      }
    }

    if (ruleContext.attributes().has("enable_modules", Type.BOOLEAN)
        && ruleContext.attributes().get("enable_modules", Type.BOOLEAN)) {
      return true;
    }

    if (ruleContext.getFragment(ObjcConfiguration.class).moduleMapsEnabled()) {
      return true;
    }

    return false;
  }

  /**
   * Determines clang module name for a rule. The default is the fully qualified label with
   * underscores replacing reserved characters.
   *
   * It can be overridden with the "module_name" attribute of objc_library.
   *
   * User-defined module names are not validated since it is legal in the clang modulemap language
   * to use an arbitrary string literal, however it is not possible to use {@code @import} syntax
   * for modules names that contain symbols, spaces, etc.
   */
  static String getClangModuleName(RuleContext ruleContext) {
    if (ruleContext.attributes().has("module_name", Type.STRING)) {
      String moduleName = ruleContext.attributes().get("module_name", Type.STRING);
      if (!Strings.isNullOrEmpty(moduleName)) {
        return moduleName;
      }
    }

    // Otherwise, just use target name, it doesn't matter.
    return
        ruleContext
            .getLabel()
            .toString()
            .replace("//", "")
            .replace("@", "")
            .replace("/", "_")
            .replace(":", "_");
  }

=======
>>>>>>> c6bd5166
  static ImmutableSet<PathFragment> userHeaderSearchPaths(
      ObjcProvider provider, BuildConfiguration config) {
    return ImmutableSet.<PathFragment>builder()
        .add(PathFragment.create("."))
        .add(config.getGenfilesFragment())
        .addAll(provider.get(IQUOTE))
        .build();
  }

  /**
   * Returns the first directory in the sequence of parents of the exec path of the given artifact
   * that matches {@code type}. For instance, if {@code type} is FileType.of(".foo") and the exec
   * path of {@code artifact} is {@code a/b/c/bar.foo/d/e}, then the return value is
   * {@code a/b/c/bar.foo}.
   */
  static Optional<PathFragment> nearestContainerMatching(FileType type, Artifact artifact) {
    PathFragment container = artifact.getExecPath();
    do {
      if (type.matches(container)) {
        return Optional.of(container);
      }
      container = container.getParentDirectory();
    } while (container != null);
    return Optional.absent();
  }

  /**
   * Similar to {@link #nearestContainerMatching(FileType, Artifact)}, but tries matching several
   * file types in {@code types}, and returns a path for the first match in the sequence.
   */
  static Optional<PathFragment> nearestContainerMatching(
      Iterable<FileType> types, Artifact artifact) {
    for (FileType type : types) {
      for (PathFragment container : nearestContainerMatching(type, artifact).asSet()) {
        return Optional.of(container);
      }
    }
    return Optional.absent();
  }

  /**
   * Returns all directories matching {@code containerType} that contain the items in
   * {@code artifacts}. This function ignores artifacts that are not in any directory matching
   * {@code containerType}.
   */
  static Iterable<PathFragment> uniqueContainers(
      Iterable<Artifact> artifacts, FileType containerType) {
    ImmutableSet.Builder<PathFragment> containers = new ImmutableSet.Builder<>();
    for (Artifact artifact : artifacts) {
      containers.addAll(ObjcCommon.nearestContainerMatching(containerType, artifact).asSet());
    }
    return containers.build();
  }

  /**
   * Returns the Xcode structured resource directory paths.
   *
   * <p>For a checked-in source artifact "//a/b/res/sub_dir/d" included by objc rule "//a/b:c",
   * "a/b/res" will be returned. For a generated source artifact "res/sub_dir/d" owned by genrule
   * "//a/b:c", "bazel-out/.../genfiles/a/b/res" will be returned.
   *
   * <p>When XCode sees a included resource directory of "a/b/res", the entire directory structure
   * up to "res" will be copied into the app bundle.
   */
  static Iterable<PathFragment> xcodeStructuredResourceDirs(Iterable<Artifact> artifacts) {
    ImmutableSet.Builder<PathFragment> containers = new ImmutableSet.Builder<>();
    for (Artifact artifact : artifacts) {
      PathFragment ownerRuleDirectory =
          artifact.getArtifactOwner().getLabel().getPackageIdentifier().getSourceRoot();
      String containerName =
          artifact.getRootRelativePath().relativeTo(ownerRuleDirectory).getSegment(0);
      PathFragment rootExecPath = artifact.getRoot().getExecPath();
      containers.add(rootExecPath.getRelative(ownerRuleDirectory.getRelative(containerName)));
    }

    return containers.build();
  }

  /**
   * Similar to {@link #nearestContainerMatching(FileType, Artifact)}, but returns the container
   * closest to the root that matches the given type.
   */
  static Optional<PathFragment> farthestContainerMatching(FileType type, Artifact artifact) {
    PathFragment container = artifact.getExecPath();
    Optional<PathFragment> lastMatch = Optional.absent();
    do {
      if (type.matches(container)) {
        lastMatch = Optional.of(container);
      }
      container = container.getParentDirectory();
    } while (container != null);
    return lastMatch;
  }

  static Iterable<String> notInContainerErrors(
      Iterable<Artifact> artifacts, FileType containerType) {
    return notInContainerErrors(artifacts, ImmutableList.of(containerType));
  }

  @VisibleForTesting
  static final String NOT_IN_CONTAINER_ERROR_FORMAT =
      "File '%s' is not in a directory of one of these type(s): %s";

  static Iterable<String> notInContainerErrors(
      Iterable<Artifact> artifacts, Iterable<FileType> containerTypes) {
    Set<String> errors = new HashSet<>();
    for (Artifact artifact : artifacts) {
      boolean inContainer = nearestContainerMatching(containerTypes, artifact).isPresent();
      if (!inContainer) {
        errors.add(
            String.format(
                NOT_IN_CONTAINER_ERROR_FORMAT,
                artifact.getExecPath(),
                Iterables.toString(containerTypes)));
      }
    }
    return errors;
  }
}<|MERGE_RESOLUTION|>--- conflicted
+++ resolved
@@ -77,11 +77,7 @@
 import com.google.devtools.build.lib.util.FileType;
 import com.google.devtools.build.lib.util.Preconditions;
 import com.google.devtools.build.lib.vfs.PathFragment;
-<<<<<<< HEAD
-
 import java.util.Collections;
-=======
->>>>>>> c6bd5166
 import java.util.HashSet;
 import java.util.List;
 import java.util.Set;
@@ -649,24 +645,6 @@
         ruleContext.getTokenizedStringListAttr("copts"));
   }
 
-<<<<<<< HEAD
-  static boolean shouldUseObjcModules(RuleContext ruleContext) {
-    for (String copt : getNonCrosstoolCopts(ruleContext)) {
-      if (copt.contains("-fmodules")) {
-        return true;
-      }
-    }
-
-    if (ruleContext.attributes().has("enable_modules", Type.BOOLEAN)
-        && ruleContext.attributes().get("enable_modules", Type.BOOLEAN)) {
-      return true;
-    }
-
-    if (ruleContext.getFragment(ObjcConfiguration.class).moduleMapsEnabled()) {
-      return true;
-    }
-
-    return false;
   }
 
   /**
@@ -696,10 +674,6 @@
             .replace("@", "")
             .replace("/", "_")
             .replace(":", "_");
-  }
-
-=======
->>>>>>> c6bd5166
   static ImmutableSet<PathFragment> userHeaderSearchPaths(
       ObjcProvider provider, BuildConfiguration config) {
     return ImmutableSet.<PathFragment>builder()
