--- conflicted
+++ resolved
@@ -2528,7 +2528,6 @@
 )
 
 java_library(
-<<<<<<< HEAD
     name = "test/coverage_configuration",
     srcs = ["test/CoverageConfiguration.java"],
     deps = [
@@ -2543,14 +2542,16 @@
         "//src/main/java/com/google/devtools/build/lib/starlarkbuildapi/test",
         "//src/main/java/com/google/devtools/common/options",
         "//third_party:jsr305_checked_in",
-=======
+    ],
+)        
+
+java_library(
     name = "test/coverage_report",
     srcs = ["test/CoverageReport.java"],
     deps = [
         "//src/main/java/com/google/devtools/build/lib/events",
         "//src/main/java/com/google/devtools/build/lib/vfs",
         "//third_party:guava",
->>>>>>> a0fa77cc
     ],
 )
 
