// Copyright 2017 The Bazel Authors. All rights reserved.
//
// Licensed under the Apache License, Version 2.0 (the "License");
// you may not use this file except in compliance with the License.
// You may obtain a copy of the License at
//
//    http://www.apache.org/licenses/LICENSE-2.0
//
// Unless required by applicable law or agreed to in writing, software
// distributed under the License is distributed on an "AS IS" BASIS,
// WITHOUT WARRANTIES OR CONDITIONS OF ANY KIND, either express or implied.
// See the License for the specific language governing permissions and
// limitations under the License.
package com.google.devtools.build.lib.remote;

import static com.google.common.util.concurrent.MoreExecutors.directExecutor;
import static com.google.devtools.build.lib.remote.util.Utils.getFromFuture;

import build.bazel.remote.execution.v2.Action;
import build.bazel.remote.execution.v2.ActionResult;
import build.bazel.remote.execution.v2.Command;
import build.bazel.remote.execution.v2.Digest;
import build.bazel.remote.execution.v2.Directory;
import build.bazel.remote.execution.v2.DirectoryNode;
import build.bazel.remote.execution.v2.FileNode;
import build.bazel.remote.execution.v2.OutputDirectory;
import build.bazel.remote.execution.v2.OutputFile;
import build.bazel.remote.execution.v2.OutputSymlink;
import build.bazel.remote.execution.v2.SymlinkNode;
import build.bazel.remote.execution.v2.Tree;
import com.google.common.annotations.VisibleForTesting;
import com.google.common.base.Preconditions;
import com.google.common.base.Throwables;
import com.google.common.collect.ImmutableList;
import com.google.common.collect.ImmutableMap;
import com.google.common.collect.ImmutableSet;
import com.google.common.collect.Iterables;
import com.google.common.collect.Lists;
import com.google.common.collect.Maps;
import com.google.common.util.concurrent.FutureCallback;
import com.google.common.util.concurrent.Futures;
import com.google.common.util.concurrent.ListenableFuture;
import com.google.common.util.concurrent.SettableFuture;
import com.google.devtools.build.lib.actions.ActionInput;
import com.google.devtools.build.lib.actions.Artifact;
import com.google.devtools.build.lib.actions.EnvironmentalExecException;
import com.google.devtools.build.lib.actions.ExecException;
import com.google.devtools.build.lib.actions.FileArtifactValue.RemoteFileArtifactValue;
import com.google.devtools.build.lib.actions.UserExecException;
import com.google.devtools.build.lib.actions.cache.MetadataInjector;
import com.google.devtools.build.lib.concurrent.ThreadSafety;
import com.google.devtools.build.lib.exec.SpawnRunner.SpawnExecutionContext;
import com.google.devtools.build.lib.profiler.Profiler;
import com.google.devtools.build.lib.profiler.SilentCloseable;
import com.google.devtools.build.lib.remote.RemoteCache.ActionResultMetadata.DirectoryMetadata;
import com.google.devtools.build.lib.remote.RemoteCache.ActionResultMetadata.FileMetadata;
import com.google.devtools.build.lib.remote.RemoteCache.ActionResultMetadata.SymlinkMetadata;
import com.google.devtools.build.lib.remote.common.RemoteCacheClient;
import com.google.devtools.build.lib.remote.common.RemoteCacheClient.ActionKey;
import com.google.devtools.build.lib.remote.options.RemoteOptions;
import com.google.devtools.build.lib.remote.util.DigestUtil;
import com.google.devtools.build.lib.remote.util.Utils.InMemoryOutput;
import com.google.devtools.build.lib.util.io.FileOutErr;
import com.google.devtools.build.lib.util.io.OutErr;
import com.google.devtools.build.lib.vfs.Dirent;
import com.google.devtools.build.lib.vfs.FileStatus;
import com.google.devtools.build.lib.vfs.FileSystemUtils;
import com.google.devtools.build.lib.vfs.Path;
import com.google.devtools.build.lib.vfs.PathFragment;
import com.google.devtools.build.lib.vfs.Symlinks;
import com.google.protobuf.ByteString;
import com.google.protobuf.InvalidProtocolBufferException;
import java.io.ByteArrayOutputStream;
import java.io.IOException;
import java.io.OutputStream;
import java.util.ArrayList;
import java.util.Collection;
import java.util.Collections;
import java.util.Comparator;
import java.util.HashMap;
import java.util.List;
import java.util.Map;
import java.util.Map.Entry;
import java.util.concurrent.ExecutionException;
import java.util.stream.Collectors;
import java.util.stream.Stream;
import javax.annotation.Nullable;

/** A cache for storing artifacts (input and output) as well as the output of running an action. */
@ThreadSafety.ThreadSafe
public class RemoteCache implements AutoCloseable {

  /** See {@link SpawnExecutionContext#lockOutputFiles()}. */
  @FunctionalInterface
  interface OutputFilesLocker {
    void lock() throws InterruptedException, IOException;
  }

  private static final ListenableFuture<Void> COMPLETED_SUCCESS = SettableFuture.create();
  private static final ListenableFuture<byte[]> EMPTY_BYTES = SettableFuture.create();

  static {
    ((SettableFuture<Void>) COMPLETED_SUCCESS).set(null);
    ((SettableFuture<byte[]>) EMPTY_BYTES).set(new byte[0]);
  }

  protected final RemoteCacheClient cacheProtocol;
  protected final RemoteOptions options;
  protected final DigestUtil digestUtil;

  public RemoteCache(
      RemoteCacheClient cacheProtocol, RemoteOptions options, DigestUtil digestUtil) {
    this.cacheProtocol = cacheProtocol;
    this.options = options;
    this.digestUtil = digestUtil;
  }

  public ActionResult downloadActionResult(ActionKey actionKey, boolean inlineOutErr)
      throws IOException, InterruptedException {
<<<<<<< HEAD
    return getFromFuture(cacheProtocol.downloadActionResult(actionKey));
=======
    return Utils.getFromFuture(cacheProtocol.downloadActionResult(actionKey, inlineOutErr));
>>>>>>> 810cff42
  }

  /**
   * Upload the result of a locally executed action to the remote cache.
   *
   * @throws IOException if there was an error uploading to the remote cache
   * @throws ExecException if uploading any of the action outputs is not supported
   */
  public ActionResult upload(
      ActionKey actionKey,
      Action action,
      Command command,
      Path execRoot,
      Collection<Path> outputs,
      FileOutErr outErr,
      int exitCode)
      throws ExecException, IOException, InterruptedException {
    ActionResult.Builder resultBuilder = ActionResult.newBuilder();
    uploadOutputs(execRoot, actionKey, action, command, outputs, outErr, resultBuilder);
    resultBuilder.setExitCode(exitCode);
    ActionResult result = resultBuilder.build();
    if (exitCode == 0 && !action.getDoNotCache()) {
      cacheProtocol.uploadActionResult(actionKey, result);
    }
    return result;
  }

  public ActionResult upload(
      ActionKey actionKey,
      Action action,
      Command command,
      Path execRoot,
      Collection<Path> outputs,
      FileOutErr outErr)
      throws ExecException, IOException, InterruptedException {
    return upload(actionKey, action, command, execRoot, outputs, outErr, /* exitCode= */ 0);
  }

  private void uploadOutputs(
      Path execRoot,
      ActionKey actionKey,
      Action action,
      Command command,
      Collection<Path> files,
      FileOutErr outErr,
      ActionResult.Builder result)
      throws ExecException, IOException, InterruptedException {
    UploadManifest manifest =
        new UploadManifest(
            digestUtil,
            result,
            execRoot,
            options.incompatibleRemoteSymlinks,
            options.allowSymlinkUpload);
    manifest.addFiles(files);
    manifest.setStdoutStderr(outErr);
    manifest.addAction(actionKey, action, command);

    Map<Digest, Path> digestToFile = manifest.getDigestToFile();
    Map<Digest, ByteString> digestToBlobs = manifest.getDigestToBlobs();
    Collection<Digest> digests = new ArrayList<>();
    digests.addAll(digestToFile.keySet());
    digests.addAll(digestToBlobs.keySet());

    ImmutableSet<Digest> digestsToUpload =
        getFromFuture(cacheProtocol.findMissingDigests(digests));
    ImmutableList.Builder<ListenableFuture<Void>> uploads = ImmutableList.builder();
    for (Digest digest : digestsToUpload) {
      Path file = digestToFile.get(digest);
      if (file != null) {
        uploads.add(cacheProtocol.uploadFile(digest, file));
      } else {
        ByteString blob = digestToBlobs.get(digest);
        if (blob == null) {
          String message = "FindMissingBlobs call returned an unknown digest: " + digest;
          throw new IOException(message);
        }
        uploads.add(cacheProtocol.uploadBlob(digest, blob));
      }
    }

    waitForBulkTransfer(uploads.build(), /* cancelRemainingOnInterrupt=*/ false);

    if (manifest.getStderrDigest() != null) {
      result.setStderrDigest(manifest.getStderrDigest());
    }
    if (manifest.getStdoutDigest() != null) {
      result.setStdoutDigest(manifest.getStdoutDigest());
    }
  }

  protected static <T> void waitForBulkTransfer(Iterable<ListenableFuture<T>> transfers, boolean cancelRemainingOnInterrupt)
      throws BulkTransferException, InterruptedException {
    BulkTransferException bulkTransferException = null;
    InterruptedException interruptedException = null;
    boolean interrupted = Thread.currentThread().isInterrupted();
    for (ListenableFuture<T> transfer : transfers) {
      try {
        if (interruptedException == null) {
          // Wait for all downloads to finish.
          getFromFuture(transfer);
        } else {
          transfer.cancel(true);
        }
      } catch (IOException e) {
        if (bulkTransferException == null) {
          bulkTransferException = new BulkTransferException();
        }
        bulkTransferException.add(e);
      } catch (InterruptedException e) {
        interrupted = Thread.interrupted() || interrupted;
        interruptedException = e;
        if (!cancelRemainingOnInterrupt) {
          // leave the rest of the transfers alone
          break;
        }
      }
    }
    if (interrupted) {
      Thread.currentThread().interrupt();
    }
    if (interruptedException != null) {
      if (bulkTransferException != null) {
        interruptedException.addSuppressed(bulkTransferException);
      }
      throw interruptedException;
    }
    if (bulkTransferException != null) {
      throw bulkTransferException;
    }
  }

  /**
   * Downloads a blob with content hash {@code digest} and stores its content in memory.
   *
   * @return a future that completes after the download completes (succeeds / fails). If successful,
   *     the content is stored in the future's {@code byte[]}.
   */
  public ListenableFuture<byte[]> downloadBlob(Digest digest) {
    if (digest.getSizeBytes() == 0) {
      return EMPTY_BYTES;
    }
    ByteArrayOutputStream bOut = new ByteArrayOutputStream((int) digest.getSizeBytes());
    SettableFuture<byte[]> outerF = SettableFuture.create();
    Futures.addCallback(
        cacheProtocol.downloadBlob(digest, bOut),
        new FutureCallback<Void>() {
          @Override
          public void onSuccess(Void aVoid) {
            outerF.set(bOut.toByteArray());
          }

          @Override
          public void onFailure(Throwable t) {
            outerF.setException(t);
          }
        },
        directExecutor());
    return outerF;
  }

  private static Path toTmpDownloadPath(Path actualPath) {
    return actualPath.getParentDirectory().getRelative(actualPath.getBaseName() + ".tmp");
  }

  /**
   * Download the output files and directory trees of a remotely executed action to the local
   * machine, as well stdin / stdout to the given files.
   *
   * <p>In case of failure, this method deletes any output files it might have already created.
   *
   * @param outputFilesLocker ensures that we are the only ones writing to the output files when
   *     using the dynamic spawn strategy.
   * @throws IOException in case of a cache miss or if the remote cache is unavailable.
   * @throws ExecException in case clean up after a failed download failed.
   */
  public void download(
      ActionResult result,
      Path execRoot,
      FileOutErr origOutErr,
      OutputFilesLocker outputFilesLocker)
      throws ExecException, IOException, InterruptedException {
    ActionResultMetadata metadata = parseActionResultMetadata(result, execRoot);

    List<ListenableFuture<FileMetadata>> downloads =
        Stream.concat(
                metadata.files().stream(),
                metadata.directories().stream()
                    .flatMap((entry) -> entry.getValue().files().stream()))
            .map(
                (file) -> {
                  try {
                    ListenableFuture<Void> download =
                        downloadFile(toTmpDownloadPath(file.path()), file.digest());
                    return Futures.transform(download, (d) -> file, directExecutor());
                  } catch (IOException e) {
                    return Futures.<FileMetadata>immediateFailedFuture(e);
                  }
                })
            .collect(Collectors.toList());

    // Subsequently we need to wait for *every* download to finish, even if we already know that
    // one failed. That's so that when exiting this method we can be sure that all downloads have
    // finished and don't race with the cleanup routine.

    FileOutErr tmpOutErr = null;
    if (origOutErr != null) {
      tmpOutErr = origOutErr.childOutErr();
    }
    downloads.addAll(downloadOutErr(result, tmpOutErr));

    try {
      waitForBulkTransfer(downloads, /* cancelRemainingOnInterrupt=*/ true);
    } catch (Exception e) {
      try {
        // Delete any (partially) downloaded output files.
        for (OutputFile file : result.getOutputFilesList()) {
          toTmpDownloadPath(execRoot.getRelative(file.getPath())).delete();
        }
        for (OutputDirectory directory : result.getOutputDirectoriesList()) {
          // Only delete the directories below the output directories because the output
          // directories will not be re-created
          execRoot.getRelative(directory.getPath()).deleteTreesBelow();
        }
        if (tmpOutErr != null) {
          tmpOutErr.clearOut();
          tmpOutErr.clearErr();
        }
      } catch (IOException ioEx) {
        ioEx.addSuppressed(e);

        // If deleting of output files failed, we abort the build with a decent error message as
        // any subsequent local execution failure would likely be incomprehensible.
        ExecException execEx = new EnvironmentalExecException(
            "Failed to delete output files after incomplete download", ioEx);
        execEx.addSuppressed(e);
        throw execEx;
      }
      throw e;
    }

    if (tmpOutErr != null) {
      FileOutErr.dump(tmpOutErr, origOutErr);
      tmpOutErr.clearOut();
      tmpOutErr.clearErr();
    }

    // Ensure that we are the only ones writing to the output files when using the dynamic spawn
    // strategy.
    outputFilesLocker.lock();

    moveOutputsToFinalLocation(downloads);

    List<SymlinkMetadata> symlinksInDirectories = new ArrayList<>();
    for (Entry<Path, DirectoryMetadata> entry : metadata.directories()) {
      entry.getKey().createDirectoryAndParents();
      symlinksInDirectories.addAll(entry.getValue().symlinks());
    }

    Iterable<SymlinkMetadata> symlinks =
        Iterables.concat(metadata.symlinks(), symlinksInDirectories);

    // Create the symbolic links after all downloads are finished, because dangling symlinks
    // might not be supported on all platforms
    createSymlinks(symlinks);
  }

  /**
   * Copies moves the downloaded outputs from their download location to their declared location.
   */
  private void moveOutputsToFinalLocation(List<ListenableFuture<FileMetadata>> downloads)
      throws IOException, InterruptedException {
    List<FileMetadata> finishedDownloads = new ArrayList<>(downloads.size());
    for (ListenableFuture<FileMetadata> finishedDownload : downloads) {
      FileMetadata outputFile = getFromFuture(finishedDownload);
      if (outputFile != null) {
        finishedDownloads.add(outputFile);
      }
    }
    /*
     * Sort the list lexicographically based on its temporary download path in order to avoid
     * filename clashes when moving the files:
     *
     * Consider an action that produces two outputs foo and foo.tmp. These outputs would initially
     * be downloaded to foo.tmp and foo.tmp.tmp. When renaming them to foo and foo.tmp we need to
     * ensure that rename(foo.tmp, foo) happens before rename(foo.tmp.tmp, foo.tmp). We ensure this
     * by doing the renames in lexicographical order of the download names.
     */
    Collections.sort(finishedDownloads, Comparator.comparing(f -> toTmpDownloadPath(f.path())));

    // Move the output files from their temporary name to the actual output file name.
    for (FileMetadata outputFile : finishedDownloads) {
      FileSystemUtils.moveFile(toTmpDownloadPath(outputFile.path()), outputFile.path());
      outputFile.path().setExecutable(outputFile.isExecutable());
    }
  }

  private void createSymlinks(Iterable<SymlinkMetadata> symlinks) throws IOException {
    for (SymlinkMetadata symlink : symlinks) {
      if (symlink.target().isAbsolute()) {
        // We do not support absolute symlinks as outputs.
        throw new IOException(
            String.format(
                "Action output %s is a symbolic link to an absolute path %s. "
                    + "Symlinks to absolute paths in action outputs are not supported.",
                symlink.path(), symlink.target()));
      }
      Preconditions.checkNotNull(
              symlink.path().getParentDirectory(),
              "Failed creating directory and parents for %s",
              symlink.path())
          .createDirectoryAndParents();
      symlink.path().createSymbolicLink(symlink.target());
    }
  }

  /** Download a file (that is not a directory). The content is fetched from the digest. */
  public ListenableFuture<Void> downloadFile(Path path, Digest digest) throws IOException {
    Preconditions.checkNotNull(path.getParentDirectory()).createDirectoryAndParents();
    if (digest.getSizeBytes() == 0) {
      // Handle empty file locally.
      FileSystemUtils.writeContent(path, new byte[0]);
      return COMPLETED_SUCCESS;
    }

    OutputStream out = new LazyFileOutputStream(path);
    SettableFuture<Void> outerF = SettableFuture.create();
    ListenableFuture<Void> f = cacheProtocol.downloadBlob(digest, out);
    Futures.addCallback(
        f,
        new FutureCallback<Void>() {
          @Override
          public void onSuccess(Void result) {
            try {
              out.close();
              outerF.set(null);
            } catch (IOException e) {
              outerF.setException(e);
            }
          }

          @Override
          public void onFailure(Throwable t) {
            try {
              out.close();
            } catch (IOException e) {
              if (t != e) {
                t.addSuppressed(e);
              }
            } finally {
              outerF.setException(t);
            }
          }
        },
        directExecutor());
    return outerF;
  }

  private List<ListenableFuture<FileMetadata>> downloadOutErr(ActionResult result, OutErr outErr) {
    List<ListenableFuture<FileMetadata>> downloads = new ArrayList<>();
    if (!result.getStdoutRaw().isEmpty()) {
      try {
        result.getStdoutRaw().writeTo(outErr.getOutputStream());
        outErr.getOutputStream().flush();
      } catch (IOException e) {
        downloads.add(Futures.immediateFailedFuture(e));
      }
    } else if (result.hasStdoutDigest()) {
      downloads.add(
          Futures.transform(
              cacheProtocol.downloadBlob(result.getStdoutDigest(), outErr.getOutputStream()),
              (d) -> null,
              directExecutor()));
    }
    if (!result.getStderrRaw().isEmpty()) {
      try {
        result.getStderrRaw().writeTo(outErr.getErrorStream());
        outErr.getErrorStream().flush();
      } catch (IOException e) {
        downloads.add(Futures.immediateFailedFuture(e));
      }
    } else if (result.hasStderrDigest()) {
      downloads.add(
          Futures.transform(
              cacheProtocol.downloadBlob(result.getStderrDigest(), outErr.getErrorStream()),
              (d) -> null,
              directExecutor()));
    }
    return downloads;
  }

  /**
   * Avoids downloading the majority of action outputs but injects their metadata using {@link
   * MetadataInjector} instead.
   *
   * <p>This method only downloads output directory metadata, stdout and stderr as well as the
   * contents of {@code inMemoryOutputPath} if specified.
   *
   * @param result the action result metadata of a successfully executed action (exit code = 0).
   * @param outputs the action's declared output files
   * @param inMemoryOutputPath the path of an output file whose contents should be returned in
   *     memory by this method.
   * @param outErr stdout and stderr of this action
   * @param execRoot the execution root
   * @param metadataInjector the action's metadata injector that allows this method to inject
   *     metadata about an action output instead of downloading the output
   * @param outputFilesLocker ensures that we are the only ones writing to the output files when
   *     using the dynamic spawn strategy.
   * @throws IOException in case of failure
   * @throws InterruptedException in case of receiving an interrupt
   */
  @Nullable
  public InMemoryOutput downloadMinimal(
      ActionResult result,
      Collection<? extends ActionInput> outputs,
      @Nullable PathFragment inMemoryOutputPath,
      OutErr outErr,
      Path execRoot,
      MetadataInjector metadataInjector,
      OutputFilesLocker outputFilesLocker)
      throws IOException, InterruptedException {
    Preconditions.checkState(
        result.getExitCode() == 0,
        "injecting remote metadata is only supported for successful actions (exit code 0).");

    ActionResultMetadata metadata;
    try (SilentCloseable c = Profiler.instance().profile("Remote.parseActionResultMetadata")) {
      metadata = parseActionResultMetadata(result, execRoot);
    }

    if (!metadata.symlinks().isEmpty()) {
      throw new IOException(
          "Symlinks in action outputs are not yet supported by "
              + "--experimental_remote_download_outputs=minimal");
    }

    // Ensure that when using dynamic spawn strategy that we are the only ones writing to the
    // output files.
    outputFilesLocker.lock();

    ActionInput inMemoryOutput = null;
    Digest inMemoryOutputDigest = null;
    for (ActionInput output : outputs) {
      if (inMemoryOutputPath != null && output.getExecPath().equals(inMemoryOutputPath)) {
        Path p = execRoot.getRelative(output.getExecPath());
        FileMetadata m = Preconditions.checkNotNull(metadata.file(p), "inMemoryOutputMetadata");
        inMemoryOutputDigest = m.digest();
        inMemoryOutput = output;
      }
      if (output instanceof Artifact) {
        injectRemoteArtifact((Artifact) output, metadata, execRoot, metadataInjector);
      }
    }

    try (SilentCloseable c = Profiler.instance().profile("Remote.download")) {
      ListenableFuture<byte[]> inMemoryOutputDownload = null;
      if (inMemoryOutput != null) {
        inMemoryOutputDownload = downloadBlob(inMemoryOutputDigest);
      }
      for (ListenableFuture<FileMetadata> download : downloadOutErr(result, outErr)) {
        getFromFuture(download);
      }
      if (inMemoryOutputDownload != null) {
        byte[] data = getFromFuture(inMemoryOutputDownload);
        return new InMemoryOutput(inMemoryOutput, ByteString.copyFrom(data));
      }
    }
    return null;
  }

  private void injectRemoteArtifact(
      Artifact output,
      ActionResultMetadata metadata,
      Path execRoot,
      MetadataInjector metadataInjector)
      throws IOException {
    if (output.isTreeArtifact()) {
      DirectoryMetadata directory =
          metadata.directory(execRoot.getRelative(output.getExecPathString()));
      if (directory == null) {
        // A declared output wasn't created. It might have been an optional output and if not
        // SkyFrame will make sure to fail.
        return;
      }
      if (!directory.symlinks().isEmpty()) {
        throw new IOException(
            "Symlinks in action outputs are not yet supported by "
                + "--experimental_remote_download_outputs=minimal");
      }
      ImmutableMap.Builder<PathFragment, RemoteFileArtifactValue> childMetadata =
          ImmutableMap.builder();
      for (FileMetadata file : directory.files()) {
        PathFragment p = file.path().relativeTo(output.getPath());
        RemoteFileArtifactValue r =
            new RemoteFileArtifactValue(
                DigestUtil.toBinaryDigest(file.digest()),
                file.digest().getSizeBytes(),
                /* locationIndex= */ 1);
        childMetadata.put(p, r);
      }
      metadataInjector.injectRemoteDirectory(
          (Artifact.SpecialArtifact) output, childMetadata.build());
    } else {
      FileMetadata outputMetadata = metadata.file(execRoot.getRelative(output.getExecPathString()));
      if (outputMetadata == null) {
        // A declared output wasn't created. It might have been an optional output and if not
        // SkyFrame will make sure to fail.
        return;
      }
      metadataInjector.injectRemoteFile(
          output,
          DigestUtil.toBinaryDigest(outputMetadata.digest()),
          outputMetadata.digest().getSizeBytes(),
          /* locationIndex= */ 1);
    }
  }

  private DirectoryMetadata parseDirectory(
      Path parent, Directory dir, Map<Digest, Directory> childDirectoriesMap) {
    ImmutableList.Builder<FileMetadata> filesBuilder = ImmutableList.builder();
    for (FileNode file : dir.getFilesList()) {
      filesBuilder.add(
          new FileMetadata(
              parent.getRelative(file.getName()), file.getDigest(), file.getIsExecutable()));
    }

    ImmutableList.Builder<SymlinkMetadata> symlinksBuilder = ImmutableList.builder();
    for (SymlinkNode symlink : dir.getSymlinksList()) {
      symlinksBuilder.add(
          new SymlinkMetadata(
              parent.getRelative(symlink.getName()), PathFragment.create(symlink.getTarget())));
    }

    for (DirectoryNode directoryNode : dir.getDirectoriesList()) {
      Path childPath = parent.getRelative(directoryNode.getName());
      Directory childDir =
          Preconditions.checkNotNull(childDirectoriesMap.get(directoryNode.getDigest()));
      DirectoryMetadata childMetadata = parseDirectory(childPath, childDir, childDirectoriesMap);
      filesBuilder.addAll(childMetadata.files());
      symlinksBuilder.addAll(childMetadata.symlinks());
    }

    return new DirectoryMetadata(filesBuilder.build(), symlinksBuilder.build());
  }

  private ActionResultMetadata parseActionResultMetadata(ActionResult actionResult, Path execRoot)
      throws IOException, InterruptedException {
    Preconditions.checkNotNull(actionResult, "actionResult");
    Map<Path, ListenableFuture<Tree>> dirMetadataDownloads =
        Maps.newHashMapWithExpectedSize(actionResult.getOutputDirectoriesCount());
    for (OutputDirectory dir : actionResult.getOutputDirectoriesList()) {
      dirMetadataDownloads.put(
          execRoot.getRelative(dir.getPath()),
          Futures.transform(
              downloadBlob(dir.getTreeDigest()),
              (treeBytes) -> {
                try {
                  return Tree.parseFrom(treeBytes);
                } catch (InvalidProtocolBufferException e) {
                  throw new RuntimeException(e);
                }
              },
              directExecutor()));
    }

    ImmutableMap.Builder<Path, DirectoryMetadata> directories = ImmutableMap.builder();
    for (Map.Entry<Path, ListenableFuture<Tree>> metadataDownload :
        dirMetadataDownloads.entrySet()) {
      Path path = metadataDownload.getKey();
      Tree directoryTree = getFromFuture(metadataDownload.getValue());
      Map<Digest, Directory> childrenMap = new HashMap<>();
      for (Directory childDir : directoryTree.getChildrenList()) {
        childrenMap.put(digestUtil.compute(childDir), childDir);
      }

      directories.put(path, parseDirectory(path, directoryTree.getRoot(), childrenMap));
    }

    ImmutableMap.Builder<Path, FileMetadata> files = ImmutableMap.builder();
    for (OutputFile outputFile : actionResult.getOutputFilesList()) {
      files.put(
          execRoot.getRelative(outputFile.getPath()),
          new FileMetadata(
              execRoot.getRelative(outputFile.getPath()),
              outputFile.getDigest(),
              outputFile.getIsExecutable()));
    }

    ImmutableMap.Builder<Path, SymlinkMetadata> symlinks = ImmutableMap.builder();
    Iterable<OutputSymlink> outputSymlinks =
        Iterables.concat(
            actionResult.getOutputFileSymlinksList(),
            actionResult.getOutputDirectorySymlinksList());
    for (OutputSymlink symlink : outputSymlinks) {
      symlinks.put(
          execRoot.getRelative(symlink.getPath()),
          new SymlinkMetadata(
              execRoot.getRelative(symlink.getPath()), PathFragment.create(symlink.getTarget())));
    }

    return new ActionResultMetadata(files.build(), symlinks.build(), directories.build());
  }

  /** UploadManifest adds output metadata to a {@link ActionResult}. */
  static class UploadManifest {
    private final DigestUtil digestUtil;
    private final ActionResult.Builder result;
    private final Path execRoot;
    private final boolean allowSymlinks;
    private final boolean uploadSymlinks;
    private final Map<Digest, Path> digestToFile = new HashMap<>();
    private final Map<Digest, ByteString> digestToBlobs = new HashMap<>();
    private Digest stderrDigest;
    private Digest stdoutDigest;

    /**
     * Create an UploadManifest from an ActionResult builder and an exec root. The ActionResult
     * builder is populated through a call to {@link #addFile(Digest, Path)}.
     */
    public UploadManifest(
        DigestUtil digestUtil,
        ActionResult.Builder result,
        Path execRoot,
        boolean uploadSymlinks,
        boolean allowSymlinks) {
      this.digestUtil = digestUtil;
      this.result = result;
      this.execRoot = execRoot;
      this.uploadSymlinks = uploadSymlinks;
      this.allowSymlinks = allowSymlinks;
    }

    public void setStdoutStderr(FileOutErr outErr) throws IOException {
      if (outErr.getErrorPath().exists()) {
        stderrDigest = digestUtil.compute(outErr.getErrorPath());
        digestToFile.put(stderrDigest, outErr.getErrorPath());
      }
      if (outErr.getOutputPath().exists()) {
        stdoutDigest = digestUtil.compute(outErr.getOutputPath());
        digestToFile.put(stdoutDigest, outErr.getOutputPath());
      }
    }

    /**
     * Add a collection of files or directories to the UploadManifest. Adding a directory has the
     * effect of 1) uploading a {@link Tree} protobuf message from which the whole structure of the
     * directory, including the descendants, can be reconstructed and 2) uploading all the
     * non-directory descendant files.
     */
    public void addFiles(Collection<Path> files) throws ExecException, IOException {
      for (Path file : files) {
        // TODO(ulfjack): Maybe pass in a SpawnResult here, add a list of output files to that, and
        // rely on the local spawn runner to stat the files, instead of statting here.
        FileStatus stat = file.statIfFound(Symlinks.NOFOLLOW);
        // TODO(#6547): handle the case where the parent directory of the output file is an
        // output symlink.
        if (stat == null) {
          // We ignore requested results that have not been generated by the action.
          continue;
        }
        if (stat.isDirectory()) {
          addDirectory(file);
        } else if (stat.isFile() && !stat.isSpecialFile()) {
          Digest digest = digestUtil.compute(file, stat.getSize());
          addFile(digest, file);
        } else if (stat.isSymbolicLink() && allowSymlinks) {
          PathFragment target = file.readSymbolicLink();
          // Need to resolve the symbolic link to know what to add, file or directory.
          FileStatus statFollow = file.statIfFound(Symlinks.FOLLOW);
          if (statFollow == null) {
            throw new IOException(
                String.format("Action output %s is a dangling symbolic link to %s ", file, target));
          }
          if (statFollow.isSpecialFile()) {
            illegalOutput(file);
          }
          Preconditions.checkState(
              statFollow.isFile() || statFollow.isDirectory(), "Unknown stat type for %s", file);
          if (uploadSymlinks && !target.isAbsolute()) {
            if (statFollow.isFile()) {
              addFileSymbolicLink(file, target);
            } else {
              addDirectorySymbolicLink(file, target);
            }
          } else {
            if (statFollow.isFile()) {
              addFile(digestUtil.compute(file), file);
            } else {
              addDirectory(file);
            }
          }
        } else {
          illegalOutput(file);
        }
      }
    }

    /**
     * Adds an action and command protos to upload. They need to be uploaded as part of the action
     * result.
     */
    public void addAction(RemoteCacheClient.ActionKey actionKey, Action action, Command command) {
      digestToBlobs.put(actionKey.getDigest(), action.toByteString());
      digestToBlobs.put(action.getCommandDigest(), command.toByteString());
    }

    /** Map of digests to file paths to upload. */
    public Map<Digest, Path> getDigestToFile() {
      return digestToFile;
    }

    /**
     * Map of digests to chunkers to upload. When the file is a regular, non-directory file it is
     * transmitted through {@link #getDigestToFile()}. When it is a directory, it is transmitted as
     * a {@link Tree} protobuf message through {@link #getDigestToBlobs()}.
     */
    public Map<Digest, ByteString> getDigestToBlobs() {
      return digestToBlobs;
    }

    @Nullable
    public Digest getStdoutDigest() {
      return stdoutDigest;
    }

    @Nullable
    public Digest getStderrDigest() {
      return stderrDigest;
    }

    private void addFileSymbolicLink(Path file, PathFragment target) throws IOException {
      result
          .addOutputFileSymlinksBuilder()
          .setPath(file.relativeTo(execRoot).getPathString())
          .setTarget(target.toString());
    }

    private void addDirectorySymbolicLink(Path file, PathFragment target) throws IOException {
      result
          .addOutputDirectorySymlinksBuilder()
          .setPath(file.relativeTo(execRoot).getPathString())
          .setTarget(target.toString());
    }

    private void addFile(Digest digest, Path file) throws IOException {
      result
          .addOutputFilesBuilder()
          .setPath(file.relativeTo(execRoot).getPathString())
          .setDigest(digest)
          .setIsExecutable(file.isExecutable());

      digestToFile.put(digest, file);
    }

    private void addDirectory(Path dir) throws ExecException, IOException {
      Tree.Builder tree = Tree.newBuilder();
      Directory root = computeDirectory(dir, tree);
      tree.setRoot(root);

      ByteString data = tree.build().toByteString();
      Digest digest = digestUtil.compute(data.toByteArray());

      if (result != null) {
        result
            .addOutputDirectoriesBuilder()
            .setPath(dir.relativeTo(execRoot).getPathString())
            .setTreeDigest(digest);
      }

      digestToBlobs.put(digest, data);
    }

    private Directory computeDirectory(Path path, Tree.Builder tree)
        throws ExecException, IOException {
      Directory.Builder b = Directory.newBuilder();

      List<Dirent> sortedDirent = new ArrayList<>(path.readdir(Symlinks.NOFOLLOW));
      sortedDirent.sort(Comparator.comparing(Dirent::getName));

      for (Dirent dirent : sortedDirent) {
        String name = dirent.getName();
        Path child = path.getRelative(name);
        if (dirent.getType() == Dirent.Type.DIRECTORY) {
          Directory dir = computeDirectory(child, tree);
          b.addDirectoriesBuilder().setName(name).setDigest(digestUtil.compute(dir));
          tree.addChildren(dir);
        } else if (dirent.getType() == Dirent.Type.SYMLINK && allowSymlinks) {
          PathFragment target = child.readSymbolicLink();
          if (uploadSymlinks && !target.isAbsolute()) {
            // Whether it is dangling or not, we're passing it on.
            b.addSymlinksBuilder().setName(name).setTarget(target.toString());
            continue;
          }
          // Need to resolve the symbolic link now to know whether to upload a file or a directory.
          FileStatus statFollow = child.statIfFound(Symlinks.FOLLOW);
          if (statFollow == null) {
            throw new IOException(
                String.format(
                    "Action output %s is a dangling symbolic link to %s ", child, target));
          }
          if (statFollow.isFile() && !statFollow.isSpecialFile()) {
            Digest digest = digestUtil.compute(child);
            b.addFilesBuilder()
                .setName(name)
                .setDigest(digest)
                .setIsExecutable(child.isExecutable());
            digestToFile.put(digest, child);
          } else if (statFollow.isDirectory()) {
            Directory dir = computeDirectory(child, tree);
            b.addDirectoriesBuilder().setName(name).setDigest(digestUtil.compute(dir));
            tree.addChildren(dir);
          } else {
            illegalOutput(child);
          }
        } else if (dirent.getType() == Dirent.Type.FILE) {
          Digest digest = digestUtil.compute(child);
          b.addFilesBuilder().setName(name).setDigest(digest).setIsExecutable(child.isExecutable());
          digestToFile.put(digest, child);
        } else {
          illegalOutput(child);
        }
      }

      return b.build();
    }

    private void illegalOutput(Path what) throws ExecException {
      String kind = what.isSymbolicLink() ? "symbolic link" : "special file";
      throw new UserExecException(
          String.format(
              "Output %s is a %s. Only regular files and directories may be "
                  + "uploaded to a remote cache. "
                  + "Change the file type or use --remote_allow_symlink_upload.",
              what.relativeTo(execRoot), kind));
    }
  }

  /** Release resources associated with the cache. The cache may not be used after calling this. */
  @Override
  public void close() {
    cacheProtocol.close();
  }

  /**
   * Creates an {@link OutputStream} that isn't actually opened until the first data is written.
   * This is useful to only have as many open file descriptors as necessary at a time to avoid
   * running into system limits.
   */
  private static class LazyFileOutputStream extends OutputStream {

    private final Path path;
    private OutputStream out;

    public LazyFileOutputStream(Path path) {
      this.path = path;
    }

    @Override
    public void write(byte[] b) throws IOException {
      ensureOpen();
      out.write(b);
    }

    @Override
    public void write(byte[] b, int off, int len) throws IOException {
      ensureOpen();
      out.write(b, off, len);
    }

    @Override
    public void write(int b) throws IOException {
      ensureOpen();
      out.write(b);
    }

    @Override
    public void flush() throws IOException {
      ensureOpen();
      out.flush();
    }

    @Override
    public void close() throws IOException {
      ensureOpen();
      out.close();
    }

    private void ensureOpen() throws IOException {
      if (out == null) {
        out = path.getOutputStream();
      }
    }
  }

  /** In-memory representation of action result metadata. */
  static class ActionResultMetadata {

    static class SymlinkMetadata {
      private final Path path;
      private final PathFragment target;

      private SymlinkMetadata(Path path, PathFragment target) {
        this.path = path;
        this.target = target;
      }

      public Path path() {
        return path;
      }

      public PathFragment target() {
        return target;
      }
    }

    static class FileMetadata {
      private final Path path;
      private final Digest digest;
      private final boolean isExecutable;

      private FileMetadata(Path path, Digest digest, boolean isExecutable) {
        this.path = path;
        this.digest = digest;
        this.isExecutable = isExecutable;
      }

      public Path path() {
        return path;
      }

      public Digest digest() {
        return digest;
      }

      public boolean isExecutable() {
        return isExecutable;
      }
    }

    static class DirectoryMetadata {
      private final ImmutableList<FileMetadata> files;
      private final ImmutableList<SymlinkMetadata> symlinks;

      private DirectoryMetadata(
          ImmutableList<FileMetadata> files, ImmutableList<SymlinkMetadata> symlinks) {
        this.files = files;
        this.symlinks = symlinks;
      }

      public ImmutableList<FileMetadata> files() {
        return files;
      }

      public ImmutableList<SymlinkMetadata> symlinks() {
        return symlinks;
      }
    }

    private final ImmutableMap<Path, FileMetadata> files;
    private final ImmutableMap<Path, SymlinkMetadata> symlinks;
    private final ImmutableMap<Path, DirectoryMetadata> directories;

    private ActionResultMetadata(
        ImmutableMap<Path, FileMetadata> files,
        ImmutableMap<Path, SymlinkMetadata> symlinks,
        ImmutableMap<Path, DirectoryMetadata> directories) {
      this.files = files;
      this.symlinks = symlinks;
      this.directories = directories;
    }

    @Nullable
    public FileMetadata file(Path path) {
      return files.get(path);
    }

    @Nullable
    public DirectoryMetadata directory(Path path) {
      return directories.get(path);
    }

    public Collection<FileMetadata> files() {
      return files.values();
    }

    public ImmutableSet<Entry<Path, DirectoryMetadata>> directories() {
      return directories.entrySet();
    }

    public Collection<SymlinkMetadata> symlinks() {
      return symlinks.values();
    }
  }
}<|MERGE_RESOLUTION|>--- conflicted
+++ resolved
@@ -117,11 +117,7 @@
 
   public ActionResult downloadActionResult(ActionKey actionKey, boolean inlineOutErr)
       throws IOException, InterruptedException {
-<<<<<<< HEAD
-    return getFromFuture(cacheProtocol.downloadActionResult(actionKey));
-=======
-    return Utils.getFromFuture(cacheProtocol.downloadActionResult(actionKey, inlineOutErr));
->>>>>>> 810cff42
+    return getFromFuture(cacheProtocol.downloadActionResult(actionKey), inlineOutErr);
   }
 
   /**
