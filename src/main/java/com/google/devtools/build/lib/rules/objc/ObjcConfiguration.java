// Copyright 2014 The Bazel Authors. All rights reserved.
//
// Licensed under the Apache License, Version 2.0 (the "License");
// you may not use this file except in compliance with the License.
// You may obtain a copy of the License at
//
//    http://www.apache.org/licenses/LICENSE-2.0
//
// Unless required by applicable law or agreed to in writing, software
// distributed under the License is distributed on an "AS IS" BASIS,
// WITHOUT WARRANTIES OR CONDITIONS OF ANY KIND, either express or implied.
// See the License for the specific language governing permissions and
// limitations under the License.

package com.google.devtools.build.lib.rules.objc;

import com.google.common.annotations.VisibleForTesting;
import com.google.common.collect.ImmutableList;
import com.google.devtools.build.lib.analysis.BlazeDirectories;
import com.google.devtools.build.lib.analysis.config.BuildConfiguration;
import com.google.devtools.build.lib.analysis.config.CompilationMode;
import com.google.devtools.build.lib.cmdline.Label;
import com.google.devtools.build.lib.concurrent.ThreadSafety.Immutable;
import com.google.devtools.build.lib.rules.apple.DottedVersion;
import com.google.devtools.build.lib.rules.apple.Platform.PlatformType;
import com.google.devtools.build.lib.rules.cpp.HeaderDiscovery;
import com.google.devtools.build.lib.skylarkinterface.SkylarkCallable;
import com.google.devtools.build.lib.skylarkinterface.SkylarkModule;
import com.google.devtools.build.lib.skylarkinterface.SkylarkModuleCategory;
import com.google.devtools.build.lib.util.Preconditions;
import com.google.devtools.build.lib.vfs.Path;
import javax.annotation.Nullable;

/** A compiler configuration containing flags required for Objective-C compilation. */
@SkylarkModule(
  name = "objc",
  category = SkylarkModuleCategory.CONFIGURATION_FRAGMENT,
  doc = "A configuration fragment for Objective-C"
)
@Immutable
public class ObjcConfiguration extends BuildConfiguration.Fragment {
  @VisibleForTesting
  static final ImmutableList<String> DBG_COPTS =
      ImmutableList.of("-O0", "-DDEBUG=1", "-fstack-protector", "-fstack-protector-all", "-g");

  @VisibleForTesting
  static final ImmutableList<String> GLIBCXX_DBG_COPTS =
      ImmutableList.of(
          "-D_GLIBCXX_DEBUG", "-D_GLIBCXX_DEBUG_PEDANTIC", "-D_GLIBCPP_CONCEPT_CHECKS");

  @VisibleForTesting
  static final ImmutableList<String> OPT_COPTS =
      ImmutableList.of(
          "-Os", "-DNDEBUG=1", "-Wno-unused-variable", "-Winit-self", "-Wno-extra");

  private final DottedVersion iosSimulatorVersion;
  private final String iosSimulatorDevice;
  private final DottedVersion watchosSimulatorVersion;
  private final String watchosSimulatorDevice;
  private final DottedVersion tvosSimulatorVersion;
  private final String tvosSimulatorDevice;
  private final DottedVersion macosxMinimumOs;
  private final boolean generateDsym;
  private final boolean generateLinkmap;
  private final boolean runMemleaks;
  private final ImmutableList<String> copts;
  private final ImmutableList<String> swiftopts;
  private final CompilationMode compilationMode;
  private final ImmutableList<String> fastbuildOptions;
  private final boolean enableBinaryStripping;
  private final boolean moduleMapsEnabled;
  @Nullable private final String signingCertName;
  @Nullable private final Path clientWorkspaceRoot;
  private final String xcodeOverrideWorkspaceRoot;
  private final boolean useAbsolutePathsForActions;
  private final boolean prioritizeStaticLibs;
  private final boolean debugWithGlibcxx;
  @Nullable private final Label extraEntitlements;
  private final boolean deviceDebugEntitlements;
  private final boolean experimentalObjcLibrary;
  private final HeaderDiscovery.DotdPruningMode dotdPruningPlan;

  ObjcConfiguration(ObjcCommandLineOptions objcOptions, BuildConfiguration.Options options,
      @Nullable BlazeDirectories directories) {
    this.iosSimulatorDevice =
        Preconditions.checkNotNull(objcOptions.iosSimulatorDevice, "iosSimulatorDevice");
    this.iosSimulatorVersion =
        Preconditions.checkNotNull(objcOptions.iosSimulatorVersion, "iosSimulatorVersion");
    this.watchosSimulatorDevice =
        Preconditions.checkNotNull(objcOptions.watchosSimulatorDevice, "watchosSimulatorDevice");
    this.watchosSimulatorVersion =
        Preconditions.checkNotNull(objcOptions.watchosSimulatorVersion, "watchosSimulatorVersion");
    this.tvosSimulatorDevice =
        Preconditions.checkNotNull(objcOptions.tvosSimulatorDevice, "tvosSimulatorDevice");
    this.tvosSimulatorVersion =
        Preconditions.checkNotNull(objcOptions.tvosSimulatorVersion, "tvosSimulatorVersion");
    this.macosxMinimumOs = Preconditions.checkNotNull(objcOptions.macosxMinimumOs, "macosxMinimumOs");
    this.generateDsym = objcOptions.appleGenerateDsym;
    this.generateLinkmap = objcOptions.generateLinkmap;
    this.runMemleaks = objcOptions.runMemleaks;
    this.copts = ImmutableList.copyOf(objcOptions.copts);
    this.swiftopts = ImmutableList.copyOf(objcOptions.swiftopts);
    this.compilationMode = Preconditions.checkNotNull(options.compilationMode, "compilationMode");
    this.fastbuildOptions = ImmutableList.copyOf(objcOptions.fastbuildOptions);
    this.enableBinaryStripping = objcOptions.enableBinaryStripping;
    this.moduleMapsEnabled = objcOptions.enableModuleMaps;
    this.clientWorkspaceRoot = directories != null ? directories.getWorkspace() : null;
    this.signingCertName = objcOptions.iosSigningCertName;
    this.xcodeOverrideWorkspaceRoot = objcOptions.xcodeOverrideWorkspaceRoot;
    this.useAbsolutePathsForActions = objcOptions.useAbsolutePathsForActions;
    this.prioritizeStaticLibs = objcOptions.prioritizeStaticLibs;
    this.debugWithGlibcxx = objcOptions.debugWithGlibcxx;
    this.extraEntitlements = objcOptions.extraEntitlements;
    this.deviceDebugEntitlements = objcOptions.deviceDebugEntitlements;
    this.experimentalObjcLibrary = objcOptions.experimentalObjcLibrary;
    this.dotdPruningPlan =
        objcOptions.useDotdPruning
            ? HeaderDiscovery.DotdPruningMode.USE
            : HeaderDiscovery.DotdPruningMode.DO_NOT_USE;
  }

  /**
   * Returns the type of device (e.g. 'iPhone 6') to simulate when running on the simulator.
   */
  @SkylarkCallable(name = "ios_simulator_device", structField = true,
      doc = "The type of device (e.g. 'iPhone 6') to use when running on the simulator.")
  public String getIosSimulatorDevice() {
    // TODO(bazel-team): Deprecate in favor of getSimulatorDeviceForPlatformType(IOS).
    return iosSimulatorDevice;
  }

  @SkylarkCallable(name = "ios_simulator_version", structField = true,
      doc = "The SDK version of the iOS simulator to use when running on the simulator.")
  public DottedVersion getIosSimulatorVersion() {
    // TODO(bazel-team): Deprecate in favor of getSimulatorVersionForPlatformType(IOS).
    return iosSimulatorVersion;
  }

  @SkylarkCallable(
<<<<<<< HEAD
      name = "minimum_os_for_platform_type",
      doc = "The minimum compatible OS version for target simulator and devices for a particular "
          + "platform type.")
  public DottedVersion getMinimumOsForPlatformType(PlatformType platformType) {
    switch (platformType) {
      case IOS:
        return iosMinimumOs;
      case TVOS:
        return tvosMinimumOs;
      case WATCHOS:
        return watchosMinimumOs;
      case MACOSX:
        return macosxMinimumOs;
      default:
        throw new IllegalArgumentException("Unhandled platform: " + platformType);
    }
  }

  @SkylarkCallable(
=======
>>>>>>> 9883e222
      name = "simulator_device_for_platform_type",
      doc = "The type of device (e.g., 'iPhone 6' to simulate when running on the simulator.")
  public String getSimulatorDeviceForPlatformType(PlatformType platformType) {
    switch (platformType) {
      case IOS:
        return iosSimulatorDevice;
      case TVOS:
        return tvosSimulatorDevice;
      case WATCHOS:
        return watchosSimulatorDevice;
      default:
        throw new IllegalArgumentException("Platform type " + platformType + " does not support "
            + "simulators.");
    }
  }

  @SkylarkCallable(
      name = "simulator_version_for_platform_type",
      doc = "The SDK version of the simulator to use when running on the simulator.")
  public DottedVersion getSimulatorVersionForPlatformType(PlatformType platformType) {
    switch (platformType) {
      case IOS:
        return iosSimulatorVersion;
      case TVOS:
        return tvosSimulatorVersion;
      case WATCHOS:
        return watchosSimulatorVersion;
      default:
        throw new IllegalArgumentException("Platform type " + platformType + " does not support "
            + "simulators.");
    }
  }

  /**
   * Returns whether dSYM generation is enabled.
   */
  public boolean generateDsym() {
    return generateDsym;
  }

  public boolean generateLinkmap() {
    return generateLinkmap;
  }

  public boolean runMemleaks() {
    return runMemleaks;
  }

  /**
   * Returns the current compilation mode.
   */
  public CompilationMode getCompilationMode() {
    return compilationMode;
  }

  /**
   * Returns the default set of clang options for the current compilation mode.
   */
  @SkylarkCallable(name = "copts_for_current_compilation_mode", structField = true,
      doc = "Returns a list of default options to use for compiling Objective-C in the current "
      + "mode.")
  public ImmutableList<String> getCoptsForCompilationMode() {
    switch (compilationMode) {
      case DBG:
        if (this.debugWithGlibcxx) {
          return ImmutableList.<String>builder()
              .addAll(DBG_COPTS)
              .addAll(GLIBCXX_DBG_COPTS)
              .build();
        } else {
          return DBG_COPTS;
        }
      case FASTBUILD:
        return fastbuildOptions;
      case OPT:
        return OPT_COPTS;
      default:
        throw new AssertionError();
    }
  }

  /**
   * Returns the default set of swiftc options for the current compilation mode.
   */
  @SkylarkCallable(name = "swift_copts_for_current_compilation_mode", structField = true,
      doc = "Returns a list of default options to use for compiling Swift in the current mode.")
  public ImmutableList<String> getSwiftCoptsForCompilationMode() {
    switch (compilationMode) {
      case DBG:
        return ImmutableList.of("-Onone", "-DDEBUG", "-g");
      case FASTBUILD:
        return ImmutableList.of("-Onone", "-DDEBUG");
      case OPT:
        return ImmutableList.of("-O", "-DNDEBUG");
      default:
        throw new AssertionError();
    }
  }

  /**
   * Returns options passed to (Apple) clang when compiling Objective C. These options should be
   * applied after any default options but before options specified in the attributes of the rule.
   */
  @SkylarkCallable(name = "copts", structField = true,
      doc = "Returns a list of options to use for compiling Objective-C."
      + "These options are applied after any default options but before options specified in the "
      + "attributes of the rule.")
  public ImmutableList<String> getCopts() {
    return copts;
  }


  /**
   * Returns options passed to (Apple) clang when compiling Objective C. These options should be
   * applied after any default options but before options specified in the attributes of the rule.
   */
  @SkylarkCallable(name = "swiftopts", structField = true,
      doc = "Returns a list of options to use for compiling Swift."
      + "These options are applied after any default options but before options specified in the "
      + "attributes of the rule.")
  public ImmutableList<String> getSwiftopts() {
    return swiftopts;
  }

  /**
   * Whether module map generation and interpretation is enabled.
   */
  public boolean moduleMapsEnabled() {
    return moduleMapsEnabled;
  }

  /**
   * Returns whether to perform symbol and dead-code strippings on linked binaries. The strippings
   * are performed iff --compilation_mode=opt and --objc_enable_binary_stripping are specified.
   */
  public boolean shouldStripBinary() {
    return this.enableBinaryStripping && getCompilationMode() == CompilationMode.OPT;
  }

  /**
   * If true, all calls to actions are done with absolute paths instead of relative paths.
   * Using absolute paths allows Xcode to debug and deal with blaze errors in the GUI properly.
   */
  public boolean getUseAbsolutePathsForActions() {
    return this.useAbsolutePathsForActions;
  }

  /**
   * Returns the path to be used for workspace_root (and path of pbxGroup mainGroup) in xcodeproj.
   * This usually will be the absolute path of the root of Bazel client workspace or null if
   * passed-in {@link BlazeDirectories} is null or Bazel fails to find the workspace root directory.
   * It can also be overridden by the {@code --xcode_override_workspace_root} flag, in which case
   * the path can be absolute or relative.
   */
  @Nullable
  public String getXcodeWorkspaceRoot() {
    if (!this.xcodeOverrideWorkspaceRoot.isEmpty()) {
      return this.xcodeOverrideWorkspaceRoot;
    }
    if (this.clientWorkspaceRoot == null) {
      return null;
    }
    return this.clientWorkspaceRoot.getPathString();
  }

  /**
   * Returns the flag-supplied certificate name to be used in signing or {@code null} if no such
   * certificate was specified.
   */
  @Nullable
  @SkylarkCallable(name = "signing_certificate_name", structField = true,
      doc = "Returns the flag-supplied certificate name to be used in signing, or None if no such "
      + "certificate was specified.")
  public String getSigningCertName() {
    return this.signingCertName;
  }

  /**
   * Returns true if the linker invocation should contain static library includes before framework
   * and system library includes.
   */
  public boolean shouldPrioritizeStaticLibs() {
    return this.prioritizeStaticLibs;
  }

  /**
   * Returns the extra entitlements plist specified as a flag or {@code null} if none was given.
   */
  @Nullable
  public Label getExtraEntitlements() {
    return extraEntitlements;
  }

  /**
   * Returns whether device debug entitlements should be included when signing an application.
   *
   * <p>Note that debug entitlements will be included only if the --device_debug_entitlements flag
   * is set <b>and</b> the compilation mode is not {@code opt}.
   */
  @SkylarkCallable(name = "uses_device_debug_entitlements", structField = true,
      doc = "Returns whether device debug entitlements should be included when signing an "
      + "application.")
  public boolean useDeviceDebugEntitlements() {
    return deviceDebugEntitlements && compilationMode != CompilationMode.OPT;
  }

  /**
   * Returns true if all objc_library targets should be configured as if they were
   * experimental_objc_library targets.
   */
  public boolean useExperimentalObjcLibrary() {
    return experimentalObjcLibrary;
  }
  
  /** Returns the DotdPruningPlan for compiles in this build. */
  public HeaderDiscovery.DotdPruningMode getDotdPruningPlan() {
    return dotdPruningPlan;
  }
}<|MERGE_RESOLUTION|>--- conflicted
+++ resolved
@@ -137,28 +137,8 @@
   }
 
   @SkylarkCallable(
-<<<<<<< HEAD
-      name = "minimum_os_for_platform_type",
-      doc = "The minimum compatible OS version for target simulator and devices for a particular "
-          + "platform type.")
-  public DottedVersion getMinimumOsForPlatformType(PlatformType platformType) {
-    switch (platformType) {
-      case IOS:
-        return iosMinimumOs;
-      case TVOS:
-        return tvosMinimumOs;
-      case WATCHOS:
-        return watchosMinimumOs;
       case MACOSX:
         return macosxMinimumOs;
-      default:
-        throw new IllegalArgumentException("Unhandled platform: " + platformType);
-    }
-  }
-
-  @SkylarkCallable(
-=======
->>>>>>> 9883e222
       name = "simulator_device_for_platform_type",
       doc = "The type of device (e.g., 'iPhone 6' to simulate when running on the simulator.")
   public String getSimulatorDeviceForPlatformType(PlatformType platformType) {
