// Copyright 2014 The Bazel Authors. All rights reserved.
//
// Licensed under the Apache License, Version 2.0 (the "License");
// you may not use this file except in compliance with the License.
// You may obtain a copy of the License at
//
//    http://www.apache.org/licenses/LICENSE-2.0
//
// Unless required by applicable law or agreed to in writing, software
// distributed under the License is distributed on an "AS IS" BASIS,
// WITHOUT WARRANTIES OR CONDITIONS OF ANY KIND, either express or implied.
// See the License for the specific language governing permissions and
// limitations under the License.

package com.google.devtools.build.lib.analysis.starlark;

import com.google.common.base.Preconditions;
import com.google.common.collect.ImmutableList;
import com.google.common.collect.ImmutableMap;
import com.google.common.collect.ImmutableSet;
import com.google.devtools.build.lib.analysis.config.ExecutionTransitionFactory;
import com.google.devtools.build.lib.analysis.config.StarlarkDefinedConfigTransition;
import com.google.devtools.build.lib.analysis.config.TransitionFactories;
import com.google.devtools.build.lib.analysis.config.transitions.SplitTransition;
import com.google.devtools.build.lib.analysis.config.transitions.TransitionFactory;
import com.google.devtools.build.lib.cmdline.Label;
import com.google.devtools.build.lib.packages.Attribute;
import com.google.devtools.build.lib.packages.Attribute.AllowedValueSet;
import com.google.devtools.build.lib.packages.Attribute.ImmutableAttributeFactory;
import com.google.devtools.build.lib.packages.Attribute.StarlarkComputedDefaultTemplate;
import com.google.devtools.build.lib.packages.AttributeTransitionData;
import com.google.devtools.build.lib.packages.AttributeValueSource;
import com.google.devtools.build.lib.packages.BazelModuleContext;
import com.google.devtools.build.lib.packages.BazelStarlarkContext;
import com.google.devtools.build.lib.packages.BuildType;
import com.google.devtools.build.lib.packages.LabelConverter;
import com.google.devtools.build.lib.packages.Provider;
import com.google.devtools.build.lib.packages.StarlarkAspect;
import com.google.devtools.build.lib.packages.StarlarkCallbackHelper;
import com.google.devtools.build.lib.packages.StarlarkProviderIdentifier;
import com.google.devtools.build.lib.packages.Type;
import com.google.devtools.build.lib.packages.Type.ConversionException;
import com.google.devtools.build.lib.packages.Type.LabelClass;
import com.google.devtools.build.lib.packages.semantics.BuildLanguageOptions;
import com.google.devtools.build.lib.starlarkbuildapi.NativeComputedDefaultApi;
import com.google.devtools.build.lib.starlarkbuildapi.StarlarkAttrModuleApi;
import com.google.devtools.build.lib.util.FileType;
import com.google.devtools.build.lib.util.FileTypeSet;
import java.util.List;
import java.util.Map;
import javax.annotation.Nullable;
import net.starlark.java.eval.Dict;
import net.starlark.java.eval.EvalException;
import net.starlark.java.eval.Module;
import net.starlark.java.eval.Printer;
import net.starlark.java.eval.Sequence;
import net.starlark.java.eval.Starlark;
import net.starlark.java.eval.StarlarkFunction;
import net.starlark.java.eval.StarlarkInt;
import net.starlark.java.eval.StarlarkList;
import net.starlark.java.eval.StarlarkSemantics;
import net.starlark.java.eval.StarlarkThread;

/**
 * A helper class to provide Attr module in Starlark.
 *
 * <p>It exposes functions (for example, 'attr.string', 'attr.label_list', etc.) to Starlark users.
 * The functions are executed through reflection. As everywhere in Starlark, arguments are
 * type-checked with the signature and cannot be null.
 */
public final class StarlarkAttrModule implements StarlarkAttrModuleApi {

  // Arguments

  // TODO(adonovan): opt: this class does a lot of redundant hashtable lookups.

  private static boolean containsNonNoneKey(Map<String, Object> arguments, String key) {
    return arguments.containsKey(key) && arguments.get(key) != Starlark.NONE;
  }

  private static void setAllowedFileTypes(
      String attr, Object fileTypesObj, Attribute.Builder<?> builder) throws EvalException {
    if (fileTypesObj == Boolean.TRUE) {
      builder.allowedFileTypes(FileTypeSet.ANY_FILE);
    } else if (fileTypesObj == Boolean.FALSE) {
      builder.allowedFileTypes(FileTypeSet.NO_FILE);
    } else if (fileTypesObj instanceof Sequence) {
      ImmutableList<String> arg =
          ImmutableList.copyOf(Sequence.cast(fileTypesObj, String.class, "allow_files argument"));
      builder.allowedFileTypes(FileType.of(arg));
    } else {
      throw Starlark.errorf("%s should be a boolean or a string list", attr);
    }
  }

  private static ImmutableAttributeFactory createAttributeFactory(
      Type<?> type, String doc, Map<String, Object> arguments, StarlarkThread thread)
      throws EvalException {
    // We use an empty name now so that we can set it later.
    // This trick makes sense only in the context of Starlark (builtin rules should not use it).
    return createAttributeFactory(type, doc, arguments, thread, "");
  }

  private static ImmutableAttributeFactory createAttributeFactory(
      Type<?> type,
      String doc,
      Map<String, Object> arguments,
      StarlarkThread thread,
      String name)
      throws EvalException {
    return createAttribute(type, doc, arguments, thread, name).buildPartial();
  }

  @SuppressWarnings("unchecked")
  private static Attribute.Builder<?> createAttribute(
      Type<?> type,
      String doc,
      Map<String, Object> arguments,
      StarlarkThread thread,
      String name)
      throws EvalException {
    Attribute.Builder<?> builder = Attribute.attr(name, type).setDoc(doc);

    Object defaultValue = arguments.get(DEFAULT_ARG);
    if (!Starlark.isNullOrNone(defaultValue)) {
      if (defaultValue instanceof StarlarkFunction) {
        // Computed attribute. Non label type attributes already caused a type check error.
        StarlarkCallbackHelper callback =
            new StarlarkCallbackHelper(
                (StarlarkFunction) defaultValue,
                thread.getSemantics(),
                BazelStarlarkContext.from(thread));
        // StarlarkComputedDefaultTemplate needs to know the names of all attributes that it depends
        // on. However, this method does not know anything about other attributes.
        // We solve this problem by asking the StarlarkCallbackHelper for the parameter names used
        // in the function definition, which must be the names of attributes used by the callback.
        builder.value(
            new StarlarkComputedDefaultTemplate(type, callback.getParameterNames(), callback));
      } else if (defaultValue instanceof StarlarkLateBoundDefault) {
        builder.value((StarlarkLateBoundDefault) defaultValue); // unchecked cast
      } else if (defaultValue instanceof NativeComputedDefaultApi) {
        // TODO(b/200065655#comment3): This hack exists until default_copts and default_hdrs_check
        //  in package() is replaced by proper package defaults. We don't check the particular
        //  instance to avoid adding a dependency to the C++ package.
        builder.value((NativeComputedDefaultApi) defaultValue);
      } else {
        BazelModuleContext moduleContext =
            BazelModuleContext.of(Module.ofInnermostEnclosingStarlarkFunction(thread));
        builder.defaultValue(
            defaultValue, LabelConverter.forModuleContext(moduleContext), DEFAULT_ARG);
      }
    }

    Object flagsArg = arguments.get(FLAGS_ARG);
    if (flagsArg != null) {
      for (String flag : Sequence.noneableCast(flagsArg, String.class, FLAGS_ARG)) {
        builder.setPropertyFlag(flag);
      }
    }

    if (containsNonNoneKey(arguments, MANDATORY_ARG) && (Boolean) arguments.get(MANDATORY_ARG)) {
      builder.setPropertyFlag("MANDATORY");
    }

    if (containsNonNoneKey(arguments, ALLOW_EMPTY_ARG)
        && !(Boolean) arguments.get(ALLOW_EMPTY_ARG)) {
      builder.setPropertyFlag("NON_EMPTY");
    }

    if (containsNonNoneKey(arguments, EXECUTABLE_ARG) && (Boolean) arguments.get(EXECUTABLE_ARG)) {
      builder.setPropertyFlag("EXECUTABLE");
      if (!containsNonNoneKey(arguments, CONFIGURATION_ARG)) {
        throw Starlark.errorf(
            "cfg parameter is mandatory when executable=True is provided. Please see "
                + "https://bazel.build/rules/rules#configurations "
                + "for more details.");
      }
    }

    if (containsNonNoneKey(arguments, ALLOW_FILES_ARG)
        && containsNonNoneKey(arguments, ALLOW_SINGLE_FILE_ARG)) {
      throw Starlark.errorf("Cannot specify both allow_files and allow_single_file");
    }

    if (containsNonNoneKey(arguments, ALLOW_FILES_ARG)) {
      Object fileTypesObj = arguments.get(ALLOW_FILES_ARG);
      setAllowedFileTypes(ALLOW_FILES_ARG, fileTypesObj, builder);
    } else if (containsNonNoneKey(arguments, ALLOW_SINGLE_FILE_ARG)) {
      Object fileTypesObj = arguments.get(ALLOW_SINGLE_FILE_ARG);
      setAllowedFileTypes(ALLOW_SINGLE_FILE_ARG, fileTypesObj, builder);
      builder.setPropertyFlag("SINGLE_ARTIFACT");
    } else if (type.getLabelClass() == LabelClass.DEPENDENCY) {
      builder.allowedFileTypes(FileTypeSet.NO_FILE);
    }

    Object ruleClassesObj = arguments.get(ALLOW_RULES_ARG);
    if (ruleClassesObj != null && ruleClassesObj != Starlark.NONE) {
      builder.allowedRuleClasses(
          Sequence.cast(
              ruleClassesObj, String.class, "allowed rule classes for attribute definition"));
    }

    Object valuesArg = arguments.get(VALUES_ARG);
    if (valuesArg != null) {
      List<Object> values = Sequence.noneableCast(valuesArg, Object.class, VALUES_ARG);
      if (!values.isEmpty()) {
        builder.allowedValues(new AllowedValueSet(values));
      }
    }

    if (containsNonNoneKey(arguments, PROVIDERS_ARG)) {
      Object obj = arguments.get(PROVIDERS_ARG);
      ImmutableList<ImmutableSet<StarlarkProviderIdentifier>> providersList =
          buildProviderPredicate(Sequence.cast(obj, Object.class, PROVIDERS_ARG), PROVIDERS_ARG);

      // If there is at least one empty set, there is no restriction.
      if (providersList.stream().noneMatch(ImmutableSet::isEmpty)) {
        builder.mandatoryProvidersList(providersList);
      }
    }

    if (containsNonNoneKey(arguments, CONFIGURATION_ARG)) {
      Object trans = arguments.get(CONFIGURATION_ARG);
      boolean isSplit =
          trans instanceof SplitTransition
              || trans instanceof TransitionFactory
              || trans instanceof StarlarkDefinedConfigTransition;
      if (isSplit && defaultValue instanceof StarlarkLateBoundDefault) {
        throw Starlark.errorf(
            "late-bound attributes must not have a split configuration transition");
      }
      // TODO(b/203203933): Officially deprecate HOST transition and remove this.
      if (trans.equals("host")) {
<<<<<<< HEAD
        boolean disableStarlarkHostTransitions =
            thread
                .getSemantics()
                .getBool(BuildLanguageOptions.INCOMPATIBLE_DISABLE_STARLARK_HOST_TRANSITIONS);
        if (disableStarlarkHostTransitions) {
          throw new EvalException(
              "'cfg = \"host\"' is deprecated and should no longer be used. Please use "
                  + "'cfg = \"exec\"' instead.");
        }
        builder.cfg(HostTransition.createFactory());
=======
        builder.cfg(ExecutionTransitionFactory.create());
>>>>>>> a9465dfa
      } else if (trans.equals("exec")) {
        builder.cfg(ExecutionTransitionFactory.create());
      } else if (trans instanceof ExecutionTransitionFactory) {
        builder.cfg((ExecutionTransitionFactory) trans);
      } else if (trans instanceof SplitTransition) {
        builder.cfg(TransitionFactories.of((SplitTransition) trans));
      } else if (trans instanceof TransitionFactory) {
        @SuppressWarnings("unchecked")
        TransitionFactory<AttributeTransitionData> transitionFactory =
            (TransitionFactory<AttributeTransitionData>) trans;
        builder.cfg(transitionFactory);
      } else if (trans instanceof StarlarkDefinedConfigTransition) {
        StarlarkDefinedConfigTransition starlarkDefinedTransition =
            (StarlarkDefinedConfigTransition) trans;
        if (starlarkDefinedTransition.isForAnalysisTesting()) {
          builder.hasAnalysisTestTransition();
        } else {
          builder.hasStarlarkDefinedTransition();
        }
        builder.cfg(new StarlarkAttributeTransitionProvider(starlarkDefinedTransition));
      } else if (!trans.equals("target")) {
        // We don't actively advertise the hard-coded but exposed transitions like
        // android_split_transition because users of those transitions should already know about
        // them.
        throw Starlark.errorf(
            "cfg must be either 'target', 'exec' or a starlark defined transition defined by the "
                + "exec() or transition() functions.");
      }
    }

    if (containsNonNoneKey(arguments, ASPECTS_ARG)) {
      Object obj = arguments.get(ASPECTS_ARG);
      for (StarlarkAspect aspect : Sequence.cast(obj, StarlarkAspect.class, "aspects")) {
        aspect.attachToAspectsList(
            /** baseAspectName= */
            null, builder.getAspectsListBuilder());
      }
    }

    return builder;
  }

  /**
   * Builds a list of sets of accepted providers from Starlark list {@code obj}. The list can either
   * be a list of providers (in that case the result is a list with one set) or a list of lists of
   * providers (then the result is the list of sets).
   *
   * @param argumentName used in error messages.
   */
  static ImmutableList<ImmutableSet<StarlarkProviderIdentifier>> buildProviderPredicate(
      Sequence<?> obj, String argumentName) throws EvalException {
    if (obj.isEmpty()) {
      return ImmutableList.of();
    }
    boolean isListOfProviders = true;
    for (Object o : obj) {
      if (!isProvider(o)) {
        isListOfProviders = false;
        break;
      }
    }
    if (isListOfProviders) {
      return ImmutableList.of(getStarlarkProviderIdentifiers(obj));
    } else {
      return getProvidersList(obj, argumentName);
    }
  }

  /**
   * Returns true if {@code o} is a Starlark provider (either a declared provider or a legacy
   * provider name.
   */
  static boolean isProvider(Object o) {
    return o instanceof String || o instanceof Provider;
  }

  /**
   * Converts Starlark identifiers of providers (either a string or a provider value) to their
   * internal representations.
   */
  static ImmutableSet<StarlarkProviderIdentifier> getStarlarkProviderIdentifiers(Sequence<?> list)
      throws EvalException {
    ImmutableList.Builder<StarlarkProviderIdentifier> result = ImmutableList.builder();

    for (Object obj : list) {
      if (obj instanceof String) {
        result.add(StarlarkProviderIdentifier.forLegacy((String) obj));
      } else if (obj instanceof Provider) {
        Provider constructor = (Provider) obj;
        if (!constructor.isExported()) {
          throw Starlark.errorf(
              "Providers should be top-level values in extension files that define them.");
        }
        result.add(StarlarkProviderIdentifier.forKey(constructor.getKey()));
      }
    }
    return ImmutableSet.copyOf(result.build());
  }

  private static ImmutableList<ImmutableSet<StarlarkProviderIdentifier>> getProvidersList(
      Sequence<?> starlarkList, String argumentName) throws EvalException {
    ImmutableList.Builder<ImmutableSet<StarlarkProviderIdentifier>> providersList =
        ImmutableList.builder();
    String errorMsg = "Illegal argument: element in '%s' is of unexpected type. "
        + "Either all elements should be providers, "
        + "or all elements should be lists of providers, but got %s.";

    for (Object o : starlarkList) {
      if (!(o instanceof Sequence)) {
        throw Starlark.errorf(errorMsg, argumentName, "an element of type " + Starlark.type(o));
      }
      for (Object value : (Sequence) o) {
        if (!isProvider(value)) {
          throw Starlark.errorf(
              errorMsg, argumentName, "list with an element of type " + Starlark.type(value));
        }
      }
      providersList.add(getStarlarkProviderIdentifiers((Sequence<?>) o));
    }
    return providersList.build();
  }

  private static Descriptor createAttrDescriptor(
      String name, Map<String, Object> kwargs, Type<?> type, StarlarkThread thread)
      throws EvalException {
    try {
      return new Descriptor(name, createAttributeFactory(type, null, kwargs, thread));
    } catch (ConversionException e) {
      throw new EvalException(e.getMessage());
    }
  }

  private static final Map<Type<?>, String> whyNotConfigurable =
      ImmutableMap.<Type<?>, String>builder()
          .put(
              BuildType.LICENSE,
              "loading phase license checking logic assumes non-configurable values")
          .put(BuildType.OUTPUT, "output paths are part of the static graph structure")
          .buildOrThrow();

  /**
   * If the given attribute type is non-configurable, returns the reason why. Otherwise, returns
   * {@code null}.
   */
  @Nullable
  public static String maybeGetNonConfigurableReason(Type<?> type) {
    return whyNotConfigurable.get(type);
  }

  private static Descriptor createNonconfigurableAttrDescriptor(
      String name, Map<String, Object> kwargs, Type<?> type, StarlarkThread thread)
      throws EvalException {
    String whyNotConfigurableReason =
        Preconditions.checkNotNull(maybeGetNonConfigurableReason(type), type);
    try {
      // We use an empty name now so that we can set it later.
      // This trick makes sense only in the context of Starlark (builtin rules should not use it).
      return new Descriptor(
          name,
          createAttribute(type, null, kwargs, thread, "")
              .nonconfigurable(whyNotConfigurableReason)
              .buildPartial());
    } catch (ConversionException e) {
      throw new EvalException(e.getMessage());
    }
  }

  @Override
  public void repr(Printer printer) {
    printer.append("<attr>");
  }

  @Override
  public Descriptor intAttribute(
      StarlarkInt defaultValue,
      String doc,
      Boolean mandatory,
      Sequence<?> values,
      StarlarkThread thread)
      throws EvalException {
    // TODO(bazel-team): Replace literal strings with constants.
    BazelStarlarkContext.from(thread).checkLoadingOrWorkspacePhase("attr.int");
    return createAttrDescriptor(
        "int",
        optionMap(DEFAULT_ARG, defaultValue, MANDATORY_ARG, mandatory, VALUES_ARG, values),
        Type.INTEGER,
        thread);
  }

  @Override
  public Descriptor stringAttribute(
      Object defaultValue, String doc, Boolean mandatory, Sequence<?> values, StarlarkThread thread)
      throws EvalException {
    BazelStarlarkContext.from(thread).checkLoadingOrWorkspacePhase("attr.string");
    return createAttrDescriptor(
        "string",
        optionMap(DEFAULT_ARG, defaultValue, MANDATORY_ARG, mandatory, VALUES_ARG, values),
        Type.STRING,
        thread);
  }

  @Override
  public Descriptor labelAttribute(
      Object defaultValue, // Label | String | LateBoundDefaultApi | StarlarkFunction
      String doc,
      Boolean executable,
      Object allowFiles,
      Object allowSingleFile,
      Boolean mandatory,
      Sequence<?> providers,
      Object allowRules,
      Object cfg,
      Sequence<?> aspects,
      Object flagsObject, // Sequence<String> expected
      StarlarkThread thread)
      throws EvalException {
    BazelStarlarkContext.from(thread).checkLoadingOrWorkspacePhase("attr.label");

    if (flagsObject != Starlark.UNBOUND) {
      Label label =
          ((BazelModuleContext) Module.ofInnermostEnclosingStarlarkFunction(thread).getClientData())
              .label();
      if (!label.getPackageIdentifier().getRepository().toString().equals("@_builtins")) {
        throw Starlark.errorf("Rule in '%s' cannot use private API", label.getPackageName());
      }
    }
    @SuppressWarnings("unchecked")
    Sequence<String> flags =
        flagsObject == Starlark.UNBOUND
            ? StarlarkList.immutableOf()
            : ((Sequence<String>) flagsObject);

    ImmutableAttributeFactory attribute =
        createAttributeFactory(
            BuildType.LABEL,
            doc,
            optionMap(
                DEFAULT_ARG,
                defaultValue,
                EXECUTABLE_ARG,
                executable,
                ALLOW_FILES_ARG,
                allowFiles,
                ALLOW_SINGLE_FILE_ARG,
                allowSingleFile,
                MANDATORY_ARG,
                mandatory,
                PROVIDERS_ARG,
                providers,
                ALLOW_RULES_ARG,
                allowRules,
                CONFIGURATION_ARG,
                cfg,
                ASPECTS_ARG,
                aspects,
                FLAGS_ARG,
                flags),
            thread,
            "label");
    return new Descriptor("label", attribute);
  }

  @Override
  public Descriptor stringListAttribute(
      Boolean mandatory, Boolean allowEmpty, Object defaultValue, String doc, StarlarkThread thread)
      throws EvalException {
    BazelStarlarkContext.from(thread).checkLoadingOrWorkspacePhase("attr.string_list");
    return createAttrDescriptor(
        "string_list",
        optionMap(
            DEFAULT_ARG,
            defaultValue,
            MANDATORY_ARG,
            mandatory,
            ALLOW_EMPTY_ARG,
            allowEmpty),
        Type.STRING_LIST,
        thread);
  }

  @Override
  public Descriptor intListAttribute(
      Boolean mandatory,
      Boolean allowEmpty,
      Sequence<?> defaultValue,
      String doc,
      StarlarkThread thread)
      throws EvalException {
    BazelStarlarkContext.from(thread).checkLoadingOrWorkspacePhase("attr.int_list");
    return createAttrDescriptor(
        "int_list",
        optionMap(
            DEFAULT_ARG,
            defaultValue,
            MANDATORY_ARG,
            mandatory,
            ALLOW_EMPTY_ARG,
            allowEmpty),
        Type.INTEGER_LIST,
        thread);
  }

  @Override
  public Descriptor labelListAttribute(
      Boolean allowEmpty,
      Object defaultValue, // Sequence | StarlarkFunction
      String doc,
      Object allowFiles,
      Object allowRules,
      Sequence<?> providers,
      Sequence<?> flags,
      Boolean mandatory,
      Object cfg,
      Sequence<?> aspects,
      StarlarkThread thread)
      throws EvalException {
    BazelStarlarkContext.from(thread).checkLoadingOrWorkspacePhase("attr.label_list");
    Map<String, Object> kwargs =
        optionMap(
            DEFAULT_ARG,
            defaultValue,
            ALLOW_FILES_ARG,
            allowFiles,
            ALLOW_RULES_ARG,
            allowRules,
            PROVIDERS_ARG,
            providers,
            FLAGS_ARG,
            flags,
            MANDATORY_ARG,
            mandatory,
            ALLOW_EMPTY_ARG,
            allowEmpty,
            CONFIGURATION_ARG,
            cfg,
            ASPECTS_ARG,
            aspects);
    ImmutableAttributeFactory attribute =
        createAttributeFactory(BuildType.LABEL_LIST, doc, kwargs, thread, "label_list");
    return new Descriptor("label_list", attribute);
  }

  @Override
  public Descriptor labelKeyedStringDictAttribute(
      Boolean allowEmpty,
      Object defaultValue, // Dict | StarlarkFunction
      String doc,
      Object allowFiles,
      Object allowRules,
      Sequence<?> providers,
      Sequence<?> flags,
      Boolean mandatory,
      Object cfg,
      Sequence<?> aspects,
      StarlarkThread thread)
      throws EvalException {
    BazelStarlarkContext.from(thread).checkLoadingOrWorkspacePhase("attr.label_keyed_string_dict");
    Map<String, Object> kwargs =
        optionMap(
            DEFAULT_ARG,
            defaultValue,
            ALLOW_FILES_ARG,
            allowFiles,
            ALLOW_RULES_ARG,
            allowRules,
            PROVIDERS_ARG,
            providers,
            FLAGS_ARG,
            flags,
            MANDATORY_ARG,
            mandatory,
            ALLOW_EMPTY_ARG,
            allowEmpty,
            CONFIGURATION_ARG,
            cfg,
            ASPECTS_ARG,
            aspects);
    ImmutableAttributeFactory attribute =
        createAttributeFactory(
            BuildType.LABEL_KEYED_STRING_DICT, doc, kwargs, thread, "label_keyed_string_dict");
    return new Descriptor("label_keyed_string_dict", attribute);
  }

  @Override
  public Descriptor boolAttribute(
      Boolean defaultValue, String doc, Boolean mandatory, StarlarkThread thread)
      throws EvalException {
    BazelStarlarkContext.from(thread).checkLoadingOrWorkspacePhase("attr.bool");
    return createAttrDescriptor(
        "bool",
        optionMap(DEFAULT_ARG, defaultValue, MANDATORY_ARG, mandatory),
        Type.BOOLEAN,
        thread);
  }

  @Override
  public Descriptor outputAttribute(
      String doc,
      Boolean mandatory,
      StarlarkThread thread)
      throws EvalException {
    BazelStarlarkContext.from(thread).checkLoadingOrWorkspacePhase("attr.output");

    return createNonconfigurableAttrDescriptor(
        "output", optionMap(MANDATORY_ARG, mandatory), BuildType.OUTPUT, thread);
  }

  @Override
  public Descriptor outputListAttribute(
      Boolean allowEmpty,
      String doc,
      Boolean mandatory,
      StarlarkThread thread)
      throws EvalException {
    BazelStarlarkContext.from(thread).checkLoadingOrWorkspacePhase("attr.output_list");

    return createAttrDescriptor(
        "output_list",
        optionMap(
            MANDATORY_ARG,
            mandatory,
            ALLOW_EMPTY_ARG,
            allowEmpty),
        BuildType.OUTPUT_LIST,
        thread);
  }

  @Override
  public Descriptor stringDictAttribute(
      Boolean allowEmpty,
      Dict<?, ?> defaultValue,
      String doc,
      Boolean mandatory,
      StarlarkThread thread)
      throws EvalException {
    BazelStarlarkContext.from(thread).checkLoadingOrWorkspacePhase("attr.string_dict");
    return createAttrDescriptor(
        "string_dict",
        optionMap(
            DEFAULT_ARG,
            defaultValue,
            MANDATORY_ARG,
            mandatory,
            ALLOW_EMPTY_ARG,
            allowEmpty),
        Type.STRING_DICT,
        thread);
  }

  @Override
  public Descriptor stringListDictAttribute(
      Boolean allowEmpty,
      Dict<?, ?> defaultValue,
      String doc,
      Boolean mandatory,
      StarlarkThread thread)
      throws EvalException {
    BazelStarlarkContext.from(thread).checkLoadingOrWorkspacePhase("attr.string_list_dict");
    return createAttrDescriptor(
        "string_list_dict",
        optionMap(
            DEFAULT_ARG,
            defaultValue,
            MANDATORY_ARG,
            mandatory,
            ALLOW_EMPTY_ARG,
            allowEmpty),
        Type.STRING_LIST_DICT,
        thread);
  }

  @Override
  public Descriptor licenseAttribute(
      Object defaultValue, String doc, Boolean mandatory, StarlarkThread thread)
      throws EvalException {
    BazelStarlarkContext.from(thread).checkLoadingOrWorkspacePhase("attr.license");
    return createNonconfigurableAttrDescriptor(
        "license",
        optionMap(DEFAULT_ARG, defaultValue, MANDATORY_ARG, mandatory),
        BuildType.LICENSE,
        thread);
  }

  /** A descriptor of an attribute defined in Starlark. */
  public static final class Descriptor implements StarlarkAttrModuleApi.Descriptor {
    private final ImmutableAttributeFactory attributeFactory;
    private final String name;

    private Descriptor(String name, ImmutableAttributeFactory attributeFactory) {
      this.attributeFactory = Preconditions.checkNotNull(attributeFactory);
      this.name = name;
    }

    public boolean hasDefault() {
      return attributeFactory.isValueSet();
    }

    public AttributeValueSource getValueSource() {
      return attributeFactory.getValueSource();
    }

    public Attribute build(String name) {
      return attributeFactory.build(name);
    }

    @Override
    public void repr(Printer printer) {
      printer.append("<attr." + name + ">");
    }
  }

  // Returns an immutable map from a list of alternating name/value pairs,
  // skipping values that are null or None. Keys must be unique.
  private static Map<String, Object> optionMap(Object... pairs) {
    Preconditions.checkArgument(pairs.length % 2 == 0);
    ImmutableMap.Builder<String, Object> b = new ImmutableMap.Builder<>();
    for (int i = 0; i < pairs.length; i += 2) {
      String key = (String) Preconditions.checkNotNull(pairs[i]);
      Object value = pairs[i + 1];
      if (value != null && value != Starlark.NONE) {
        b.put(key, value);
      }
    }
    return b.buildOrThrow();
  }
}<|MERGE_RESOLUTION|>--- conflicted
+++ resolved
@@ -231,7 +231,6 @@
       }
       // TODO(b/203203933): Officially deprecate HOST transition and remove this.
       if (trans.equals("host")) {
-<<<<<<< HEAD
         boolean disableStarlarkHostTransitions =
             thread
                 .getSemantics()
@@ -241,10 +240,7 @@
               "'cfg = \"host\"' is deprecated and should no longer be used. Please use "
                   + "'cfg = \"exec\"' instead.");
         }
-        builder.cfg(HostTransition.createFactory());
-=======
         builder.cfg(ExecutionTransitionFactory.create());
->>>>>>> a9465dfa
       } else if (trans.equals("exec")) {
         builder.cfg(ExecutionTransitionFactory.create());
       } else if (trans instanceof ExecutionTransitionFactory) {
