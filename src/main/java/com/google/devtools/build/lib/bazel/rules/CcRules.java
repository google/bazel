--- conflicted
+++ resolved
@@ -106,9 +106,6 @@
     builder.addStarlarkBuiltinsInternal(
         "StaticallyLinkedMarkerProvider", StaticallyLinkedMarkerProvider.PROVIDER);
     builder.addStarlarkBuiltinsInternal("CcNativeLibraryInfo", CcNativeLibraryInfo.PROVIDER);
-<<<<<<< HEAD
-    builder.addStarlarkBuiltinsInternal("cc_common", bazelCcModule);
-=======
     builder.addStarlarkBuiltinsInternal("FdoProfileInfo", FdoProfileProvider.PROVIDER);
     builder.addStarlarkBuiltinsInternal("FdoPrefetchHintsInfo", FdoPrefetchHintsProvider.PROVIDER);
     builder.addStarlarkBuiltinsInternal(
@@ -116,8 +113,7 @@
     builder.addStarlarkBuiltinsInternal("MemProfProfileInfo", MemProfProfileProvider.PROVIDER);
     builder.addStarlarkBuiltinsInternal(
         "PackageSpecificationInfo", PackageGroupConfiguredTarget.PROVIDER);
-    builder.addStarlarkBuiltinsInternal("cc_common_internal_do_not_use", bazelCcModule);
->>>>>>> 34b5bf34
+    builder.addStarlarkBuiltinsInternal("cc_common", bazelCcModule);
     builder.addStarlarkBootstrap(
         new CcBootstrap(
             bazelCcModule,
