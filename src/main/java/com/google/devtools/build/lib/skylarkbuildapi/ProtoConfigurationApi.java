// Copyright 2018 The Bazel Authors. All rights reserved.
//
// Licensed under the Apache License, Version 2.0 (the "License");
// you may not use this file except in compliance with the License.
// You may obtain a copy of the License at
//
//    http://www.apache.org/licenses/LICENSE-2.0
//
// Unless required by applicable law or agreed to in writing, software
// distributed under the License is distributed on an "AS IS" BASIS,
// WITHOUT WARRANTIES OR CONDITIONS OF ANY KIND, either express or implied.
// See the License for the specific language governing permissions and
// limitations under the License.

package com.google.devtools.build.lib.skylarkbuildapi;

import com.google.common.collect.ImmutableList;
import com.google.devtools.build.lib.skylarkinterface.SkylarkCallable;
import com.google.devtools.build.lib.skylarkinterface.SkylarkModule;
import com.google.devtools.build.lib.skylarkinterface.SkylarkModuleCategory;
import com.google.devtools.build.lib.syntax.StarlarkValue;

/** A configuration fragment representing protocol buffers. */
@SkylarkModule(
    name = "proto",
    category = SkylarkModuleCategory.CONFIGURATION_FRAGMENT,
<<<<<<< HEAD
    doc = "A configuration fragment representing protocol buffers. "
              + "<p><b>Do not use these fields directly<b>, they are considered an implementation "
              + "detail and will be removed after migrating Protobuf rules to Starlark.</p>"
              // TODO(yannic): Link to generated docs of `proto_toolchain`.
              // https://github.com/bazelbuild/bazel/issues/9203
              + "<p>Instead, you can access them through proto_toolchain</p>"
              + "<p><pre class=\"language-python\">\n"
              + "def _my_rule_impl(ctx):\n"
              + "    proto_toolchain = ctx.toolchains[\"@rules_proto//proto:toolchain\"]\n"
              + "\n"
              + "    # Contains the protoc binary, as specified by `--proto_compiler`.\n"
              + "    protoc = proto_toolchain.compiler\n"
              + "\n"
              + "    # Contains extra args to pass to protoc, as specified by `--protocopt`.\n"
              + "    compiler_options = proto_toolchain.compiler_options\n"
              + "\n"
              + "    # Contains the strict-dependency mode to use for Protocol Buffers\n"
              + "    # (i.e. 'OFF`, `WARN`, `ERROR`), as specified by `--strict_proto_deps`.\n"
              + "    strict_deps = proto_toolchain.strict_deps\n"
              + "\n"
              + "my_rule = rule(\n"
              + "    implementation = _my_rule_impl,\n"
              + "    attrs = {},\n"
              + "    toolchains = [\n"
              + "        \"@rules_proto//proto:toolchain\",\n"
              + "    ],\n"
              + ")\n"
              + "</pre></p>"
)
public interface ProtoConfigurationApi {
  @SkylarkCallable(
      // Must match the value of `_protocopt_key`
      // in `@rules_proto//proto/private/rules:proto_toolchain.bzl`.
      name = "protocopt_do_not_use_or_we_will_break_you_without_mercy",
      doc = "Exposes the value of `--protocopt`."
                + "<p><b>Do not use this field directly</b>, its only purpose is to help with "
                + "migration of Protobuf rules to Starlark.</p>"
                + "<p>Instead, you can access the value through proto_toolchain</p>"
                + "<p><pre class=\"language-python\">\n"
                + "def _my_rule_impl(ctx):"
                + "    proto_toolchain = ctx.toolchains[\"@rules_proto//proto:toolchain\"]\n"
                + "    compiler_options = proto_toolchain.compiler_options\n"
                + "</pre></p>",
      structField = true)
  ImmutableList<String> protocOpts();

  @SkylarkCallable(
      // Must match the value of `_strict_deps_key`
      // in `@rules_proto//proto/private/rules:proto_toolchain.bzl`.
      name = "strict_deps_do_not_use_or_we_will_break_you_without_mercy",
      doc = "Exposes the value of `--strict_proto_deps`."
                + "<p><b>Do not use this field directly</b>, its only purpose is to help with "
                + "migration of Protobuf rules to Starlark.</p>"
                + "<p>Instead, you can access the value through proto_toolchain</p>"
                + "<p><pre class=\"language-python\">\n"
                + "def _my_rule_impl(ctx):"
                + "    proto_toolchain = ctx.toolchains[\"@rules_proto//proto:toolchain\"]\n"
                + "    strict_deps = proto_toolchain.strict_deps\n"
                + "</pre></p>",
      structField = true)
  String starlarkStrictDeps();
}
=======
    doc = "A configuration fragment representing protocol buffers.")
public interface ProtoConfigurationApi extends StarlarkValue {}
>>>>>>> 14513cd3
<|MERGE_RESOLUTION|>--- conflicted
+++ resolved
@@ -24,7 +24,6 @@
 @SkylarkModule(
     name = "proto",
     category = SkylarkModuleCategory.CONFIGURATION_FRAGMENT,
-<<<<<<< HEAD
     doc = "A configuration fragment representing protocol buffers. "
               + "<p><b>Do not use these fields directly<b>, they are considered an implementation "
               + "detail and will be removed after migrating Protobuf rules to Starlark.</p>"
@@ -54,7 +53,7 @@
               + ")\n"
               + "</pre></p>"
 )
-public interface ProtoConfigurationApi {
+public interface ProtoConfigurationApi extends StarlarkValue {
   @SkylarkCallable(
       // Must match the value of `_protocopt_key`
       // in `@rules_proto//proto/private/rules:proto_toolchain.bzl`.
@@ -86,8 +85,4 @@
                 + "</pre></p>",
       structField = true)
   String starlarkStrictDeps();
-}
-=======
-    doc = "A configuration fragment representing protocol buffers.")
-public interface ProtoConfigurationApi extends StarlarkValue {}
->>>>>>> 14513cd3
+}