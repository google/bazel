// Copyright 2014 The Bazel Authors. All rights reserved.
//
// Licensed under the Apache License, Version 2.0 (the "License");
// you may not use this file except in compliance with the License.
// You may obtain a copy of the License at
//
//    http://www.apache.org/licenses/LICENSE-2.0
//
// Unless required by applicable law or agreed to in writing, software
// distributed under the License is distributed on an "AS IS" BASIS,
// WITHOUT WARRANTIES OR CONDITIONS OF ANY KIND, either express or implied.
// See the License for the specific language governing permissions and
// limitations under the License.

package com.google.devtools.build.lib.actions;

import static com.google.devtools.build.lib.profiler.AutoProfiler.profiled;

import com.google.common.annotations.VisibleForTesting;
import com.google.common.base.Preconditions;
import com.google.common.collect.ImmutableMap;
import com.google.devtools.build.lib.concurrent.ThreadSafety.ThreadSafe;
import com.google.devtools.build.lib.profiler.AutoProfiler;
import com.google.devtools.build.lib.profiler.ProfilerTask;
import com.google.devtools.build.lib.util.Pair;
import com.google.devtools.build.lib.worker.Worker;
import com.google.devtools.build.lib.worker.WorkerKey;
import com.google.devtools.build.lib.worker.WorkerPool;

import java.io.IOException;
import java.util.Deque;
import java.util.Iterator;
import java.util.LinkedList;
import java.util.List;
import java.util.Map;
import java.util.concurrent.CountDownLatch;
import javax.annotation.Nullable;

/**
 * Used to keep track of resources consumed by the Blaze action execution threads and throttle them
 * when necessary.
 *
 * <p>Threads which are known to consume a significant amount of resources should call {@link
 * #acquireResources} method. This method will check whether requested resources are available and
 * will either mark them as used and allow the thread to proceed or will block the thread until
 * requested resources will become available. When the thread completes its task, it must release
 * allocated resources by calling {@link #releaseResources} method.
 *
 * <p>Available resources can be calculated using one of three ways:
 *
 * <ol>
 *   <li>They can be preset using {@link #setAvailableResources(ResourceSet)} method. This is used
 *       mainly by the unit tests (however it is possible to provide a future option that would
 *       artificially limit amount of CPU/RAM consumed by the Blaze).
 *   <li>They can be preset based on the /proc/cpuinfo and /proc/meminfo information. Blaze will
 *       calculate amount of available CPU cores (adjusting for hyperthreading logical cores) and
 *       amount of the total available memory and will limit itself to the number of effective cores
 *       and 2/3 of the available memory. For details, please look at the {@link
 *       LocalHostCapacity#getLocalHostCapacity} method.
 * </ol>
 *
 * <p>The resource manager also allows a slight overallocation of the resources to account for the
 * fact that requested resources are usually estimated using a pessimistic approximation. It also
 * guarantees that at least one thread will always be able to acquire any amount of requested
 * resources (even if it is greater than amount of available resources). Therefore, assuming that
 * threads correctly release acquired resources, Blaze will never be fully blocked.
 */
@ThreadSafe
public class ResourceManager {

  /**
   * A handle returned by {@link #acquireResources(ActionExecutionMetadata, ResourceSet,
   * ResourcePriority)} that must be closed in order to free the resources again.
   */
  public static class ResourceHandle implements AutoCloseable {
    private final ResourceManager rm;
    private final ActionExecutionMetadata actionMetadata;
    private final ResourceSet resourceSet;
    private Worker worker;

    private ResourceHandle(
        ResourceManager rm,
        ActionExecutionMetadata actionMetadata,
        ResourceSet resources,
        Worker worker) {
      this.rm = rm;
      this.actionMetadata = actionMetadata;
      this.resourceSet = resources;
      this.worker = worker;
    }

    @Nullable
    public Worker getWorker() {
      return worker;
    }

    /** Closing the ResourceHandle releases the resources associated with it. */
    @Override
    public void close() throws IOException, InterruptedException {
      rm.releaseResources(actionMetadata, resourceSet, worker);
    }

    public void invalidateAndClose() throws IOException, InterruptedException {
      rm.workerPool.invalidateObject(resourceSet.getWorkerKey(), worker);
      worker = null;
      this.close();
    }
  }

  private final ThreadLocal<Boolean> threadLocked =
      new ThreadLocal<Boolean>() {
        @Override
        protected Boolean initialValue() {
          return false;
        }
      };

  /**
   * Defines the possible priorities of resources. The earlier elements in this enum will get first
   * chance at grabbing resources.
   */
  public enum ResourcePriority {
    LOCAL(), // Local execution not under dynamic execution
    DYNAMIC_WORKER(),
    DYNAMIC_STANDALONE();
  }

  /** Singleton reference defined in a separate class to ensure thread-safe lazy initialization. */
  private static class Singleton {
    static ResourceManager instance = new ResourceManager();
  }

  /** Returns singleton instance of the resource manager. */
  public static ResourceManager instance() {
    return Singleton.instance;
  }

  // Allocated resources are allowed to go "negative", but at least
  // MIN_AVAILABLE_CPU_RATIO portion of CPU and MIN_AVAILABLE_RAM_RATIO portion
  // of RAM should be available.
  // Please note that this value is purely empirical - we assume that generally
  // requested resources are somewhat pessimistic and thread would end up
  // using less than requested amount.
  private static final double MIN_NECESSARY_CPU_RATIO = 0.6;
  private static final double MIN_NECESSARY_RAM_RATIO = 1.0;

  // Lists of blocked threads. Associated CountDownLatch object will always
  // be initialized to 1 during creation in the acquire() method.
  // We use LinkedList because we will need to remove elements from the middle frequently in the
  // middle of iterating through the list.
  @SuppressWarnings("JdkObsolete")
  private final Deque<Pair<ResourceSet, LatchWithWorker>> localRequests = new LinkedList<>();

  @SuppressWarnings("JdkObsolete")
  private final Deque<Pair<ResourceSet, LatchWithWorker>> dynamicWorkerRequests =
      new LinkedList<>();

  @SuppressWarnings("JdkObsolete")
  private final Deque<Pair<ResourceSet, LatchWithWorker>> dynamicStandaloneRequests =
      new LinkedList<>();

  private WorkerPool workerPool;

  // The total amount of available for Bazel resources on the local host. Must be set by
  // an explicit call to setAvailableResources(), often using
  // LocalHostCapacity.getLocalHostCapacity() as an argument.
  @VisibleForTesting public ResourceSet availableResources = null;

  private ImmutableMap<String, ResourceSet> mnemonicResourceOverride = ImmutableMap.of();

  // Used amount of CPU capacity (where 1.0 corresponds to the one fully
  // occupied CPU core. Corresponds to the CPU resource definition in the
  // ResourceSet class.
  private double usedCpu;

  // Used amount of RAM capacity in MB. Corresponds to the RAM resource
  // definition in the ResourceSet class.
  private double usedRam;

  // Used local test count. Corresponds to the local test count definition in the ResourceSet class.
  private int usedLocalTestCount;

  /** If set, local-only actions are given priority over dynamically run actions. */
  private boolean prioritizeLocalActions;

  private ResourceManager() {}

  @VisibleForTesting
  public static ResourceManager instanceForTestingOnly() {
    return new ResourceManager();
  }

  /**
   * Resets resource manager state and releases all thread locks.
   *
   * <p>Note - it does not reset available resources. Use separate call to setAvailableResources().
   */
  public synchronized void resetResourceUsage() {
    usedCpu = 0;
    usedRam = 0;
    usedLocalTestCount = 0;
    for (Pair<ResourceSet, LatchWithWorker> request : localRequests) {
      request.second.latch.countDown();
    }
    for (Pair<ResourceSet, LatchWithWorker> request : dynamicWorkerRequests) {
      request.second.latch.countDown();
    }
    for (Pair<ResourceSet, LatchWithWorker> request : dynamicStandaloneRequests) {
      request.second.latch.countDown();
    }
    localRequests.clear();
    dynamicWorkerRequests.clear();
    dynamicStandaloneRequests.clear();
  }

  /**
   * Sets available resources using given resource set.
   *
   * <p>Must be called at least once before using resource manager.
   */
  public synchronized void setAvailableResources(ResourceSet resources) {
    Preconditions.checkNotNull(resources);
    resetResourceUsage();
    availableResources = resources
  }

  public void setMnemonicResourceOverride(List<Map.Entry<String, String>> mnemonic_resource_override)
          throws NumberFormatException {
    if (mnemonic_resource_override == null){
      return;
    }
    ImmutableMap.Builder<String, ResourceSet> buildData = ImmutableMap.builder();
    for (Map.Entry<String,String> keyValue : mnemonic_resource_override){
      String[] values = keyValue.getValue().split(",");

      try {
        double memory = Double.valueOf(values[0]);
        double cpu = Double.valueOf(values[1]);
        buildData.put(keyValue.getKey(), ResourceSet.createWithRamCpu(memory, cpu));
      } catch (NumberFormatException e) {
        throw new NumberFormatException("mnemonic_resource_override does not have 2 integer values.");
      }
    }
    this.mnemonicResourceOverride = buildData.build();
  }

<<<<<<< HEAD
  public void setMnemonicResourceOverride(List<Map.Entry<String, String>> mnemonic_resource_override)
          throws NumberFormatException {
    if (mnemonic_resource_override == null){
      return;
    }
    ImmutableMap.Builder<String, ResourceSet> buildData = ImmutableMap.builder();
    for (Map.Entry<String,String> keyValue : mnemonic_resource_override){
      String[] values = keyValue.getValue().split(",");

      try {
        double memory = Double.valueOf(values[0]);
        double cpu = Double.valueOf(values[1]);
        buildData.put(keyValue.getKey(), ResourceSet.createWithRamCpu(memory, cpu));
      } catch (NumberFormatException e) {
        throw new NumberFormatException("mnemonic_resource_override does not have 2 integer values.");
      }
    }
    this.mnemonicResourceOverride = buildData.build();
  }

  /**
   * If set to true, then resource acquisition will query the currently available memory, rather
   * than counting it against the fixed maximum size.
   */
  public void setUseLocalMemoryEstimate(boolean value) {
    localMemoryEstimate = value;
  }

=======
>>>>>>> 09db1ebe
  /** Sets worker pool for taking the workers. Must be called before requesting the workers. */
  public void setWorkerPool(WorkerPool workerPool) {
    this.workerPool = workerPool;
  }

  /** Sets whether to prioritize local-only actions in resource allocation. */
  public void setPrioritizeLocalActions(boolean prioritizeLocalActions) {
    this.prioritizeLocalActions = prioritizeLocalActions;
  }

  /**
   * Acquires requested resource set that is estimated by the user via option mnemonic_resource_override
   */
  public ResourceHandleWithWorker acquireWorkerResources(
      ActionExecutionMetadata owner,
      String mnemonic,
      ResourceSet resources,
      WorkerKey workerKey,
      ResourcePriority priority)
      throws InterruptedException, IOException {
    Worker worker = this.workerPool.borrowObject(workerKey);
    ResourceHandle handle = acquireResources(owner, mnemonic, resources, priority);
    return new ResourceHandleWithWorker(handle, worker);
  }

  /**
   * Acquires requested resource set. Will block if resource is not available. NB! This method must
   * be thread-safe!
   */
  public ResourceHandle acquireResources(
      ActionExecutionMetadata owner, String mnemonic, ResourceSet resources, ResourcePriority priority)
      throws InterruptedException, IOException {
    Preconditions.checkNotNull(
        resources, "acquireResources called with resources == NULL during %s", owner);
    Preconditions.checkState(
        !threadHasResources(), "acquireResources with existing resource lock during %s", owner);

    resources = tryAcquireUserEstimatesForResources(mnemonic, resources);

    LatchWithWorker latchWithWorker = null;

    AutoProfiler p =
        profiled("Acquiring resources for: " + owner.describe(), ProfilerTask.ACTION_LOCK);
    try {
      latchWithWorker = acquire(resources, priority);
      if (latchWithWorker.latch != null) {
        latchWithWorker.latch.await();
      }
    } catch (InterruptedException e) {
      // Synchronize on this to avoid any racing with #processWaitingThreads
      synchronized (this) {
        if (latchWithWorker.latch.getCount() == 0) {
          // Resources already acquired by other side. Release them, but not inside this
          // synchronized block to avoid deadlock.
          release(resources, latchWithWorker.worker);
        } else {
          // Inform other side that resources shouldn't be acquired.
          latchWithWorker.latch.countDown();
        }
      }
      throw e;
    }

    threadLocked.set(true);

    CountDownLatch latch;
    Worker worker;
    synchronized (this) {
      latch = latchWithWorker.latch;
      worker = latchWithWorker.worker;
    }

    // Profile acquisition only if it waited for resource to become available.
    if (latch != null) {
      p.complete();
    }

    return new ResourceHandle(this, owner, resources, worker);
  }

  /**
   * Acquires requested resource set that is estimated by the user via option mnemonic_resource_override
   */
  private ResourceSet tryAcquireUserEstimatesForResources(String mnemonic, ResourceSet resourceSet) {
    if (mnemonicResourceOverride.containsKey(mnemonic)) {
      return mnemonicResourceOverride.get(mnemonic);
    }
    return resourceSet;
  }

  /**
   * Acquires requested resource set that is estimated by the user via option mnemonic_resource_override
   */
  private ResourceSet tryAcquireUserEstimatesForResources(String mnemonic, ResourceSet resourceSet) {
    if (mnemonicResourceOverride.containsKey(mnemonic)) {
      return mnemonicResourceOverride.get(mnemonic);
    }
    return resourceSet;
  }

  /**
   * Acquires the given resources if available immediately. Does not block.
   *
   * @return a ResourceHandle iff the given resources were locked (all or nothing), null otherwise.
   */
  @VisibleForTesting
  ResourceHandle tryAcquire(ActionExecutionMetadata owner, ResourceSet resources)
      throws IOException, InterruptedException {
    Preconditions.checkNotNull(
        resources, "tryAcquire called with resources == NULL during %s", owner);
    Preconditions.checkState(
        !threadHasResources(), "tryAcquire with existing resource lock during %s", owner);

    boolean acquired = false;
    Worker worker = null;

    synchronized (this) {
      if (areResourcesAvailable(resources)) {
        worker = incrementResources(resources);
        acquired = true;
      }
    }

    if (acquired) {
      threadLocked.set(resources != ResourceSet.ZERO);
      return new ResourceHandle(this, owner, resources, worker);
    }

    return null;
  }

  @Nullable
  private Worker incrementResources(ResourceSet resources)
      throws IOException, InterruptedException {
    usedCpu += resources.getCpuUsage();
    usedRam += resources.getMemoryMb();
    usedLocalTestCount += resources.getLocalTestCount();

    if (resources.getWorkerKey() != null) {
      return this.workerPool.borrowObject(resources.getWorkerKey());
    }
    return null;
  }

  /** Return true if any resources have been claimed through this manager. */
  public synchronized boolean inUse() {
    return usedCpu != 0.0
        || usedRam != 0.0
        || usedLocalTestCount != 0
        || !localRequests.isEmpty()
        || !dynamicWorkerRequests.isEmpty()
        || !dynamicStandaloneRequests.isEmpty();
  }

  /** Return true iff this thread has a lock on non-zero resources. */
  public boolean threadHasResources() {
    return threadLocked.get();
  }

  void releaseResources(ActionExecutionMetadata owner, ResourceSet resources)
      throws IOException, InterruptedException {
    releaseResources(owner, resources, /* worker= */ null);
    return;
  }

  /**
   * Releases previously requested resource =.
   *
   * <p>NB! This method must be thread-safe!
   */
  @VisibleForTesting
  void releaseResources(
      ActionExecutionMetadata owner, ResourceSet resources, @Nullable Worker worker)
      throws IOException, InterruptedException {
    Preconditions.checkNotNull(
        resources, "releaseResources called with resources == NULL during %s", owner);
    Preconditions.checkState(
        threadHasResources(), "releaseResources without resource lock during %s", owner);

    boolean resourcesReused = false;
    AutoProfiler p = profiled(owner.describe(), ProfilerTask.ACTION_RELEASE);
    try {
      resourcesReused = release(resources, worker);
    } finally {
      threadLocked.set(false);

      // Profile resource release only if it resolved at least one allocation request.
      if (resourcesReused) {
        p.complete();
      }
    }
  }

  /**
   * Returns the pair of worker and latch. Worker should be null if there is no workerKey in
   * resources. The latch isn't null if we could not acquire the resources right now and need to
   * wait.
   */
  private synchronized LatchWithWorker acquire(ResourceSet resources, ResourcePriority priority)
      throws IOException, InterruptedException {
    if (areResourcesAvailable(resources)) {
      Worker worker = incrementResources(resources);
      return new LatchWithWorker(/* latch= */ null, worker);
    }
    Pair<ResourceSet, LatchWithWorker> request =
        new Pair<>(resources, new LatchWithWorker(new CountDownLatch(1), /* worker= */ null));
    if (this.prioritizeLocalActions) {
      switch (priority) {
        case LOCAL:
          localRequests.addLast(request);
          break;
        case DYNAMIC_WORKER:
          // Dynamic requests should be LIFO, because we are more likely to win the race on newer
          // actions.
          dynamicWorkerRequests.addFirst(request);
          break;
        case DYNAMIC_STANDALONE:
          // Dynamic requests should be LIFO, because we are more likely to win the race on newer
          // actions.
          dynamicStandaloneRequests.addFirst(request);
          break;
      }
    } else {
      localRequests.addLast(request);
    }
    return request.second;
  }

  private synchronized boolean release(ResourceSet resources, @Nullable Worker worker)
      throws IOException, InterruptedException {
    usedCpu -= resources.getCpuUsage();
    usedRam -= resources.getMemoryMb();
    usedLocalTestCount -= resources.getLocalTestCount();
    if (worker != null) {
      this.workerPool.returnObject(resources.getWorkerKey(), worker);
    }

    // TODO(bazel-team): (2010) rounding error can accumulate and value below can end up being
    // e.g. 1E-15. So if it is small enough, we set it to 0. But maybe there is a better solution.
    double epsilon = 0.0001;
    if (usedCpu < epsilon) {
      usedCpu = 0;
    }
    if (usedRam < epsilon) {
      usedRam = 0;
    }
    boolean anyProcessed = false;
    if (!localRequests.isEmpty()) {
      processWaitingThreads(localRequests);
      anyProcessed = true;
    }
    if (!dynamicWorkerRequests.isEmpty()) {
      processWaitingThreads(dynamicWorkerRequests);
      anyProcessed = true;
    }
    if (!dynamicStandaloneRequests.isEmpty()) {
      processWaitingThreads(dynamicStandaloneRequests);
      anyProcessed = true;
    }
    return anyProcessed;
  }

  private synchronized void processWaitingThreads(Deque<Pair<ResourceSet, LatchWithWorker>> requests)
      throws IOException, InterruptedException {
    Iterator<Pair<ResourceSet, LatchWithWorker>> iterator = requests.iterator();
    while (iterator.hasNext()) {
      Pair<ResourceSet, LatchWithWorker> request = iterator.next();
      if (request.second.latch.getCount() != 0) {
        if (areResourcesAvailable(request.first)) {
          Worker worker = incrementResources(request.first);
          request.second.latch.countDown();
          request.second.worker = worker;
          iterator.remove();
        }
      } else {
        // Cancelled by other side.
        iterator.remove();
      }
    }
  }

  // Method will return true if all requested resources are considered to be available.
  private boolean areResourcesAvailable(ResourceSet resources) {
    Preconditions.checkNotNull(availableResources);
    // Comparison below is robust, since any calculation errors will be fixed
    // by the release() method.
    if (usedCpu == 0.0 && usedRam == 0.0 && usedLocalTestCount == 0) {
      return true;
    }
    // Use only MIN_NECESSARY_???_RATIO of the resource value to check for
    // allocation. This is necessary to account for the fact that most of the
    // requested resource sets use pessimistic estimations. Note that this
    // ratio is used only during comparison - for tracking we will actually
    // mark whole requested amount as used.
    double cpu = resources.getCpuUsage() * MIN_NECESSARY_CPU_RATIO;
    double ram = resources.getMemoryMb() * MIN_NECESSARY_RAM_RATIO;
    int localTestCount = resources.getLocalTestCount();

    double availableCpu = availableResources.getCpuUsage();
    double availableRam = availableResources.getMemoryMb();
    int availableLocalTestCount = availableResources.getLocalTestCount();

    double remainingRam = availableRam - usedRam;

    WorkerKey workerKey = resources.getWorkerKey();
    int availableWorkers = 0;
    int activeWorkers = 0;
    if (workerKey != null) {
      availableWorkers = this.workerPool.getMaxTotalPerKey(workerKey);
      activeWorkers = this.workerPool.getNumActive(workerKey);
    }

    // Resources are considered available if any one of the conditions below is true:
    // 1) If resource is not requested at all, it is available.
    // 2) If resource is not used at the moment, it is considered to be
    // available regardless of how much is requested. This is necessary to
    // ensure that at any given time, at least one thread is able to acquire
    // resources even if it requests more than available.
    // 3) If used resource amount is less than total available resource amount.
    boolean cpuIsAvailable = cpu == 0.0 || usedCpu == 0.0 || usedCpu + cpu <= availableCpu;
    boolean ramIsAvailable = ram == 0.0 || usedRam == 0.0 || ram <= remainingRam;
    boolean localTestCountIsAvailable = localTestCount == 0 || usedLocalTestCount == 0
        || usedLocalTestCount + localTestCount <= availableLocalTestCount;
    boolean workerIsAvailable = workerKey == null || activeWorkers < availableWorkers;
    return cpuIsAvailable && ramIsAvailable && localTestCountIsAvailable && workerIsAvailable;
  }

  @VisibleForTesting
  synchronized int getWaitCount() {
    return localRequests.size() + dynamicStandaloneRequests.size() + dynamicWorkerRequests.size();
  }

  @VisibleForTesting
  synchronized boolean isAvailable(double ram, double cpu, int localTestCount) {
    return areResourcesAvailable(ResourceSet.create(ram, cpu, localTestCount));
  }

  private static class LatchWithWorker {
    public final CountDownLatch latch;
    public Worker worker;

    public LatchWithWorker(CountDownLatch latch, Worker worker) {
      this.latch = latch;
      this.worker = worker;
    }
  }
}<|MERGE_RESOLUTION|>--- conflicted
+++ resolved
@@ -244,27 +244,6 @@
     this.mnemonicResourceOverride = buildData.build();
   }
 
-<<<<<<< HEAD
-  public void setMnemonicResourceOverride(List<Map.Entry<String, String>> mnemonic_resource_override)
-          throws NumberFormatException {
-    if (mnemonic_resource_override == null){
-      return;
-    }
-    ImmutableMap.Builder<String, ResourceSet> buildData = ImmutableMap.builder();
-    for (Map.Entry<String,String> keyValue : mnemonic_resource_override){
-      String[] values = keyValue.getValue().split(",");
-
-      try {
-        double memory = Double.valueOf(values[0]);
-        double cpu = Double.valueOf(values[1]);
-        buildData.put(keyValue.getKey(), ResourceSet.createWithRamCpu(memory, cpu));
-      } catch (NumberFormatException e) {
-        throw new NumberFormatException("mnemonic_resource_override does not have 2 integer values.");
-      }
-    }
-    this.mnemonicResourceOverride = buildData.build();
-  }
-
   /**
    * If set to true, then resource acquisition will query the currently available memory, rather
    * than counting it against the fixed maximum size.
@@ -272,9 +251,7 @@
   public void setUseLocalMemoryEstimate(boolean value) {
     localMemoryEstimate = value;
   }
-
-=======
->>>>>>> 09db1ebe
+  
   /** Sets worker pool for taking the workers. Must be called before requesting the workers. */
   public void setWorkerPool(WorkerPool workerPool) {
     this.workerPool = workerPool;
