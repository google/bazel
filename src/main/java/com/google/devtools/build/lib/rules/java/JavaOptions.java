// Copyright 2014 The Bazel Authors. All rights reserved.
//
// Licensed under the Apache License, Version 2.0 (the "License");
// you may not use this file except in compliance with the License.
// You may obtain a copy of the License at
//
//    http://www.apache.org/licenses/LICENSE-2.0
//
// Unless required by applicable law or agreed to in writing, software
// distributed under the License is distributed on an "AS IS" BASIS,
// WITHOUT WARRANTIES OR CONDITIONS OF ANY KIND, either express or implied.
// See the License for the specific language governing permissions and
// limitations under the License.
package com.google.devtools.build.lib.rules.java;

import com.google.common.collect.ImmutableList;
import com.google.devtools.build.lib.analysis.config.CoreOptionConverters.EmptyToNullLabelConverter;
import com.google.devtools.build.lib.analysis.config.CoreOptionConverters.LabelConverter;
import com.google.devtools.build.lib.analysis.config.CoreOptionConverters.LabelListConverter;
import com.google.devtools.build.lib.analysis.config.CoreOptionConverters.LabelMapConverter;
import com.google.devtools.build.lib.analysis.config.CoreOptionConverters.StrictDepsConverter;
import com.google.devtools.build.lib.analysis.config.CoreOptionConverters.StrictDepsMode;
import com.google.devtools.build.lib.analysis.config.FragmentOptions;
import com.google.devtools.build.lib.cmdline.Label;
import com.google.devtools.build.lib.rules.java.JavaConfiguration.ImportDepsCheckingLevel;
import com.google.devtools.build.lib.rules.java.JavaConfiguration.JavaClasspathMode;
import com.google.devtools.build.lib.rules.java.JavaConfiguration.OneVersionEnforcementLevel;
import com.google.devtools.common.options.EnumConverter;
import com.google.devtools.common.options.Option;
import com.google.devtools.common.options.OptionDocumentationCategory;
import com.google.devtools.common.options.OptionEffectTag;
import com.google.devtools.common.options.OptionMetadataTag;
import java.util.List;
import java.util.Map;

/** Command-line options for building Java targets */
public class JavaOptions extends FragmentOptions {
  /** Converter for the --java_classpath option. */
  public static class JavaClasspathModeConverter extends EnumConverter<JavaClasspathMode> {
    public JavaClasspathModeConverter() {
      super(JavaClasspathMode.class, "Java classpath reduction strategy");
    }
  }

  /** Converter for the --experimental_one_version_enforcement option */
  public static class OneVersionEnforcementLevelConverter
      extends EnumConverter<OneVersionEnforcementLevel> {
    public OneVersionEnforcementLevelConverter() {
      super(OneVersionEnforcementLevel.class, "Enforcement level for Java One Version violations");
    }
  }

  /** Converter for the --experimental_import_deps_checking option */
  public static class ImportDepsCheckingLevelConverter
      extends EnumConverter<ImportDepsCheckingLevel> {
    public ImportDepsCheckingLevelConverter() {
      super(
          ImportDepsCheckingLevel.class,
          "Enforcement level for the dependency checking for import targets.");
    }
  }

  @Option(
      name = "experimental_disallow_legacy_java_toolchain_flags",
      defaultValue = "false",
      documentationCategory = OptionDocumentationCategory.UNDOCUMENTED,
      effectTags = {OptionEffectTag.UNKNOWN},
      help =
          "If enabled, disallow legacy Java toolchain flags (--javabase, --host_javabase,"
              + " --java_toolchain, --host_java_toolchain) and require the use of --platforms"
              + " instead; see #7849")
  public boolean disallowLegacyJavaToolchainFlags;

  @Deprecated
  @Option(
      name = "javabase",
      defaultValue = "null",
      converter = LabelConverter.class,
      documentationCategory = OptionDocumentationCategory.UNDOCUMENTED,
      effectTags = {OptionEffectTag.UNKNOWN},
      help = "No-op. Kept here for backwards compatibility.")
  public Label javaBase;

  @Deprecated
  @Option(
      name = "java_toolchain",
      defaultValue = "null",
      converter = LabelConverter.class,
      documentationCategory = OptionDocumentationCategory.UNDOCUMENTED,
      effectTags = {OptionEffectTag.UNKNOWN},
      help = "No-op. Kept here for backwards compatibility.")
  public Label javaToolchain;

  @Deprecated
  @Option(
      name = "host_java_toolchain",
      defaultValue = "null",
      converter = LabelConverter.class,
      documentationCategory = OptionDocumentationCategory.UNDOCUMENTED,
      effectTags = {OptionEffectTag.UNKNOWN},
      help = "No-op. Kept here for backwards compatibility.")
  public Label hostJavaToolchain;

  @Deprecated
  @Option(
      name = "host_javabase",
      defaultValue = "null",
      converter = LabelConverter.class,
      documentationCategory = OptionDocumentationCategory.UNDOCUMENTED,
      effectTags = {OptionEffectTag.UNKNOWN},
      help = "No-op.  Kept here for backwards compatibility.")
  public Label hostJavaBase;

  @Option(
      name = "javacopt",
      allowMultiple = true,
      defaultValue = "null",
      documentationCategory = OptionDocumentationCategory.UNCATEGORIZED,
      effectTags = {OptionEffectTag.UNKNOWN},
      help = "Additional options to pass to javac.")
  public List<String> javacOpts;

  @Option(
      name = "host_javacopt",
      allowMultiple = true,
      defaultValue = "null",
      documentationCategory = OptionDocumentationCategory.UNCATEGORIZED,
      effectTags = {OptionEffectTag.UNKNOWN},
      help =
          "Additional options to pass to javac when building tools that are executed during a"
              + " build.")
  public List<String> hostJavacOpts;

  @Option(
      name = "jvmopt",
      allowMultiple = true,
      defaultValue = "null",
      documentationCategory = OptionDocumentationCategory.UNCATEGORIZED,
      effectTags = {OptionEffectTag.UNKNOWN},
      help =
          "Additional options to pass to the Java VM. These options will get added to the "
              + "VM startup options of each java_binary target.")
  public List<String> jvmOpts;

  @Option(
      name = "host_jvmopt",
      allowMultiple = true,
      defaultValue = "null",
      documentationCategory = OptionDocumentationCategory.UNCATEGORIZED,
      effectTags = {OptionEffectTag.UNKNOWN},
      help =
          "Additional options to pass to the Java VM when building tools that are executed during "
              + " the build. These options will get added to the VM startup options of each "
              + " java_binary target.")
  public List<String> hostJvmOpts;

  @Option(
      name = "use_ijars",
      defaultValue = "true",
      documentationCategory = OptionDocumentationCategory.UNCATEGORIZED,
      effectTags = {OptionEffectTag.UNKNOWN},
      help =
          "If enabled, this option causes Java compilation to use interface jars. "
              + "This will result in faster incremental compilation, "
              + "but error messages can be different.")
  public boolean useIjars;

  @Option(
      name = "java_header_compilation",
      defaultValue = "true",
      documentationCategory = OptionDocumentationCategory.UNCATEGORIZED,
      effectTags = {OptionEffectTag.UNKNOWN},
      help = "Compile ijars directly from source.",
      oldName = "experimental_java_header_compilation")
  public boolean headerCompilation;

  @Option(
      name = "java_deps",
      defaultValue = "true",
      documentationCategory = OptionDocumentationCategory.UNCATEGORIZED,
      effectTags = {OptionEffectTag.UNKNOWN},
      help = "Generate dependency information (for now, compile-time classpath) per Java target.")
  public boolean javaDeps;

  @Option(
      name = "experimental_java_classpath",
      allowMultiple = false,
      defaultValue = "javabuilder",
      converter = JavaClasspathModeConverter.class,
      documentationCategory = OptionDocumentationCategory.UNCATEGORIZED,
      effectTags = {OptionEffectTag.UNKNOWN},
      help = "Enables reduced classpaths for Java compilations.",
      oldName = "java_classpath")
  public JavaClasspathMode javaClasspath;

  @Option(
      name = "experimental_inmemory_jdeps_files",
      defaultValue = "true",
      documentationCategory = OptionDocumentationCategory.BUILD_TIME_OPTIMIZATION,
      effectTags = {
        OptionEffectTag.LOADING_AND_ANALYSIS,
        OptionEffectTag.EXECUTION,
        OptionEffectTag.AFFECTS_OUTPUTS
      },
      metadataTags = {OptionMetadataTag.EXPERIMENTAL},
      help =
          "If enabled, the dependency (.jdeps) files generated from Java compilations will be "
              + "passed through in memory directly from the remote build nodes instead of being "
              + "written to disk.")
  public boolean inmemoryJdepsFiles;

  @Option(
      name = "java_debug",
      defaultValue = "null",
      expansion = {
        "--test_arg=--wrapper_script_flag=--debug",
        "--test_output=streamed",
        "--test_strategy=exclusive",
        "--test_timeout=9999",
        "--nocache_test_results"
      },
      documentationCategory = OptionDocumentationCategory.UNCATEGORIZED,
      effectTags = {OptionEffectTag.UNKNOWN},
      help =
          "Causes the Java virtual machine of a java test to wait for a connection from a "
              + "JDWP-compliant debugger (such as jdb) before starting the test. Implies "
              + "-test_output=streamed.")
  public Void javaTestDebug;

  @Option(
      name = "experimental_strict_java_deps",
      allowMultiple = false,
      defaultValue = "default",
      converter = StrictDepsConverter.class,
      documentationCategory = OptionDocumentationCategory.INPUT_STRICTNESS,
      effectTags = {OptionEffectTag.BUILD_FILE_SEMANTICS, OptionEffectTag.EAGERNESS_TO_EXIT},
      help =
          "If true, checks that a Java target explicitly declares all directly used "
              + "targets as dependencies.",
      oldName = "strict_java_deps")
  public StrictDepsMode strictJavaDeps;

  @Option(
      name = "experimental_fix_deps_tool",
      defaultValue = "add_dep",
      documentationCategory = OptionDocumentationCategory.UNDOCUMENTED,
      effectTags = {OptionEffectTag.BUILD_FILE_SEMANTICS},
      help = "Specifies which tool should be used to resolve missing dependencies.")
  public String fixDepsTool;

  // TODO(bazel-team): This flag should ideally default to true (and eventually removed). We have
  // been accidentally supplying JUnit and Hamcrest deps to java_test targets indirectly via the
  // BazelTestRunner, and setting this flag to true fixes that behaviour.
  @Option(
      name = "explicit_java_test_deps",
      defaultValue = "false",
      documentationCategory = OptionDocumentationCategory.UNCATEGORIZED,
      effectTags = {OptionEffectTag.UNKNOWN},
      help =
          "Explicitly specify a dependency to JUnit or Hamcrest in a java_test instead of "
              + " accidentally obtaining from the TestRunner's deps. Only works for bazel right "
              + "now.")
  public boolean explicitJavaTestDeps;

  @Option(
      name = "host_java_launcher",
      defaultValue = "null",
      converter = EmptyToNullLabelConverter.class,
      documentationCategory = OptionDocumentationCategory.UNCATEGORIZED,
      effectTags = {OptionEffectTag.UNKNOWN},
      help = "The Java launcher used by tools that are executed during a build.")
  public Label hostJavaLauncher;

  @Option(
      name = "java_launcher",
      defaultValue = "null",
      converter = EmptyToNullLabelConverter.class,
      documentationCategory = OptionDocumentationCategory.UNCATEGORIZED,
      effectTags = {OptionEffectTag.UNKNOWN},
      help =
          "The Java launcher to use when building Java binaries. "
              + " If this flag is set to the empty string, the JDK launcher is used. "
              + "The \"launcher\" attribute overrides this flag. ")
  public Label javaLauncher;

  @Option(
      name = "proguard_top",
      defaultValue = "null",
      converter = LabelConverter.class,
      documentationCategory = OptionDocumentationCategory.UNCATEGORIZED,
      effectTags = {OptionEffectTag.UNKNOWN},
      help =
          "Specifies which version of ProGuard to use for code removal when building a Java "
              + "binary.")
  public Label proguard;

  /**
   * Comma-separated list of Mnemonic=label pairs of optimizers to run in the given order, treating
   * {@code Proguard} specially by substituting in the relevant Proguard binary automatically. All
   * optimizers must understand the same flags as Proguard.
   */
  @Option(
      name = "experimental_bytecode_optimizers",
      defaultValue = "Proguard",
      converter = LabelMapConverter.class,
      documentationCategory = OptionDocumentationCategory.UNDOCUMENTED,
      effectTags = {OptionEffectTag.UNKNOWN},
      help = "Do not use.")
  public Map<String, Label> bytecodeOptimizers;

  /**
   * If true, the bytecode optimizer will be used to incrementally optimize each compiled Java
   * artifact.
   */
  @Option(
      name = "experimental_local_java_optimizations",
      defaultValue = "false",
      documentationCategory = OptionDocumentationCategory.UNDOCUMENTED,
      effectTags = {OptionEffectTag.UNKNOWN},
      help = "Do not use.")
  public boolean runLocalJavaOptimizations;

  /**
   * Configuration for the bytecode optimizer if --experimental_local_java_optimizations is enabled.
   */
  @Option(
      name = "experimental_local_java_optimization_configuration",
      allowMultiple = true,
      defaultValue = "null",
      converter = LabelConverter.class,
      documentationCategory = OptionDocumentationCategory.UNDOCUMENTED,
      effectTags = {OptionEffectTag.UNKNOWN},
      help = "Do not use.")
  public List<Label> localJavaOptimizationConfiguration;

  // TODO(b/237004872) Remove this after rollout of bytecode_optimization_pass_actions.
  /** If true, the OPTIMIZATION stage of the bytecode optimizer will be split across two actions. */
  @Option(
      name = "split_bytecode_optimization_pass",
      defaultValue = "false",
      documentationCategory = OptionDocumentationCategory.UNDOCUMENTED,
      effectTags = {OptionEffectTag.UNKNOWN},
      help = "Do not use.")
  public boolean splitBytecodeOptimizationPass;

  /**
   * This specifies the number of actions to divide the OPTIMIZATION stage of the bytecode optimizer
   * into. Note that if split_bytecode_optimization_pass is set, bytecode_optimization_pass_actions
   * will only effectively change build behavior if it is > 2.
   */
  @Option(
      name = "bytecode_optimization_pass_actions",
      defaultValue = "1",
      documentationCategory = OptionDocumentationCategory.UNDOCUMENTED,
      effectTags = {OptionEffectTag.UNKNOWN},
      help = "Do not use.")
  public int bytecodeOptimizationPassActions;

  @Option(
      name = "enforce_proguard_file_extension",
      defaultValue = "false",
      documentationCategory = OptionDocumentationCategory.UNDOCUMENTED,
      effectTags = {OptionEffectTag.EAGERNESS_TO_EXIT},
      help =
          "If enabled, requires that ProGuard configuration files outside of third_party/ use the"
              + " *.pgcfg file extension.")
  public boolean enforceProguardFileExtension;

  @Option(
      name = "java_optimization_mode",
      defaultValue = "",
      documentationCategory = OptionDocumentationCategory.UNDOCUMENTED,
      effectTags = {OptionEffectTag.UNKNOWN},
      help = "Do not use.")
  public String javaOptimizationMode;

  @Option(
      name = "legacy_bazel_java_test",
      defaultValue = "false",
      documentationCategory = OptionDocumentationCategory.UNDOCUMENTED,
      effectTags = {OptionEffectTag.UNKNOWN},
      help = "Use the legacy mode of Bazel for java_test.")
  public boolean legacyBazelJavaTest;

  @Option(
      name = "strict_deps_java_protos",
      defaultValue = "false",
      documentationCategory = OptionDocumentationCategory.UNDOCUMENTED,
      effectTags = {OptionEffectTag.BUILD_FILE_SEMANTICS, OptionEffectTag.EAGERNESS_TO_EXIT},
      help =
          "When 'strict-deps' is on, .java files that depend on classes not declared in their "
              + "rule's 'deps' fail to build. In other words, it's forbidden to depend on classes "
              + "obtained transitively. When true, Java protos are strict regardless of their "
              + "'strict_deps' attribute.")
  public boolean strictDepsJavaProtos;

  @Option(
      name = "disallow_strict_deps_for_jpl",
      defaultValue = "false",
      documentationCategory = OptionDocumentationCategory.UNDOCUMENTED,
      effectTags = {OptionEffectTag.BUILD_FILE_SEMANTICS, OptionEffectTag.EAGERNESS_TO_EXIT},
      help =
          "If set, any java_proto_library or java_mutable_proto_library which sets the "
              + "strict_deps attribute explicitly will fail to build.")
  public boolean isDisallowStrictDepsForJpl;

  @Option(
      name = "experimental_one_version_enforcement",
      defaultValue = "OFF",
      converter = OneVersionEnforcementLevelConverter.class,
      documentationCategory = OptionDocumentationCategory.UNDOCUMENTED,
      effectTags = {OptionEffectTag.UNKNOWN},
      help =
          "When enabled, enforce that a java_binary rule can't contain more than one version "
              + "of the same class file on the classpath. This enforcement can break the build, or "
              + "can just result in warnings.")
  public OneVersionEnforcementLevel enforceOneVersion;

  @Option(
      name = "experimental_import_deps_checking",
      defaultValue = "OFF",
      converter = ImportDepsCheckingLevelConverter.class,
      documentationCategory = OptionDocumentationCategory.INPUT_STRICTNESS,
      effectTags = {OptionEffectTag.LOADING_AND_ANALYSIS},
      help =
          "When enabled, check whether the dependencies of an aar_import are complete. "
              + "This enforcement can break the build, or can just result in warnings.")
  public ImportDepsCheckingLevel importDepsCheckingLevel;

  @Option(
      name = "one_version_enforcement_on_java_tests",
      defaultValue = "true",
      documentationCategory = OptionDocumentationCategory.UNDOCUMENTED,
      effectTags = {OptionEffectTag.UNKNOWN},
      help =
          "When enabled, and with experimental_one_version_enforcement set to a non-NONE value,"
              + " enforce one version on java_test targets. This flag can be disabled to improve"
              + " incremental test performance at the expense of missing potential one version"
              + " violations.")
  public boolean enforceOneVersionOnJavaTests;

  @Option(
      name = "experimental_allow_runtime_deps_on_neverlink",
      defaultValue = "true",
      documentationCategory = OptionDocumentationCategory.UNDOCUMENTED,
      effectTags = {OptionEffectTag.BUILD_FILE_SEMANTICS},
      metadataTags = {OptionMetadataTag.EXPERIMENTAL},
      help =
          "Flag to help transition from allowing to disallowing runtime_deps on neverlink"
              + " Java archives. The depot needs to be cleaned up to roll this out by default.")
  public boolean allowRuntimeDepsOnNeverLink;

  @Option(
      name = "experimental_add_test_support_to_compile_time_deps",
      defaultValue = "true",
      documentationCategory = OptionDocumentationCategory.UNDOCUMENTED,
      effectTags = {OptionEffectTag.UNKNOWN},
      help =
          "Flag to help transition away from adding test support libraries to the compile-time"
              + " deps of Java test rules.")
  public boolean addTestSupportToCompileTimeDeps;

  @Option(
      name = "experimental_run_android_lint_on_java_rules",
      defaultValue = "false",
      documentationCategory = OptionDocumentationCategory.UNCATEGORIZED,
      effectTags = {OptionEffectTag.AFFECTS_OUTPUTS},
      help = "Whether to validate java_* sources.")
  public boolean runAndroidLint;

  @Option(
      name = "experimental_limit_android_lint_to_android_constrained_java",
      defaultValue = "false",
      documentationCategory = OptionDocumentationCategory.UNCATEGORIZED,
      effectTags = {OptionEffectTag.AFFECTS_OUTPUTS},
      help = "Limit --experimental_run_android_lint_on_java_rules to Android-compatible libraries.")
  public boolean limitAndroidLintToAndroidCompatible;

  @Option(
      name = "jplPropagateCcLinkParamsStore",
      defaultValue = "false",
      documentationCategory = OptionDocumentationCategory.UNDOCUMENTED,
      effectTags = {OptionEffectTag.AFFECTS_OUTPUTS, OptionEffectTag.LOADING_AND_ANALYSIS},
      metadataTags = {OptionMetadataTag.INCOMPATIBLE_CHANGE},
      help = "Roll-out flag for making java_proto_library propagate CcLinkParamsStore. DO NOT USE.")
  public boolean jplPropagateCcLinkParamsStore;

  // Plugins are built using the exec config. To avoid cycles we just don't propagate this option to
  // the exec config. If one day we decide to use plugins when building exec tools, we can improve
  // this by (for example) creating a compiler configuration that is used only for building plugins.
  @Option(
      name = "plugin",
      converter = LabelListConverter.class,
      allowMultiple = true,
      defaultValue = "null",
      documentationCategory = OptionDocumentationCategory.UNCATEGORIZED,
      effectTags = {OptionEffectTag.UNKNOWN},
      help = "Plugins to use in the build. Currently works with java_plugin.")
  public List<Label> pluginList;

  @Option(
      name = "incompatible_disallow_resource_jars",
      defaultValue = "true",
      documentationCategory = OptionDocumentationCategory.UNDOCUMENTED,
      effectTags = {OptionEffectTag.UNKNOWN},
      metadataTags = {OptionMetadataTag.INCOMPATIBLE_CHANGE},
      help =
          "Disables the resource_jars attribute; use java_import and deps or runtime_deps instead.")
  public boolean disallowResourceJars;

  @Option(
      name = "experimental_java_header_input_pruning",
      defaultValue = "false",
      documentationCategory = OptionDocumentationCategory.UNDOCUMENTED,
      effectTags = {OptionEffectTag.UNKNOWN},
      help = "If enabled, header compilation actions support --java_classpath=bazel")
  public boolean experimentalJavaHeaderInputPruning;

  @Option(
      name = "experimental_turbine_annotation_processing",
      defaultValue = "false",
      documentationCategory = OptionDocumentationCategory.UNDOCUMENTED,
      effectTags = {OptionEffectTag.UNKNOWN},
      help = "If enabled, turbine is used for all annotation processing")
  public boolean experimentalTurbineAnnotationProcessing;

  @Option(
      name = "java_runtime_version",
      defaultValue = "local_jdk",
      documentationCategory = OptionDocumentationCategory.UNCATEGORIZED,
      effectTags = {OptionEffectTag.UNKNOWN},
      help = "The Java runtime version")
  public String javaRuntimeVersion;

  @Option(
      name = "tool_java_runtime_version",
      defaultValue = "remotejdk_11",
      documentationCategory = OptionDocumentationCategory.UNCATEGORIZED,
      effectTags = {OptionEffectTag.UNKNOWN},
      help = "The Java runtime version used to execute tools during the build")
  public String hostJavaRuntimeVersion;

  @Option(
      name = "java_language_version",
      defaultValue = "",
      documentationCategory = OptionDocumentationCategory.UNCATEGORIZED,
      effectTags = {OptionEffectTag.UNKNOWN},
      help = "The Java language version")
  public String javaLanguageVersion;

  @Option(
      name = "tool_java_language_version",
      defaultValue = "",
      documentationCategory = OptionDocumentationCategory.UNCATEGORIZED,
      effectTags = {OptionEffectTag.UNKNOWN},
      help = "The Java language version used to execute the tools that are needed during a build")
  public String hostJavaLanguageVersion;

  @Deprecated
  @Option(
      name = "incompatible_dont_collect_native_libraries_in_data",
      defaultValue = "false",
      documentationCategory = OptionDocumentationCategory.UNDOCUMENTED,
      effectTags = {OptionEffectTag.UNKNOWN},
      metadataTags = {OptionMetadataTag.INCOMPATIBLE_CHANGE},
      help = "This flag is a noop and scheduled for removal.")
  public boolean dontCollectDataLibraries;

  @Option(
      name = "incompatible_multi_release_deploy_jars",
      defaultValue = "false",
      documentationCategory = OptionDocumentationCategory.UNDOCUMENTED,
      effectTags = {OptionEffectTag.UNKNOWN},
      metadataTags = {OptionMetadataTag.INCOMPATIBLE_CHANGE},
      help = "When enabled, java_binary creates Multi-Release deploy jars.")
  public boolean multiReleaseDeployJars;

  @Option(
      name = "incompatible_disallow_java_import_exports",
      defaultValue = "false",
      documentationCategory = OptionDocumentationCategory.UNDOCUMENTED,
      effectTags = {OptionEffectTag.UNKNOWN},
      metadataTags = {OptionMetadataTag.INCOMPATIBLE_CHANGE},
      help = "When enabled, java_import.exports is not supported.")
  public boolean disallowJavaImportExports;

  @Option(
      name = "incompatible_disallow_java_import_empty_jars",
      defaultValue = "true",
      documentationCategory = OptionDocumentationCategory.UNDOCUMENTED,
      effectTags = {OptionEffectTag.UNKNOWN},
      metadataTags = {OptionMetadataTag.INCOMPATIBLE_CHANGE},
      help = "When enabled, empty java_import.jars is not supported.")
  public boolean disallowJavaImportEmptyJars;

  @Option(
      name = "experimental_enable_jspecify",
      defaultValue = "true",
      documentationCategory = OptionDocumentationCategory.UNDOCUMENTED,
      effectTags = {OptionEffectTag.UNKNOWN},
      help = "Enable experimental jspecify integration.")
  public boolean experimentalEnableJspecify;

  @Override
  public FragmentOptions getExec() {
    // Note validation actions don't run in exec config, so no need copying flags related to that.
    // TODO(b/171078539): revisit if relevant validations are run in exec config
    JavaOptions exec = (JavaOptions) getDefault();

    if (hostJvmOpts == null || hostJvmOpts.isEmpty()) {
      exec.jvmOpts = ImmutableList.of("-XX:ErrorFile=/dev/stderr");
    } else {
<<<<<<< HEAD
      host.jvmOpts = hostJvmOpts;
      host.hostJvmOpts = hostJvmOpts;
=======
      exec.jvmOpts = hostJvmOpts;
>>>>>>> 40ef6d3c
    }

    exec.javacOpts = hostJavacOpts;

    exec.javaLauncher = hostJavaLauncher;

    // Java builds often contain complicated code generators for which
    // incremental build performance is important.
    exec.useIjars = useIjars;
    exec.headerCompilation = headerCompilation;

    exec.javaDeps = javaDeps;
    exec.javaClasspath = javaClasspath;
    exec.inmemoryJdepsFiles = inmemoryJdepsFiles;

    exec.strictJavaDeps = strictJavaDeps;
    exec.fixDepsTool = fixDepsTool;

    exec.enforceOneVersion = enforceOneVersion;
    exec.importDepsCheckingLevel = importDepsCheckingLevel;
    // java_test targets can be used as a exec tool, Ex: as a validating tool on a genrule.
    exec.enforceOneVersionOnJavaTests = enforceOneVersionOnJavaTests;
    exec.allowRuntimeDepsOnNeverLink = allowRuntimeDepsOnNeverLink;
    exec.addTestSupportToCompileTimeDeps = addTestSupportToCompileTimeDeps;

    exec.jplPropagateCcLinkParamsStore = jplPropagateCcLinkParamsStore;

    exec.disallowResourceJars = disallowResourceJars;

    exec.javaRuntimeVersion = hostJavaRuntimeVersion;
    exec.javaLanguageVersion = hostJavaLanguageVersion;

    exec.bytecodeOptimizers = bytecodeOptimizers;
    exec.splitBytecodeOptimizationPass = splitBytecodeOptimizationPass;
    exec.bytecodeOptimizationPassActions = bytecodeOptimizationPassActions;

    exec.enforceProguardFileExtension = enforceProguardFileExtension;
    exec.proguard = proguard;

    // Save host options for further use.
    exec.hostJavacOpts = hostJavacOpts;
    exec.hostJavaLauncher = hostJavaLauncher;
    exec.hostJavaRuntimeVersion = hostJavaRuntimeVersion;
    exec.hostJavaLanguageVersion = hostJavaLanguageVersion;

    exec.experimentalTurbineAnnotationProcessing = experimentalTurbineAnnotationProcessing;

    exec.multiReleaseDeployJars = multiReleaseDeployJars;

    exec.disallowJavaImportExports = disallowJavaImportExports;

    exec.disallowJavaImportEmptyJars = disallowJavaImportEmptyJars;

    return exec;
  }
}<|MERGE_RESOLUTION|>--- conflicted
+++ resolved
@@ -610,12 +610,8 @@
     if (hostJvmOpts == null || hostJvmOpts.isEmpty()) {
       exec.jvmOpts = ImmutableList.of("-XX:ErrorFile=/dev/stderr");
     } else {
-<<<<<<< HEAD
-      host.jvmOpts = hostJvmOpts;
-      host.hostJvmOpts = hostJvmOpts;
-=======
       exec.jvmOpts = hostJvmOpts;
->>>>>>> 40ef6d3c
+      exec.hostJvmOpts = hostJvmOpts;
     }
 
     exec.javacOpts = hostJavacOpts;
