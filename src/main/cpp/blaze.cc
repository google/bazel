// Copyright 2014 The Bazel Authors. All rights reserved.
//
// Licensed under the Apache License, Version 2.0 (the "License");
// you may not use this file except in compliance with the License.
// You may obtain a copy of the License at
//
//    http://www.apache.org/licenses/LICENSE-2.0
//
// Unless required by applicable law or agreed to in writing, software
// distributed under the License is distributed on an "AS IS" BASIS,
// WITHOUT WARRANTIES OR CONDITIONS OF ANY KIND, either express or implied.
// See the License for the specific language governing permissions and
// limitations under the License.
//
// blaze.cc: bootstrap and client code for Blaze server.
//
// Responsible for:
// - extracting the Python, C++ and Java components.
// - starting the server or finding the existing one.
// - client options parsing.
// - passing the argv array, and printing the out/err streams.
// - signal handling.
// - exiting with the right error/WTERMSIG code.
// - debugger + profiler support.
// - mutual exclusion between batch invocations.
#include "src/main/cpp/blaze.h"

#include <assert.h>
#include <ctype.h>
#include <fcntl.h>
#include <grpc/grpc.h>
#include <grpc/support/log.h>
#include <grpcpp/channel.h>
#include <grpcpp/client_context.h>
#include <grpcpp/create_channel.h>
#include <grpcpp/security/credentials.h>
#include <limits.h>
#include <stdarg.h>
#include <stdio.h>
#include <stdlib.h>
#include <string.h>

#include <algorithm>
#include <chrono>  // NOLINT (gRPC requires this)
#include <cinttypes>
#include <map>
#include <memory>
#include <mutex>  // NOLINT
#include <set>
#include <sstream>
#include <string>
#include <thread>  // NOLINT
#include <utility>
#include <vector>

#include "src/main/cpp/archive_utils.h"
#include "src/main/cpp/blaze_util.h"
#include "src/main/cpp/blaze_util_platform.h"
#include "src/main/cpp/option_processor.h"
#include "src/main/cpp/server_process_info.h"
#include "src/main/cpp/startup_options.h"
#include "src/main/cpp/util/bazel_log_handler.h"
#include "src/main/cpp/util/errors.h"
#include "src/main/cpp/util/exit_code.h"
#include "src/main/cpp/util/file.h"
#include "src/main/cpp/util/logging.h"
#include "src/main/cpp/util/numbers.h"
#include "src/main/cpp/util/path.h"
#include "src/main/cpp/util/path_platform.h"
#include "src/main/cpp/util/port.h"
#include "src/main/cpp/util/strings.h"
#include "src/main/cpp/workspace_layout.h"
#include "src/main/protobuf/command_server.grpc.pb.h"
#include "third_party/ijar/zip.h"

using blaze_util::GetLastErrorString;

extern char** environ;

namespace blaze {

using std::map;
using std::set;
using std::string;
using std::vector;
using command_server::CommandServer;

// The following is a treatise on how the interaction between the client and the
// server works.
//
// First, the client unconditionally acquires an flock() lock on
// $OUTPUT_BASE/lock then verifies if it has already extracted itself by
// checking if the directory it extracts itself to (install base + a checksum)
// is present. If not, then it does the extraction. Care is taken that this
// process is atomic so that Blazen in multiple output bases do not clash.
//
// Then the client tries to connect to the currently executing server and kills
// it if at least one of the following conditions is true:
//
// - The server is of the wrong version (as determined by the
//   $OUTPUT_BASE/install symlink)
// - The server has different startup options than the client wants
// - The client wants to run the command in batch mode
//
// Then, if needed, the client adjusts the install link to indicate which
// version of the server it is running.
//
// In batch mode, the client then simply executes the server while taking care
// that the output base lock is kept until it finishes.
//
// If in server mode, the client starts up a server if needed then sends the
// command to the client and streams back stdout and stderr. The output base
// lock is released after the command is sent to the server (the server
// implements its own locking mechanism).

// Synchronization between the client and the server is a little precarious
// because the client needs to know the PID of the server and it is not
// available using a Java API and we don't have JNI on Windows at the moment,
// so the server can't just communicate this over the communication channel.
// Thus, a PID file is used, but care needs to be taken that the contents of
// this PID file are right.
//
// Upon server startup, the PID file is written before the client spawns the
// server. Thus, when the client can connect, it can be certain that the PID
// file is up to date.
//
// Upon server shutdown, the PID file is deleted using a server shutdown hook.
// However, this happens *after* the server stopped listening, so it's possible
// that a client has already started up a server and written a new PID file.
// In order to avoid this, when the client starts up a new server, it reads the
// contents of the PID file and kills the process indicated in it (it could do
// with a bit more care, since PIDs can be reused, but for now, we just believe
// the PID file)
//
// Some more interesting scenarios:
//
// - The server receives a kill signal and it does not have a chance to delete
//   the PID file: the client cannot connect, reads the PID file, kills the
//   process indicated in it and starts up a new server.
//
// - The server stopped accepting connections but hasn't quit yet and a new
//   client comes around: the new client will kill the server based on the
//   PID file before a new server is started up.
//
// Alternative implementations:
//
// - Don't deal with PIDs at all. This would make it impossible for the client
//   to deliver a SIGKILL to the server after three SIGINTs. It would only be
//   possible with gRPC anyway.
//
// - Have the server check that the PID file contains the correct things
//   before deleting them: there is a window of time between checking the file
//   and deleting it in which a new server can overwrite the PID file. The
//   output base lock cannot be acquired, either, because when starting up a
//   new server, the client already holds it.
//
// - Delete the PID file before stopping to accept connections: then a client
//   could come about after deleting the PID file but before stopping accepting
//   connections. It would also not be resilient against a dead server that
//   left a PID file around.

// The reason for a blaze server restart.
// Keep in sync with logging.proto.
enum RestartReason {
  NO_RESTART = 0,
  NO_DAEMON,
  NEW_VERSION,
  NEW_OPTIONS,
  PID_FILE_BUT_NO_SERVER,
  SERVER_VANISHED,
  SERVER_UNRESPONSIVE
};

// String string representation of RestartReason.
static const char* ReasonString(RestartReason reason) {
  switch (reason) {
    case NO_RESTART:
      return "no_restart";
    case NO_DAEMON:
      return "no_daemon";
    case NEW_VERSION:
      return "new_version";
    case NEW_OPTIONS:
      return "new_options";
    case PID_FILE_BUT_NO_SERVER:
      return "pid_file_but_no_server";
    case SERVER_VANISHED:
      return "server_vanished";
    case SERVER_UNRESPONSIVE:
      return "server_unresponsive";
  }

  BAZEL_DIE(blaze_exit_code::INTERNAL_ERROR)
      << "unknown RestartReason (" << reason << ").";
  // Cannot actually reach this, but it makes the compiler happy.
  return "unknown";
}

struct DurationMillis {
  const uint64_t millis;

  DurationMillis() : millis(kUnknownDuration) {}
  DurationMillis(const uint64_t ms) : millis(ms) {}

  bool IsKnown() const { return millis == kUnknownDuration; }

 private:
  // Value representing that a timing event never occurred or is unknown.
  static constexpr uint64_t kUnknownDuration = 0;
};

// Encapsulates miscellaneous information reported to the server for logging and
// profiling purposes.
struct LoggingInfo {
  explicit LoggingInfo(
      const string &binary_path_, const uint64_t start_time_ms_)
      : binary_path(binary_path_),
        start_time_ms(start_time_ms_),
        restart_reason(NO_RESTART) {}

  void SetRestartReasonIfNotSet(const RestartReason restart_reason_) {
    if (restart_reason == NO_RESTART) {
      restart_reason = restart_reason_;
    }
  }

  // Path of this binary.
  const string binary_path;

  // The time in ms the binary started up, measured from approximately the time
  // that "main" was called.
  const uint64_t start_time_ms;

  // The reason the server was restarted.
  RestartReason restart_reason;
};

class BlazeServer final {
 public:
  BlazeServer(
      const int connect_timeout_secs,
      const bool batch,
      const bool block_for_lock,
      const string &output_base,
      const string &server_jvm_out);

  // Acquire a lock for the server running in this output base. Returns the
  // number of milliseconds spent waiting for the lock.
  uint64_t AcquireLock();

  // Whether there is an active connection to a server.
  bool Connected() const { return connected_; }

  // Connect to the server. Returns if the connection was successful. Only
  // call this when this object is in disconnected state. If it returns true,
  // this object will be in connected state.
  bool Connect();

  // Send the command line to the server and forward whatever it says to stdout
  // and stderr. Returns the desired exit code. Only call this when the server
  // is in connected state.
  unsigned int Communicate(
      const std::string &command, const std::vector<std::string> &command_args,
      const std::string &invocation_policy,
      const std::vector<RcStartupFlag> &original_startup_options,
      const LoggingInfo &logging_info,
      const DurationMillis client_startup_duration,
      const DurationMillis extract_data_duration,
      const DurationMillis command_wait_duration_ms);

  // Disconnects and kills an existing server. Only call this when this object
  // is in connected state.
  void KillRunningServer();

  // Cancel the currently running command. If there is no command currently
  // running, the result is unspecified. When called, this object must be in
  // connected state.
  void Cancel();

  // Returns information about the actual server process and its configuration.
  const ServerProcessInfo& ProcessInfo() const { return process_info_; }

 private:
  BlazeLock blaze_lock_;
  bool connected_;

  enum CancelThreadAction { NOTHING, JOIN, CANCEL, COMMAND_ID_RECEIVED };

  std::unique_ptr<CommandServer::Stub> client_;
  std::string request_cookie_;
  std::string response_cookie_;
  std::string command_id_;

  // protects command_id_ . Although we always set it before making the cancel
  // thread do something with it, the mutex is still useful because it provides
  // a memory fence.
  std::mutex cancel_thread_mutex_;

  // Pipe that the main thread sends actions to and the cancel thread receives
  // actions from.
  std::unique_ptr<blaze_util::IPipe> pipe_;

  bool TryConnect(CommandServer::Stub *client);
  void CancelThread();
  void SendAction(CancelThreadAction action);
  void SendCancelMessage();

  ServerProcessInfo process_info_;
  const int connect_timeout_secs_;
  const bool batch_;
  const bool block_for_lock_;
  const string output_base_;
};

////////////////////////////////////////////////////////////////////////
// Global Variables
static BlazeServer *blaze_server;

// TODO(laszlocsomor) 2016-11-24: release the `blaze_server` object. Currently
// nothing deletes it. Be careful that some functions may call exit(2) or
// _exit(2) (attributed with ATTRIBUTE_NORETURN) meaning we have to delete the
// objects before those.

uint64_t BlazeServer::AcquireLock() {
  return blaze::AcquireLock(output_base_,
                            batch_,
                            block_for_lock_,
                            &blaze_lock_);
}

////////////////////////////////////////////////////////////////////////
// Logic

static map<string, EnvVarValue> PrepareEnvironmentForJvm();


// Escapes colons by replacing them with '_C' and underscores by replacing them
// with '_U'. E.g. "name:foo_bar" becomes "name_Cfoo_Ubar"
static string EscapeForOptionSource(const string &input) {
  string result = input;
  blaze_util::Replace("_", "_U", &result);
  blaze_util::Replace(":", "_C", &result);
  return result;
}

// Returns the installed embedded binaries directory, under the shared
// install_base location.
string GetEmbeddedBinariesRoot(const string &install_base) {
  return blaze_util::JoinPath(install_base, "_embedded_binaries");
}

// Returns the JVM command argument array.
static vector<string> GetServerExeArgs(
    const string &jvm_path,
    const string &server_jar_path,
    const vector<string> &archive_contents,
    const string &install_md5,
    const WorkspaceLayout &workspace_layout,
    const string &workspace,
    const StartupOptions &startup_options) {
  vector<string> result;

  // e.g. A Blaze server process running in ~/src/build_root (where there's a
  // ~/src/build_root/WORKSPACE file) will appear in ps(1) as "blaze(src)".
  result.push_back(
      startup_options.GetLowercaseProductName() +
      "(" + workspace_layout.GetPrettyWorkspaceName(workspace) + ")");
  startup_options.AddJVMArgumentPrefix(
      blaze_util::Dirname(blaze_util::Dirname(jvm_path)), &result);

  result.push_back("-XX:+HeapDumpOnOutOfMemoryError");
  result.push_back("-XX:HeapDumpPath=" +
                   blaze_util::PathAsJvmFlag(startup_options.output_base));

  // TODO(b/109998449): only assume JDK >= 9 for embedded JDKs
  if (!startup_options.GetEmbeddedJavabase().empty()) {
    // quiet warnings from com.google.protobuf.UnsafeUtil,
    // see: https://github.com/google/protobuf/issues/3781
    result.push_back("--add-opens=java.base/java.nio=ALL-UNNAMED");
    result.push_back("--add-opens=java.base/java.lang=ALL-UNNAMED");
  }

  result.push_back("-Xverify:none");

  vector<string> user_options;

  user_options.insert(user_options.begin(),
                      startup_options.host_jvm_args.begin(),
                      startup_options.host_jvm_args.end());

  // Add JVM arguments particular to building blaze64 and particular JVM
  // versions.
  string error;
  blaze_exit_code::ExitCode jvm_args_exit_code =
      startup_options.AddJVMArguments(startup_options.GetServerJavabase(),
                                      &result, user_options, &error);
  if (jvm_args_exit_code != blaze_exit_code::SUCCESS) {
    BAZEL_DIE(jvm_args_exit_code) << error;
  }

  // We put all directories on java.library.path that contain .so/.dll files.
  set<string> java_library_paths;
  std::stringstream java_library_path;
  java_library_path << "-Djava.library.path=";
  string real_install_dir =
      GetEmbeddedBinariesRoot(startup_options.install_base);

  bool first = true;
  for (const auto &it : archive_contents) {
    if (IsSharedLibrary(it)) {
      string libpath(blaze_util::PathAsJvmFlag(
          blaze_util::JoinPath(real_install_dir, blaze_util::Dirname(it))));
      // Only add the library path if it's not added yet.
      if (java_library_paths.find(libpath) == java_library_paths.end()) {
        java_library_paths.insert(libpath);
        if (!first) {
          java_library_path << kListSeparator;
        }
        first = false;
        java_library_path << libpath;
      }
    }
  }
  result.push_back(java_library_path.str());

  // Force use of latin1 for file names.
  result.push_back("-Dfile.encoding=ISO-8859-1");

  if (startup_options.host_jvm_debug) {
    BAZEL_LOG(USER)
        << "Running host JVM under debugger (listening on TCP port 5005).";
    // Start JVM so that it listens for a connection from a
    // JDWP-compliant debugger:
    result.push_back("-Xdebug");
    result.push_back("-Xrunjdwp:transport=dt_socket,server=y,address=5005");
  }
  result.insert(result.end(), user_options.begin(), user_options.end());

  startup_options.AddJVMArgumentSuffix(
      real_install_dir, server_jar_path, &result);

  // JVM arguments are complete. Now pass in Blaze startup options.
  // Note that we always use the --flag=ARG form (instead of the --flag ARG one)
  // so that BlazeRuntime#splitStartupOptions has an easy job.

  // TODO(lberki): Test that whatever the list constructed after this line is
  // actually a list of parseable startup options.
  if (!startup_options.batch) {
    result.push_back("--max_idle_secs=" +
                     ToString(startup_options.max_idle_secs));
    result.push_back("--shutdown_on_low_sys_mem=" +
                     ToString(startup_options.shutdown_on_low_sys_mem));
  } else {
    // --batch must come first in the arguments to Java main() because
    // the code expects it to be at args[0] if it's been set.
    result.push_back("--batch");
  }

  if (startup_options.command_port != 0) {
    result.push_back("--command_port=" +
                     ToString(startup_options.command_port));
  }

  result.push_back("--connect_timeout_secs=" +
                   ToString(startup_options.connect_timeout_secs));

  result.push_back("--output_user_root=" +
                   blaze_util::ConvertPath(startup_options.output_user_root));
  result.push_back("--install_base=" +
                   blaze_util::ConvertPath(startup_options.install_base));
  result.push_back("--install_md5=" + install_md5);
  result.push_back("--output_base=" +
                   blaze_util::ConvertPath(startup_options.output_base));
  result.push_back("--workspace_directory=" +
                   blaze_util::ConvertPath(workspace));
  result.push_back("--default_system_javabase=" + GetSystemJavabase());

  if (!startup_options.server_jvm_out.empty()) {
    result.push_back("--server_jvm_out=" + startup_options.server_jvm_out);
  }

  if (startup_options.deep_execroot) {
    result.push_back("--deep_execroot");
  } else {
    result.push_back("--nodeep_execroot");
  }
  if (startup_options.expand_configs_in_place) {
    result.push_back("--expand_configs_in_place");
  } else {
    result.push_back("--noexpand_configs_in_place");
  }
  if (!startup_options.digest_function.empty()) {
    // Only include this if a value is requested - we rely on the empty case
    // being "null" to set the programmatic default in the server.
    result.push_back("--digest_function=" + startup_options.digest_function);
  }
  if (startup_options.idle_server_tasks) {
    result.push_back("--idle_server_tasks");
  } else {
    result.push_back("--noidle_server_tasks");
  }
  if (startup_options.oom_more_eagerly) {
    result.push_back("--experimental_oom_more_eagerly");
  } else {
    result.push_back("--noexperimental_oom_more_eagerly");
  }
  result.push_back("--experimental_oom_more_eagerly_threshold=" +
                   ToString(startup_options.oom_more_eagerly_threshold));

  if (startup_options.write_command_log) {
    result.push_back("--write_command_log");
  } else {
    result.push_back("--nowrite_command_log");
  }

  if (startup_options.watchfs) {
    result.push_back("--watchfs");
  } else {
    result.push_back("--nowatchfs");
  }
  if (startup_options.fatal_event_bus_exceptions) {
    result.push_back("--fatal_event_bus_exceptions");
  } else {
    result.push_back("--nofatal_event_bus_exceptions");
  }

  // We use this syntax so that the logic in AreStartupOptionsDifferent() that
  // decides whether the server needs killing is simpler. This is parsed by the
  // Java code where --noclient_debug and --client_debug=false are equivalent.
  // Note that --client_debug false (separated by space) won't work either,
  // because the logic in AreStartupOptionsDifferent() assumes that every
  // argument is in the --arg=value form.
  if (startup_options.client_debug) {
    result.push_back("--client_debug=true");
  } else {
    result.push_back("--client_debug=false");
  }

  // These flags are passed to the java process only for Blaze reporting
  // purposes; the real interpretation of the jvm flags occurs when we set up
  // the java command line.
  if (!startup_options.GetExplicitServerJavabase().empty()) {
    result.push_back("--server_javabase=" +
                     startup_options.GetExplicitServerJavabase());
  }
  if (startup_options.host_jvm_debug) {
    result.push_back("--host_jvm_debug");
  }
  if (!startup_options.host_jvm_profile.empty()) {
    result.push_back("--host_jvm_profile=" +
                     startup_options.host_jvm_profile);
  }
  if (!startup_options.host_jvm_args.empty()) {
    for (const auto &arg : startup_options.host_jvm_args) {
      result.push_back("--host_jvm_args=" + arg);
    }
  }

  // Pass in invocation policy as a startup argument for batch mode only.
  if (startup_options.batch && !startup_options.invocation_policy.empty()) {
    result.push_back("--invocation_policy=" +
                     startup_options.invocation_policy);
  }

  result.push_back("--product_name=" + startup_options.product_name);

  startup_options.AddExtraOptions(&result);

  // The option sources are transmitted in the following format:
  // --option_sources=option1:source1:option2:source2:...
  string option_sources = "--option_sources=";
  first = true;
  for (const auto &it : startup_options.option_sources) {
    if (!first) {
      option_sources += ":";
    }

    first = false;
    option_sources += EscapeForOptionSource(it.first) + ":" +
                      EscapeForOptionSource(it.second);
  }

  result.push_back(option_sources);
  return result;
}

// Add common command options for logging to the given argument array.
static void AddLoggingArgs(const LoggingInfo &logging_info,
                           const DurationMillis client_startup_duration,
                           const DurationMillis extract_data_duration,
                           const DurationMillis command_wait_duration_ms,
                           vector<string> *args) {
  // The time in ms the launcher spends before sending the request to the blaze
  // server.
  args->push_back("--startup_time=" + ToString(client_startup_duration.millis));

  // The time in ms a command had to wait on a busy Blaze server process.
  // This is part of startup_time.
  if (command_wait_duration_ms.IsKnown()) {
    args->push_back("--command_wait_time=" +
                    ToString(command_wait_duration_ms.millis));
  }

  // The time in ms spent on extracting the new blaze version.
  // This is part of startup_time.
  if (extract_data_duration.IsKnown()) {
    args->push_back("--extract_data_time=" +
                    ToString(extract_data_duration.millis));
  }
  if (logging_info.restart_reason != NO_RESTART) {
    args->push_back(string("--restart_reason=") +
                    ReasonString(logging_info.restart_reason));
  }
  args->push_back(string("--binary_path=") + logging_info.binary_path);
}

// Join the elements of the specified array with NUL's (\0's), akin to the
// format of /proc/$PID/cmdline.
static string GetArgumentString(const vector<string> &argument_array) {
  string result;
  blaze_util::JoinStrings(argument_array, '\0', &result);
  return result;
}

static void EnsureServerDir(const blaze_util::Path &server_dir) {
  // The server dir has the connection info - don't allow access by other users.
  if (!blaze_util::MakeDirectories(server_dir, 0700)) {
    BAZEL_DIE(blaze_exit_code::LOCAL_ENVIRONMENTAL_ERROR)
        << "server directory '" << server_dir.AsPrintablePath()
        << "' could not be created: " << GetLastErrorString();
  }
}

// Do a chdir into the workspace, and die if it fails.
static const void GoToWorkspace(
    const WorkspaceLayout &workspace_layout, const string &workspace) {
  if (workspace_layout.InWorkspace(workspace) &&
      !blaze_util::ChangeDirectory(workspace)) {
    BAZEL_DIE(blaze_exit_code::INTERNAL_ERROR)
        << "changing directory into " << workspace
        << " failed: " << GetLastErrorString();
  }
}

// Replace this process with the blaze server. Does not exit.
static void RunServerMode(
    const string &server_exe,
    const vector<string> &server_exe_args,
    const blaze_util::Path &server_dir,
    const WorkspaceLayout &workspace_layout,
    const string &workspace,
    const OptionProcessor &option_processor,
    const StartupOptions &startup_options,
    BlazeServer *server) {
  if (startup_options.batch) {
    BAZEL_DIE(blaze_exit_code::BAD_ARGV)
        << "exec-server command is not compatible with --batch";
  }

  BAZEL_LOG(INFO) << "Running in server mode.";

  // TODO(b/69972303): Don't allow server mode if there's a server?
  if (server->Connected()) {
    server->KillRunningServer();
  }

  EnsureServerDir(server_dir);

  blaze_util::WriteFile(blaze::GetProcessIdAsString(),
                        server_dir.GetRelative("server.pid.txt"));
  blaze_util::WriteFile(GetArgumentString(server_exe_args),
                        server_dir.GetRelative("cmdline"));

  GoToWorkspace(workspace_layout, workspace);

  SetScheduling(startup_options.batch_cpu_scheduling,
                startup_options.io_nice_level);

  {
    WithEnvVars env_obj(PrepareEnvironmentForJvm());
    ExecuteServerJvm(server_exe, server_exe_args);
    BAZEL_DIE(blaze_exit_code::INTERNAL_ERROR)
        << "execv of '" << server_exe << "' failed: " << GetLastErrorString();
  }
}

// Replace this process with blaze in standalone/batch mode.
// The batch mode blaze process handles the command and exits.
static void RunBatchMode(
    const string &server_exe, const vector<string> &server_exe_args,
    const WorkspaceLayout &workspace_layout, const string &workspace,
    const OptionProcessor &option_processor,
    const StartupOptions &startup_options, LoggingInfo *logging_info,
    const DurationMillis extract_data_duration,
    const DurationMillis command_wait_duration_ms, BlazeServer *server) {
  if (server->Connected()) {
    server->KillRunningServer();
  }

  const DurationMillis client_startup_duration(GetMillisecondsMonotonic() -
                                               logging_info->start_time_ms);

  BAZEL_LOG(INFO) << "Starting " << startup_options.product_name
                  << " in batch mode.";

  const string command = option_processor.GetCommand();
  const vector<string> command_arguments =
      option_processor.GetCommandArguments();

  if (!command_arguments.empty() && command == "shutdown") {
    string product = startup_options.GetLowercaseProductName();
    BAZEL_LOG(WARNING)
        << "Running command \"shutdown\" in batch mode.  Batch mode is "
           "triggered\nwhen not running "
        << startup_options.product_name
        << " within a workspace. If you intend to shutdown an\nexisting "
        << startup_options.product_name << " server, run \"" << product
        << " shutdown\" from the directory where\nit was started.";
  }

  vector<string> jvm_args_vector;
  jvm_args_vector.insert(
      jvm_args_vector.end(), server_exe_args.begin(), server_exe_args.end());

  if (!command.empty()) {
    jvm_args_vector.push_back(command);
    AddLoggingArgs(*logging_info, client_startup_duration,
                   extract_data_duration, command_wait_duration_ms,
                   &jvm_args_vector);
  }

  jvm_args_vector.insert(jvm_args_vector.end(), command_arguments.begin(),
                         command_arguments.end());

  GoToWorkspace(workspace_layout, workspace);

  SetScheduling(startup_options.batch_cpu_scheduling,
                startup_options.io_nice_level);

  {
    WithEnvVars env_obj(PrepareEnvironmentForJvm());
    ExecuteServerJvm(server_exe, jvm_args_vector);
    BAZEL_DIE(blaze_exit_code::INTERNAL_ERROR)
        << "execv of '" << server_exe << "' failed: " << GetLastErrorString();
  }
}

static void WriteFileToStderrOrDie(const char *file_name) {
  FILE *fp = fopen(file_name, "r");
  if (fp == NULL) {
    BAZEL_DIE(blaze_exit_code::LOCAL_ENVIRONMENTAL_ERROR)
        << "opening " << file_name << " failed: " << GetLastErrorString();
  }
  char buffer[255];
  int num_read;
  while ((num_read = fread(buffer, 1, sizeof buffer, fp)) > 0) {
    if (ferror(fp)) {
      BAZEL_DIE(blaze_exit_code::LOCAL_ENVIRONMENTAL_ERROR)
          << "failed to read from '" << file_name
          << "': " << GetLastErrorString();
    }
    fwrite(buffer, 1, num_read, stderr);
  }
  fclose(fp);
}

// After connecting to the Blaze server, return its PID, or -1 if there was an
// error.
static int GetServerPid(const blaze_util::Path &server_dir) {
  // Note: there is no race here on startup since the server creates
  // the pid file strictly before it binds the socket.
  blaze_util::Path pid_file = server_dir.GetRelative(kServerPidFile);
  string bufstr;
  int result;
  if (!blaze_util::ReadFile(pid_file, &bufstr, 32) ||
      !blaze_util::safe_strto32(bufstr, &result)) {
    return -1;
  }

  return result;
}

// Connect to the server process or exit if it doesn't work out.
static void ConnectOrDie(
    const OptionProcessor &option_processor,
    const StartupOptions &startup_options,
    const int server_pid,
    BlazeServerStartup *server_startup,
    BlazeServer *server) {
  // Give the server two minutes to start up. That's enough to connect with a
  // debugger.
  const auto start_time = std::chrono::system_clock::now();
  const auto try_until_time = start_time + std::chrono::seconds(120);
  // Print an update at most once every 10 seconds if we are still trying to
  // connect.
  const auto min_message_interval = std::chrono::seconds(10);
  auto last_message_time = start_time;
  while (std::chrono::system_clock::now() < try_until_time) {
    const auto attempt_time = std::chrono::system_clock::now();
    const auto next_attempt_time =
        attempt_time + std::chrono::milliseconds(100);

    if (server->Connect()) {
      return;
    }

    if (attempt_time >= (last_message_time + min_message_interval)) {
      auto elapsed_time = std::chrono::duration_cast<std::chrono::seconds>(
          attempt_time - start_time);
      BAZEL_LOG(USER) << "... still trying to connect to local "
                      << startup_options.product_name << " server after "
                      << elapsed_time.count() << " seconds ...";
      last_message_time = attempt_time;
    }

    std::this_thread::sleep_until(next_attempt_time);
    if (!server_startup->IsStillAlive()) {
      option_processor.PrintStartupOptionsProvenanceMessage();
      if (server->ProcessInfo().jvm_log_file_append_) {
        // Don't dump the log if we were appending - the user should know where
        // to find it, and who knows how much content they may have accumulated.
        BAZEL_LOG(USER) << "Server crashed during startup. See "
                        << server->ProcessInfo().jvm_log_file_;
      } else {
        BAZEL_LOG(USER) << "Server crashed during startup. Now printing "
                        << server->ProcessInfo().jvm_log_file_;
        WriteFileToStderrOrDie(server->ProcessInfo().jvm_log_file_.c_str());
      }
      exit(blaze_exit_code::INTERNAL_ERROR);
    }
  }
  BAZEL_DIE(blaze_exit_code::INTERNAL_ERROR)
      << "couldn't connect to server (" << server_pid << ") after 120 seconds.";
}

// Ensures that any server previously associated with `server_dir` is no longer
// running.
static void EnsurePreviousServerProcessTerminated(
    const blaze_util::Path &server_dir, const StartupOptions &startup_options,
    LoggingInfo *logging_info) {
  int server_pid = GetServerPid(server_dir);
  if (server_pid > 0) {
    if (VerifyServerProcess(server_pid, startup_options.output_base)) {
      if (KillServerProcess(server_pid, startup_options.output_base)) {
        BAZEL_LOG(USER) << "Killed non-responsive server process (pid="
                        << server_pid << ")";
        logging_info->SetRestartReasonIfNotSet(SERVER_UNRESPONSIVE);
      } else {
        logging_info->SetRestartReasonIfNotSet(SERVER_VANISHED);
      }
    } else {
      logging_info->SetRestartReasonIfNotSet(PID_FILE_BUT_NO_SERVER);
    }
  }
}

// Starts up a new server and connects to it. Exits if it didn't work out.
static void StartServerAndConnect(
    const string &server_exe,
    const vector<string> &server_exe_args,
    const blaze_util::Path& server_dir,
    const WorkspaceLayout &workspace_layout,
    const string &workspace,
    const OptionProcessor &option_processor,
    const StartupOptions &startup_options,
    LoggingInfo *logging_info,
    BlazeServer *server) {
  // Delete the old command_port file if it already exists. Otherwise we might
  // run into the race condition that we read the old command_port file before
  // the new server has written the new file and we try to connect to the old
  // port, run into a timeout and try again.
  (void)blaze_util::UnlinkPath(server_dir.GetRelative("command_port"));

  EnsureServerDir(server_dir);

  // Really make sure there's no other server running in this output base (even
  // an unresponsive one), as that could cause major problems.
  EnsurePreviousServerProcessTerminated(
      server_dir, startup_options, logging_info);

  // cmdline file is used to validate the server running in this server_dir.
  // There's no server running now so we're safe to unconditionally write this.
  blaze_util::WriteFile(GetArgumentString(server_exe_args),
                        server_dir.GetRelative("cmdline"));

  // Do this here instead of in the daemon so the user can see if it fails.
  GoToWorkspace(workspace_layout, workspace);

  logging_info->SetRestartReasonIfNotSet(NO_DAEMON);

  SetScheduling(startup_options.batch_cpu_scheduling,
                startup_options.io_nice_level);

  BAZEL_LOG(USER) << "Starting local " << startup_options.product_name
                  << " server and connecting to it...";
  BlazeServerStartup *server_startup;
  const int server_pid = ExecuteDaemon(
      server_exe, server_exe_args, PrepareEnvironmentForJvm(),
      server->ProcessInfo().jvm_log_file_,
      server->ProcessInfo().jvm_log_file_append_,
      GetEmbeddedBinariesRoot(startup_options.install_base), server_dir,
      startup_options, &server_startup);

  ConnectOrDie(
      option_processor, startup_options, server_pid, server_startup, server);

  delete server_startup;
}

static void MoveFiles(const string &embedded_binaries) {
  // Set the timestamps of the extracted files to the future and make sure (or
  // at least as sure as we can...) that the files we have written are actually
  // on the disk.

  vector<string> extracted_files;

  // Walks the temporary directory recursively and collects full file paths.
  blaze_util::GetAllFilesUnder(embedded_binaries, &extracted_files);

  std::unique_ptr<blaze_util::IFileMtime> mtime(blaze_util::CreateFileMtime());
  set<string> synced_directories;
  for (const auto &it : extracted_files) {
    const char *extracted_path = it.c_str();

    // Set the time to a distantly futuristic value so we can observe tampering.
    // Note that keeping a static, deterministic timestamp, such as the default
    // timestamp set by unzip (1970-01-01) and using that to detect tampering is
    // not enough, because we also need the timestamp to change between Bazel
    // releases so that the metadata cache knows that the files may have
    // changed. This is essential for the correctness of actions that use
    // embedded binaries as artifacts.
    if (!mtime->SetToDistantFuture(it)) {
      BAZEL_DIE(blaze_exit_code::LOCAL_ENVIRONMENTAL_ERROR)
          << "failed to set timestamp on '" << extracted_path
          << "': " << GetLastErrorString();
    }

    blaze_util::SyncFile(it);

    string directory = blaze_util::Dirname(extracted_path);

    // Now walk up until embedded_binaries and sync every directory in between.
    // synced_directories is used to avoid syncing the same directory twice.
    // The !directory.empty() and !blaze_util::IsRootDirectory(directory)
    // conditions are not strictly needed, but it makes this loop more robust,
    // because otherwise, if due to some glitch, directory was not under
    // embedded_binaries, it would get into an infinite loop.
    while (directory != embedded_binaries &&
           synced_directories.count(directory) == 0 && !directory.empty() &&
           !blaze_util::IsRootDirectory(directory)) {
      blaze_util::SyncFile(directory);
      synced_directories.insert(directory);
      directory = blaze_util::Dirname(directory);
    }
  }

  blaze_util::SyncFile(embedded_binaries);
}


// Installs Blaze by extracting the embedded data files, iff necessary.
// The MD5-named install_base directory on disk is trusted; we assume
// no-one has modified the extracted files beneath this directory once
// it is in place. Concurrency during extraction is handled by
// extracting in a tmp dir and then renaming it into place where it
// becomes visible automically at the new path.
static DurationMillis ExtractData(const string &self_path,
                                  const vector<string> &archive_contents,
                                  const string &expected_install_md5,
                                  const StartupOptions &startup_options,
                                  LoggingInfo *logging_info) {
  // If the install dir doesn't exist, create it, if it does, we know it's good.
  if (!blaze_util::PathExists(startup_options.install_base)) {
    uint64_t st = GetMillisecondsMonotonic();
    // Work in a temp dir to avoid races.
    string tmp_install = startup_options.install_base + ".tmp." +
                         blaze::GetProcessIdAsString();
    string tmp_binaries =
        blaze_util::JoinPath(tmp_install, "_embedded_binaries");
    ExtractArchiveOrDie(
        self_path,
        startup_options.product_name,
        expected_install_md5,
        tmp_binaries);
    MoveFiles(tmp_binaries);

    uint64_t et = GetMillisecondsMonotonic();
    const DurationMillis extract_data_duration(et - st);

    // Now rename the completed installation to its final name.
    int attempts = 0;
    while (attempts < 120) {
      int result = blaze_util::RenameDirectory(
          tmp_install.c_str(), startup_options.install_base.c_str());
      if (result == blaze_util::kRenameDirectorySuccess ||
          result == blaze_util::kRenameDirectoryFailureNotEmpty) {
        // If renaming fails because the directory already exists and is not
        // empty, then we assume another good installation snuck in before us.
        break;
      } else {
        // Otherwise the install directory may still be scanned by the antivirus
        // (in case we're running on Windows) so we need to wait for that to
        // finish and try renaming again.
        ++attempts;
        BAZEL_LOG(USER) << "install base directory '" << tmp_install
                        << "' could not be renamed into place after "
                        << attempts << " second(s), trying again\r";
        std::this_thread::sleep_for(std::chrono::seconds(1));
      }
    }

    // Give up renaming after 120 failed attempts / 2 minutes.
    if (attempts == 120) {
      BAZEL_DIE(blaze_exit_code::LOCAL_ENVIRONMENTAL_ERROR)
          << "install base directory '" << tmp_install
          << "' could not be renamed into place: " << GetLastErrorString();
    }
    return extract_data_duration;
  } else {
    if (!blaze_util::IsDirectory(startup_options.install_base)) {
      BAZEL_DIE(blaze_exit_code::LOCAL_ENVIRONMENTAL_ERROR)
          << "install base directory '" << startup_options.install_base
          << "' could not be created. It exists but is not a directory.";
    }

    std::unique_ptr<blaze_util::IFileMtime> mtime(
        blaze_util::CreateFileMtime());
    string real_install_dir = blaze_util::JoinPath(
        startup_options.install_base, "_embedded_binaries");
    for (const auto &it : archive_contents) {
      string path = blaze_util::JoinPath(real_install_dir, it);
      if (!mtime->IsUntampered(path)) {
        BAZEL_DIE(blaze_exit_code::LOCAL_ENVIRONMENTAL_ERROR)
            << "corrupt installation: file '" << path
            << "' is missing or modified.  Please remove '"
            << startup_options.install_base << "' and try again.";
      }
    }
    return DurationMillis();
  }
}

// Returns true if the server needs to be restarted to accommodate changes
// between the two argument lists.
static bool AreStartupOptionsDifferent(
    const vector<string> &running_server_args,
    const vector<string> &requested_args) {
  // TODO(ccalvarin) when --batch is gone and the startup_options field in the
  // gRPC message is always set, there is no reason for client options that are
  // not used at server startup to be part of the startup command line. The
  // server command line difference logic can be simplified then.
  static const std::vector<string> volatile_startup_options = {
      "--option_sources=", "--max_idle_secs=", "--connect_timeout_secs=",
      "--client_debug="};

  // We need not worry about one side missing an argument and the other side
  // having the default value, since this command line is the canonical one for
  // this version of Bazel: either the default value is listed explicitly or it
  // is not, but this has nothing to do with the user's command line: it is
  // defined by GetServerExeArgs(). Same applies for argument ordering.
  bool options_different = false;
  if (running_server_args.size() != requested_args.size()) {
    BAZEL_LOG(INFO) << "The new command line has a different length from the "
                       "running server's.";
    options_different = true;
  }

  // Args in running_server_args that are not in requested_args.
  bool found_missing_args = false;
  for (const string &arg : running_server_args) {
    // Split arg based on the first "=" if one exists in arg.
    const string::size_type eq_pos = arg.find_first_of('=');
    const string stripped_arg =
        (eq_pos == string::npos) ? arg : arg.substr(0, eq_pos + 1);

    // If arg is not volatile, then check whether or not it's in requested_args.
    if (std::find(volatile_startup_options.begin(),
                  volatile_startup_options.end(),
                  stripped_arg) == volatile_startup_options.end()) {
      if (std::find(requested_args.begin(), requested_args.end(), arg) ==
          requested_args.end()) {
        // If this is the first missing arg we've encountered, then print out
        // the list header.
        if (!found_missing_args) {
          BAZEL_LOG(INFO) << "Args from the running server that are not "
                             "included in the current request:";
          found_missing_args = true;
        }
        BAZEL_LOG(INFO) << "  " << arg;
        options_different = true;
      }
    }
  }

  // Args in requested_args that are not in running_server_args.
  bool found_new_args = false;
  for (const string &arg : requested_args) {
    // Split arg based on the first "=" if one exists in arg.
    const string::size_type eq_pos = arg.find_first_of('=');
    const string stripped_arg =
        (eq_pos == string::npos) ? arg : arg.substr(0, eq_pos + 1);

    // If arg is not volatile, then check whether or not it's in
    // running_server_args.
    if (std::find(volatile_startup_options.begin(),
                  volatile_startup_options.end(),
                  stripped_arg) == volatile_startup_options.end()) {
      if (std::find(running_server_args.begin(), running_server_args.end(),
                    arg) == running_server_args.end()) {
        // If this is the first new arg we've encountered, then print out the
        // list header.
        if (!found_new_args) {
          BAZEL_LOG(INFO) << "Args from the current request that were not "
                             "included when creating the server:";
          found_new_args = true;
        }
        BAZEL_LOG(INFO) << "  " << arg;
        options_different = true;
      }
    }
  }

  return options_different;
}

// Kills the running Blaze server, if any, if the startup options do not match.
static void KillRunningServerIfDifferentStartupOptions(
    const StartupOptions &startup_options,
    const vector<string> &server_exe_args,
    LoggingInfo *logging_info,
    BlazeServer *server) {
  if (!server->Connected()) {
    return;
  }

  string cmdline_path =
      blaze_util::JoinPath(startup_options.output_base, "server/cmdline");
  string old_joined_arguments;

  // No, /proc/$PID/cmdline does not work, because it is limited to 4K. Even
  // worse, its behavior differs slightly between kernels (in some, when longer
  // command lines are truncated, the last 4 bytes are replaced with
  // "..." + NUL.
  blaze_util::ReadFile(cmdline_path, &old_joined_arguments);
  vector<string> old_arguments = blaze_util::Split(old_joined_arguments, '\0');

  // These strings contain null-separated command line arguments. If they are
  // the same, the server can stay alive, otherwise, it needs shuffle off this
  // mortal coil.
  if (AreStartupOptionsDifferent(old_arguments, server_exe_args)) {
    logging_info->restart_reason = NEW_OPTIONS;
    BAZEL_LOG(WARNING) << "Running " << startup_options.product_name
                       << " server needs to be killed, because the startup "
                          "options are different.";
    server->KillRunningServer();
  }
}

// Kills the old running server if it is not the same version as us,
// dealing with various combinations of installation scheme
// (installation symlink and older MD5_MANIFEST contents).
// This function requires that the installation be complete, and the
// server lock acquired.
static void EnsureCorrectRunningVersion(
    const StartupOptions &startup_options,
    LoggingInfo *logging_info,
    BlazeServer *server) {
  // Read the previous installation's semaphore symlink in output_base. If the
  // target dirs don't match, or if the symlink was not present, then kill any
  // running servers. Lastly, symlink to our installation so others know which
  // installation is running.
  const string installation_path =
      blaze_util::JoinPath(startup_options.output_base, "install");
  string prev_installation;
  bool ok =
      blaze_util::ReadDirectorySymlink(installation_path, &prev_installation);
  if (!ok || !blaze_util::CompareAbsolutePaths(
                 prev_installation, startup_options.install_base)) {
    if (server->Connected()) {
      BAZEL_LOG(INFO)
          << "Killing running server because it is using another version of "
          << startup_options.product_name;
      server->KillRunningServer();
      logging_info->restart_reason = NEW_VERSION;
    }

    blaze_util::UnlinkPath(installation_path);
    if (!SymlinkDirectories(startup_options.install_base,
                            installation_path)) {
      BAZEL_DIE(blaze_exit_code::LOCAL_ENVIRONMENTAL_ERROR)
          << "failed to create installation symlink '" << installation_path
          << "': " << GetLastErrorString();
    }

    // Update the mtime of the install base so that cleanup tools can
    // find install bases that haven't been used for a long time
    std::unique_ptr<blaze_util::IFileMtime> mtime(
        blaze_util::CreateFileMtime());
    if (!mtime->SetToNow(startup_options.install_base)) {
      BAZEL_DIE(blaze_exit_code::LOCAL_ENVIRONMENTAL_ERROR)
          << "failed to set timestamp on '" << startup_options.install_base
          << "': " << GetLastErrorString();
    }
  }
}

static void CancelServer() { blaze_server->Cancel(); }

// Runs the launcher in client/server mode. Ensures that there's indeed a
// running server, then forwards the user's command to the server and the
// server's response back to the user. Does not return - exits via exit or
// signal.
static ATTRIBUTE_NORETURN void RunClientServerMode(
<<<<<<< HEAD
    const string &server_exe,
    const vector<string> &server_exe_args,
    const blaze_util::Path &server_dir,
    const WorkspaceLayout &workspace_layout,
    const string &workspace,
=======
    const string &server_exe, const vector<string> &server_exe_args,
    const WorkspaceLayout &workspace_layout, const string &workspace,
>>>>>>> 06d79dd2
    const OptionProcessor &option_processor,
    const StartupOptions &startup_options, LoggingInfo *logging_info,
    const DurationMillis extract_data_duration,
    const DurationMillis command_wait_duration_ms, BlazeServer *server) {
  while (true) {
    if (!server->Connected()) {
      StartServerAndConnect(
          server_exe,
          server_exe_args,
          server_dir,
          workspace_layout,
          workspace,
          option_processor,
          startup_options,
          logging_info,
          server);
    }

    // Check for the case when the workspace directory deleted and then gets
    // recreated while the server is running

    string server_cwd = GetProcessCWD(server->ProcessInfo().server_pid_);
    // If server_cwd is empty, GetProcessCWD failed. This notably occurs when
    // running under Docker because then readlink(/proc/[pid]/cwd) returns
    // EPERM.
    // Docker issue #6687 (https://github.com/docker/docker/issues/6687) fixed
    // this, but one still needs the --cap-add SYS_PTRACE command line flag, at
    // least according to the discussion on Docker issue #6800
    // (https://github.com/docker/docker/issues/6687), and even then, it's a
    // non-default Docker flag. Given that this occurs only in very weird
    // cases, it's better to assume that everything is alright if we can't get
    // the cwd.

    if (!server_cwd.empty() &&
        (server_cwd != workspace ||                         // changed
         server_cwd.find(" (deleted)") != string::npos)) {  // deleted.
      // There's a distant possibility that the two paths look the same yet are
      // actually different because the two processes have different mount
      // tables.
      BAZEL_LOG(INFO) << "Server's cwd moved or deleted (" << server_cwd
                      << ").";
      server->KillRunningServer();
    } else {
      break;
    }
  }

  BAZEL_LOG(INFO)
      << "Connected (server pid=" << server->ProcessInfo().server_pid_ << ").";

  // Wall clock time since process startup.
  const DurationMillis client_startup_duration =
      (GetMillisecondsMonotonic() - logging_info->start_time_ms);

  SignalHandler::Get().Install(
      startup_options.product_name,
      startup_options.output_base,
      &server->ProcessInfo(),
      CancelServer);
  SignalHandler::Get().PropagateSignalOrExit(server->Communicate(
      option_processor.GetCommand(), option_processor.GetCommandArguments(),
      startup_options.invocation_policy,
      startup_options.original_startup_options_, *logging_info,
      client_startup_duration, extract_data_duration,
      command_wait_duration_ms));
}

// Parse the options.
static void ParseOptionsOrDie(
    const string &cwd,
    const string &workspace,
    OptionProcessor &option_processor,
    int argc,
    const char *argv[]) {
  std::string error;
  std::vector<std::string> args;
  args.insert(args.end(), argv, argv + argc);
  const blaze_exit_code::ExitCode parse_exit_code =
      option_processor.ParseOptions(args, workspace, cwd, &error);

  if (parse_exit_code != blaze_exit_code::SUCCESS) {
    option_processor.PrintStartupOptionsProvenanceMessage();
    BAZEL_DIE(parse_exit_code) << error;
  }
}

static string GetCanonicalCwd() {
  string result = blaze_util::MakeCanonical(blaze_util::GetCwd().c_str());
  if (result.empty()) {
    BAZEL_DIE(blaze_exit_code::LOCAL_ENVIRONMENTAL_ERROR)
        << "blaze_util::MakeCanonical('" << blaze_util::GetCwd()
        << "') failed: " << GetLastErrorString();
  }
  return result;
}

// Updates the parsed startup options and global config to fill in defaults.
static void UpdateConfiguration(
    const string &install_md5,
    const string &workspace,
    StartupOptions *startup_options) {
  // The default install_base is <output_user_root>/install/<md5(blaze)>
  // but if an install_base is specified on the command line, we use that as
  // the base instead.
  if (startup_options->install_base.empty()) {
    string install_user_root =
        blaze_util::JoinPath(startup_options->output_user_root, "install");
    startup_options->install_base = blaze_util::JoinPath(install_user_root,
                                                         install_md5);
  }

  if (startup_options->output_base.empty()) {
    startup_options->output_base = blaze::GetHashedBaseDir(
        startup_options->output_user_root, workspace);
  }

  const char *output_base = startup_options->output_base.c_str();
  if (!blaze_util::PathExists(startup_options->output_base)) {
    if (!blaze_util::MakeDirectories(startup_options->output_base, 0777)) {
      BAZEL_DIE(blaze_exit_code::LOCAL_ENVIRONMENTAL_ERROR)
          << "Output base directory '" << output_base
          << "' could not be created: " << GetLastErrorString();
    }
  } else {
    if (!blaze_util::IsDirectory(startup_options->output_base)) {
      BAZEL_DIE(blaze_exit_code::LOCAL_ENVIRONMENTAL_ERROR)
          << "Output base directory '" << output_base
          << "' could not be created. It exists but is not a directory.";
    }
  }
  if (!blaze_util::CanAccessDirectory(startup_options->output_base)) {
    BAZEL_DIE(blaze_exit_code::LOCAL_ENVIRONMENTAL_ERROR)
        << "Output base directory '" << output_base
        << "' must be readable and writable.";
  }
  ExcludePathFromBackup(output_base);

  startup_options->output_base = blaze_util::MakeCanonical(output_base);
  if (startup_options->output_base.empty()) {
    BAZEL_DIE(blaze_exit_code::LOCAL_ENVIRONMENTAL_ERROR)
        << "blaze_util::MakeCanonical('" << output_base
        << "') failed: " << GetLastErrorString();
  }
}

// Prepares the environment to be suitable to start a JVM.
// Changes made to the environment in this function *will not* be part
// of '--client_env'.
static map<string, EnvVarValue> PrepareEnvironmentForJvm() {
  map<string, EnvVarValue> result;

  // Make sure all existing environment variables appear as part of the
  // resulting map unless they are overridden below by UNSET values.
  //
  // Even though the map we return is intended to represent a "delta" of
  // environment variables to modify the current process, we may actually use
  // such map to configure a process from scratch (via interfaces like execvpe
  // or posix_spawn), so we need to inherit any untouched variables.
  for (char** entry = environ; *entry != NULL; entry++) {
    const std::string var_value = *entry;
    std::string::size_type equals = var_value.find('=');
    if (equals == std::string::npos) {
      // Ignore possibly-bad environment. We don't control what we see in this
      // global variable, so it could be invalid.
      continue;
    }
    const std::string var = var_value.substr(0, equals);
    const std::string value = var_value.substr(equals + 1);
    result[var] = EnvVarValue(EnvVarAction::SET, value);
  }

  if (blaze::ExistsEnv("LD_ASSUME_KERNEL")) {
    // Fix for bug: if ulimit -s and LD_ASSUME_KERNEL are both
    // specified, the JVM fails to create threads.  See thread_stack_regtest.
    // This is also provoked by LD_LIBRARY_PATH=/usr/lib/debug,
    // or anything else that causes the JVM to use LinuxThreads.
    BAZEL_LOG(WARNING) << "ignoring LD_ASSUME_KERNEL in environment.";
    result["LD_ASSUME_KERNEL"] = EnvVarValue(EnvVarAction::UNSET, "");
  }

  if (blaze::ExistsEnv("LD_PRELOAD")) {
    BAZEL_LOG(WARNING) << "ignoring LD_PRELOAD in environment.";
    result["LD_PRELOAD"] = EnvVarValue(EnvVarAction::UNSET, "");
  }

  if (blaze::ExistsEnv("_JAVA_OPTIONS")) {
    // This would override --host_jvm_args
    BAZEL_LOG(WARNING) << "ignoring _JAVA_OPTIONS in environment.";
    result["_JAVA_OPTIONS"] = EnvVarValue(EnvVarAction::UNSET, "");
  }

  // TODO(bazel-team):  We've also seen a failure during loading (creating
  // threads?) when ulimit -Hs 8192.  Characterize that and check for it here.

  // Make the JVM use ISO-8859-1 for parsing its command line because "blaze
  // run" doesn't handle non-ASCII command line arguments. This is apparently
  // the most reliable way to select the platform default encoding.
  result["LANG"] = EnvVarValue(EnvVarAction::SET, "en_US.ISO-8859-1");
  result["LANGUAGE"] = EnvVarValue(EnvVarAction::SET, "en_US.ISO-8859-1");
  result["LC_ALL"] = EnvVarValue(EnvVarAction::SET, "en_US.ISO-8859-1");
  result["LC_CTYPE"] = EnvVarValue(EnvVarAction::SET, "en_US.ISO-8859-1");

  return result;
}

static string CheckAndGetBinaryPath(const string &cwd, const string &argv0) {
  if (blaze_util::IsAbsolute(argv0)) {
    return argv0;
  } else {
    string abs_path = blaze_util::JoinPath(cwd, argv0);
    string resolved_path = blaze_util::MakeCanonical(abs_path.c_str());
    if (!resolved_path.empty()) {
      return resolved_path;
    } else {
      // This happens during our integration tests, but thats okay, as we won't
      // log the invocation anyway.
      return abs_path;
    }
  }
}

static int GetExitCodeForAbruptExit(const string &output_base) {
  BAZEL_LOG(INFO) << "Looking for a custom exit-code.";
  std::string filename = blaze_util::JoinPath(
      output_base, "exit_code_to_use_on_abrupt_exit");
  std::string content;
  if (!blaze_util::ReadFile(filename, &content)) {
    BAZEL_LOG(INFO) << "Unable to read the custom exit-code file. "
                    << "Exiting with an INTERNAL_ERROR.";
    return blaze_exit_code::INTERNAL_ERROR;
  }
  if (!blaze_util::UnlinkPath(filename)) {
    BAZEL_LOG(INFO) << "Unable to delete the custom exit-code file. "
                    << "Exiting with an INTERNAL_ERROR.";
    return blaze_exit_code::INTERNAL_ERROR;
  }
  int custom_exit_code;
  if (!blaze_util::safe_strto32(content, &custom_exit_code)) {
    BAZEL_LOG(INFO) << "Content of custom exit-code file not an int: "
                    << content << "Exiting with an INTERNAL_ERROR.";
    return blaze_exit_code::INTERNAL_ERROR;
  }
  BAZEL_LOG(INFO) << "Read exit code " << custom_exit_code
                  << " from custom exit-code file. Exiting accordingly.";
  return custom_exit_code;
}

void PrintVersionInfo(const string &self_path, const string &product_name) {
  string build_label;
  ExtractBuildLabel(self_path, product_name, &build_label);
  printf("%s %s\n", product_name.c_str(), build_label.c_str());
}

static void RunLauncher(const string &self_path,
                        const vector<string> &archive_contents,
                        const string &install_md5,
                        const StartupOptions &startup_options,
                        const OptionProcessor &option_processor,
                        const WorkspaceLayout &workspace_layout,
                        const string &workspace, LoggingInfo *logging_info) {
  blaze_server = new BlazeServer(
      startup_options.connect_timeout_secs, startup_options.batch,
      startup_options.block_for_lock, startup_options.output_base,
      startup_options.server_jvm_out);

  const DurationMillis command_wait_duration_ms(blaze_server->AcquireLock());
  BAZEL_LOG(INFO) << "Acquired the client lock, waited "
                  << command_wait_duration_ms.millis << " milliseconds";

  WarnFilesystemType(startup_options.output_base);

  const DurationMillis extract_data_duration = ExtractData(
      self_path, archive_contents, install_md5, startup_options, logging_info);

  blaze_server->Connect();

  if (!startup_options.batch &&
      "shutdown" == option_processor.GetCommand() &&
      !blaze_server->Connected()) {
    // TODO(b/134525510): Connected() can return false when the server process
    // is alive but unresponsive, so bailing early here might not always be the
    // right thing to do.
    return;
  }

  EnsureCorrectRunningVersion(startup_options, logging_info, blaze_server);

  const string jvm_path = startup_options.GetJvm();
  const string server_jar_path = GetServerJarPath(archive_contents);
  const vector<string> server_exe_args = GetServerExeArgs(
      jvm_path,
      server_jar_path,
      archive_contents,
      install_md5,
      workspace_layout,
      workspace,
      startup_options);

  KillRunningServerIfDifferentStartupOptions(
      startup_options, server_exe_args, logging_info, blaze_server);

  const string server_exe = startup_options.GetExe(jvm_path, server_jar_path);

  const blaze_util::Path server_dir =
      blaze_util::Path(startup_options.output_base).GetRelative("server");
  if ("exec-server" == option_processor.GetCommand()) {
    RunServerMode(
        server_exe,
        server_exe_args,
        server_dir,
        workspace_layout,
        workspace,
        option_processor,
        startup_options,
        blaze_server);
  } else if (startup_options.batch) {
    RunBatchMode(server_exe, server_exe_args, workspace_layout, workspace,
                 option_processor, startup_options, logging_info,
                 extract_data_duration, command_wait_duration_ms, blaze_server);
  } else {
<<<<<<< HEAD
    RunClientServerMode(
        server_exe,
        server_exe_args,
        server_dir,
        workspace_layout,
        workspace,
        option_processor,
        startup_options,
        logging_info,
        blaze_server);
=======
    RunClientServerMode(server_exe, server_exe_args, workspace_layout,
                        workspace, option_processor, startup_options,
                        logging_info, extract_data_duration,
                        command_wait_duration_ms, blaze_server);
>>>>>>> 06d79dd2
  }
}

int Main(int argc, const char *argv[], WorkspaceLayout *workspace_layout,
         OptionProcessor *option_processor, uint64_t start_time) {
  // Logging must be set first to assure no log statements are missed.
  std::unique_ptr<blaze_util::BazelLogHandler> default_handler(
      new blaze_util::BazelLogHandler());
  blaze_util::SetLogHandler(std::move(default_handler));

  const string self_path = GetSelfPath();

  if (argc == 2 && strcmp(argv[1], "--version") == 0) {
    PrintVersionInfo(self_path, option_processor->GetLowercaseProductName());
    return blaze_exit_code::SUCCESS;
  }

  string cwd = GetCanonicalCwd();
  LoggingInfo logging_info(CheckAndGetBinaryPath(cwd, argv[0]), start_time);

  blaze::SetupStdStreams();
  if (argc == 1 && blaze::WarnIfStartedFromDesktop()) {
    // Only check and warn for from-desktop start if there were no args.
    // In this case the user probably clicked Bazel's icon (as opposed to either
    // starting it from a terminal, or as a subprocess with args, or on Windows
    // from a ".lnk" file with some args).
    return blaze_exit_code::LOCAL_ENVIRONMENTAL_ERROR;
  }

  // Best-effort operation to raise the resource limits from soft to hard.  We
  // do this early during the main program instead of just before execing the
  // Blaze server binary, because it's easier (for testing purposes) and because
  // the Blaze client also benefits from this (e.g. during installation).
  UnlimitResources();

#if defined(_WIN32) || defined(__CYGWIN__)
  // Must be done before command line parsing.
  // ParseOptionsOrDie already populate --client_env, so detect bash before it
  // happens.
  (void)DetectBashAndExportBazelSh();
#endif  // if defined(_WIN32) || defined(__CYGWIN__)

  const string workspace = workspace_layout->GetWorkspace(cwd);
  ParseOptionsOrDie(cwd, workspace, *option_processor, argc, argv);
  StartupOptions *startup_options = option_processor->GetParsedStartupOptions();
  startup_options->MaybeLogStartupOptionWarnings();

  SetDebugLog(startup_options->client_debug);
  // If client_debug was false, this is ignored, so it's accurate.
  BAZEL_LOG(INFO) << "Debug logging requested, sending all client log "
                     "statements to stderr";

  if (startup_options->unlimit_coredumps) {
    UnlimitCoredumps();
  }

  blaze::CreateSecureOutputRoot(startup_options->output_user_root);

  // Only start a server when in a workspace because otherwise we won't do more
  // than emit a help message.
  if (!workspace_layout->InWorkspace(workspace)) {
    startup_options->batch = true;
  }

  vector<string> archive_contents;
  string install_md5;
  DetermineArchiveContents(
      self_path,
      startup_options->product_name,
      &archive_contents,
      &install_md5);

  UpdateConfiguration(install_md5, workspace, startup_options);

  RunLauncher(self_path, archive_contents, install_md5, *startup_options,
              *option_processor, *workspace_layout, workspace, &logging_info);
  return 0;
}

static void null_grpc_log_function(gpr_log_func_args *args) {}

// There might be a mismatch between std::string and the string type returned
// from protos. This function is the safe way to compare such strings.
template <typename StringTypeA, typename StringTypeB>
static bool ProtoStringEqual(const StringTypeA &cookieA,
                             const StringTypeB &cookieB) {
  // use strncmp insted of strcmp to deal with null bytes in the cookie.
  auto cookie_length = cookieA.size();
  if (cookie_length != cookieB.size()) {
    return false;
  }
  return memcmp(cookieA.c_str(), cookieB.c_str(), cookie_length) == 0;
}

BlazeServer::BlazeServer(
    const int connect_timeout_secs,
    const bool batch,
    const bool block_for_lock,
    const string &output_base,
    const string &server_jvm_out)
  : connected_(false),
    process_info_(output_base, server_jvm_out),
    connect_timeout_secs_(connect_timeout_secs),
    batch_(batch),
    block_for_lock_(block_for_lock),
    output_base_(output_base) {
  gpr_set_log_function(null_grpc_log_function);

  pipe_.reset(blaze_util::CreatePipe());
  if (!pipe_) {
    BAZEL_DIE(blaze_exit_code::LOCAL_ENVIRONMENTAL_ERROR)
        << "Couldn't create pipe: " << GetLastErrorString();
  }
}

bool BlazeServer::TryConnect(
    CommandServer::Stub *client) {
  grpc::ClientContext context;
  context.set_deadline(std::chrono::system_clock::now() +
                       std::chrono::seconds(connect_timeout_secs_));

  command_server::PingRequest request;
  command_server::PingResponse response;
  request.set_cookie(request_cookie_);

  BAZEL_LOG(INFO) << "Trying to connect to server (timeout: "
                  << connect_timeout_secs_ << " secs)...";
  grpc::Status status = client->Ping(&context, request, &response);

  if (!status.ok() || !ProtoStringEqual(response.cookie(), response_cookie_)) {
    BAZEL_LOG(INFO) << "Connection to server failed: ("
                    << status.error_code() << ") "
                    << status.error_message().c_str() << "\n";
    return false;
  }

  return true;
}

bool BlazeServer::Connect() {
  assert(!connected_);

  std::string server_dir = blaze_util::JoinPath(output_base_, "server");
  std::string port;
  std::string ipv4_prefix = "127.0.0.1:";
  std::string ipv6_prefix_1 = "[0:0:0:0:0:0:0:1]:";
  std::string ipv6_prefix_2 = "[::1]:";

  if (!blaze_util::ReadFile(blaze_util::JoinPath(server_dir, "command_port"),
                            &port)) {
    return false;
  }

  // Make sure that we are being directed to localhost
  if (port.compare(0, ipv4_prefix.size(), ipv4_prefix) &&
      port.compare(0, ipv6_prefix_1.size(), ipv6_prefix_1) &&
      port.compare(0, ipv6_prefix_2.size(), ipv6_prefix_2)) {
    return false;
  }

  if (!blaze_util::ReadFile(blaze_util::JoinPath(server_dir, "request_cookie"),
                            &request_cookie_)) {
    return false;
  }

  if (!blaze_util::ReadFile(blaze_util::JoinPath(server_dir, "response_cookie"),
                            &response_cookie_)) {
    return false;
  }

  pid_t server_pid = GetServerPid(blaze_util::Path(server_dir));
  if (server_pid < 0) {
    return false;
  }

  if (!VerifyServerProcess(server_pid, output_base_)) {
    return false;
  }

  grpc::ChannelArguments channel_args;
  // Bazel client and server always run on the same machine and communicate
  // locally over gRPC; so we want to ignore any configured proxies when setting
  // up a gRPC channel to the server.
  channel_args.SetInt(GRPC_ARG_ENABLE_HTTP_PROXY, 0);
  std::shared_ptr<grpc::Channel> channel(grpc::CreateCustomChannel(
      port, grpc::InsecureChannelCredentials(), channel_args));
  std::unique_ptr<CommandServer::Stub> client(
      CommandServer::NewStub(channel));

  if (!TryConnect(client.get())) {
    return false;
  }

  this->client_ = std::move(client);
  connected_ = true;
  process_info_.server_pid_ = server_pid;
  return true;
}

// Cancellation works as follows:
//
// When the user presses Ctrl-C, a SIGINT is delivered to the client, which is
// translated into a BlazeServer::Cancel() call. Since it's not a good idea to
// do significant work in signal handlers, all it does is write a byte to an
// unnamed pipe.
//
// This unnamed pipe is used to communicate with the cancel thread. Whenever
// something interesting happens, a byte is written into it, which is read by
// the cancel thread. These commands are available:
//
// - NOP
// - JOIN. The cancel thread needs to be terminated.
// - CANCEL. If the command ID is already available, a cancel request is sent.
// - COMMAND_ID_RECEIVED. The client learned the command ID from the server.
//   If there is a pending cancellation request, it is acted upon.
//
// The only data the cancellation thread shares with the main thread is the
// file descriptor for receiving commands and command_id_, the latter of which
// is protected by a mutex, which mainly serves as a memory fence.
//
// The cancellation thread is joined at the end of the execution of the command.
// The main thread wakes it up just so that it can finish (using the JOIN
// action)
//
// It's conceivable that the server is busy and thus it cannot service the
// cancellation request. In that case, we simply ignore the failure and the both
// the server and the client go on as if nothing had happened (except that this
// Ctrl-C still counts as a SIGINT, three of which result in a SIGKILL being
// delivered to the server)
void BlazeServer::CancelThread() {
  bool running = true;
  bool cancel = false;
  bool command_id_received = false;
  while (running) {
    char buf;

    int error;
    int bytes_read = pipe_->Receive(&buf, 1, &error);
    if (bytes_read < 0 && error == blaze_util::IPipe::INTERRUPTED) {
      continue;
    } else if (bytes_read != 1) {
      BAZEL_DIE(blaze_exit_code::INTERNAL_ERROR)
          << "Cannot communicate with cancel thread: " << GetLastErrorString();
    }

    switch (buf) {
      case CancelThreadAction::NOTHING:
        break;

      case CancelThreadAction::JOIN:
        running = false;
        break;

      case CancelThreadAction::COMMAND_ID_RECEIVED:
        command_id_received = true;
        if (cancel) {
          SendCancelMessage();
          cancel = false;
        }
        break;

      case CancelThreadAction::CANCEL:
        if (command_id_received) {
          SendCancelMessage();
        } else {
          cancel = true;
        }
        break;
    }
  }
}

void BlazeServer::SendCancelMessage() {
  std::unique_lock<std::mutex> lock(cancel_thread_mutex_);

  command_server::CancelRequest request;
  request.set_cookie(request_cookie_);
  request.set_command_id(command_id_);
  grpc::ClientContext context;
  context.set_deadline(std::chrono::system_clock::now() +
                       std::chrono::seconds(10));
  command_server::CancelResponse response;
  // There isn't a lot we can do if this request fails
  grpc::Status status = client_->Cancel(&context, request, &response);
  if (!status.ok()) {
    BAZEL_LOG(USER) << "\nCould not interrupt server: ("
                    << status.error_code() << ") "
                    << status.error_message().c_str() << "\n";
  }
}

// This will wait indefinitely until the server shuts down
void BlazeServer::KillRunningServer() {
  assert(connected_);

  grpc::ClientContext context;
  command_server::RunRequest request;
  command_server::RunResponse response;
  request.set_cookie(request_cookie_);
  request.set_block_for_lock(block_for_lock_);
  request.set_client_description("pid=" + blaze::GetProcessIdAsString() +
                                 " (for shutdown)");
  request.add_arg("shutdown");
  BAZEL_LOG(INFO) << "Shutting running server with RPC request";
  std::unique_ptr<grpc::ClientReader<command_server::RunResponse>> reader(
      client_->Run(&context, request));

  // TODO(b/111179585): Swallowing these responses loses potential messages from
  // the server, which may be useful in understanding why a shutdown failed.
  // However, we don't want to spam the user in case the shutdown works
  // perfectly fine, so we discard the information. For --noblock_for_lock, this
  // means that we don't output the PID of the competing client, which isn't
  // great. We could either store the stderr_output returned by the server and
  // output it in the case of a failed shutdown, or we could add a
  // special-cased field in RunResponse for this purpose.
  while (reader->Read(&response)) {
  }

  grpc::Status status = reader->Finish();
  if (status.ok()) {
    // Check the final message from the server to see if it exited because
    // another command holds the client lock.
    if (response.finished()) {
      if (response.exit_code() == blaze_exit_code::LOCK_HELD_NOBLOCK_FOR_LOCK) {
        assert(!block_for_lock_);
        BAZEL_DIE(blaze_exit_code::LOCK_HELD_NOBLOCK_FOR_LOCK)
            << "Exiting because the lock is held and --noblock_for_lock was "
               "given.";
      }
    }

    // If for any reason the shutdown request failed to initiate a termination,
    // this is a bug. Yes, this means the server won't be forced to shut down,
    // which might be the preferred behavior, but it will help identify the bug.
    assert(response.termination_expected());
  }

  // Wait for the server process to terminate (if we know the server PID).
  // If it does not terminate itself gracefully within 1m, terminate it.
  if (process_info_.server_pid_ > 0 &&
      !AwaitServerProcessTermination(process_info_.server_pid_,
                                     output_base_,
                                     kPostShutdownGracePeriodSeconds)) {
    if (!status.ok()) {
      BAZEL_LOG(WARNING)
          << "Shutdown request failed, server still alive: (error code: "
          << status.error_code() << ", error message: '"
          << status.error_message() << "', log file: '"
          << process_info_.jvm_log_file_ << "')";
    }
    KillServerProcess(process_info_.server_pid_, output_base_);
  }

  connected_ = false;
}

unsigned int BlazeServer::Communicate(
    const string &command, const vector<string> &command_args,
    const string &invocation_policy,
    const vector<RcStartupFlag> &original_startup_options,
    const LoggingInfo &logging_info,
    const DurationMillis client_startup_duration,
    const DurationMillis extract_data_duration,
    const DurationMillis command_wait_duration_ms) {
  assert(connected_);
  assert(process_info_.server_pid_ > 0);

  vector<string> arg_vector;
  if (!command.empty()) {
    arg_vector.push_back(command);
    AddLoggingArgs(logging_info, client_startup_duration, extract_data_duration,
                   command_wait_duration_ms, &arg_vector);
  }

  if (!command_args.empty()) {
    arg_vector.insert(arg_vector.end(),
                      command_args.begin(),
                      command_args.end());
  }

  command_server::RunRequest request;
  request.set_cookie(request_cookie_);
  request.set_block_for_lock(block_for_lock_);
  request.set_client_description("pid=" + blaze::GetProcessIdAsString());
  for (const string &arg : arg_vector) {
    request.add_arg(arg);
  }
  if (!invocation_policy.empty()) {
    request.set_invocation_policy(invocation_policy);
  }

  for (const auto &startup_option : original_startup_options) {
    command_server::StartupOption *proto_option_field =
        request.add_startup_options();
    request.add_startup_options();
    proto_option_field->set_source(startup_option.source);
    proto_option_field->set_option(startup_option.value);
  }

  grpc::ClientContext context;
  command_server::RunResponse response;
  std::unique_ptr<grpc::ClientReader<command_server::RunResponse>> reader(
      client_->Run(&context, request));

  // Release the server lock because the gRPC handles concurrent clients just
  // fine. Note that this may result in two "waiting for other client" messages
  // (one during server startup and one emitted by the server)
  BAZEL_LOG(INFO)
      << "Releasing client lock, let the server manage concurrent requests.";
  blaze::ReleaseLock(&blaze_lock_);

  std::thread cancel_thread(&BlazeServer::CancelThread, this);
  bool command_id_set = false;
  bool pipe_broken = false;
  command_server::RunResponse final_response;
  bool finished = false;
  bool finished_warning_emitted = false;

  while (reader->Read(&response)) {
    if (finished && !finished_warning_emitted) {
      BAZEL_LOG(USER) << "\nServer returned messages after reporting exit code";
      finished_warning_emitted = true;
    }

    if (!ProtoStringEqual(response.cookie(), response_cookie_)) {
      BAZEL_LOG(USER) << "\nServer response cookie invalid, exiting";
      return blaze_exit_code::INTERNAL_ERROR;
    }

    const char *broken_pipe_name = nullptr;

    if (response.finished()) {
      final_response = response;
      finished = true;
    }

    if (!response.standard_output().empty()) {
      size_t size = response.standard_output().size();
      if (blaze_util::WriteToStdOutErr(response.standard_output().c_str(), size,
                                       /* to_stdout */ true) ==
          blaze_util::WriteResult::BROKEN_PIPE) {
        broken_pipe_name = "standard output";
      }
    }

    if (!response.standard_error().empty()) {
      size_t size = response.standard_error().size();
      if (blaze_util::WriteToStdOutErr(response.standard_error().c_str(), size,
                                       /* to_stdout */ false) ==
          blaze_util::WriteResult::BROKEN_PIPE) {
        broken_pipe_name = "standard error";
      }
    }

    if (broken_pipe_name != nullptr && !pipe_broken) {
      pipe_broken = true;
      BAZEL_LOG(USER) << "\nCannot write to " << broken_pipe_name
                      << "; exiting...\n";
      Cancel();
    }

    if (!command_id_set && !response.command_id().empty()) {
      std::unique_lock<std::mutex> lock(cancel_thread_mutex_);
      command_id_ = response.command_id();
      command_id_set = true;
      SendAction(CancelThreadAction::COMMAND_ID_RECEIVED);
    }
  }

  // If the server has shut down, but does not terminate itself within a 1m
  // grace period, terminate it.
  if (final_response.termination_expected() &&
      !AwaitServerProcessTermination(process_info_.server_pid_,
                                     output_base_,
                                     kPostShutdownGracePeriodSeconds)) {
    KillServerProcess(process_info_.server_pid_, output_base_);
  }

  SendAction(CancelThreadAction::JOIN);
  cancel_thread.join();

  grpc::Status status = reader->Finish();
  if (!status.ok()) {
    BAZEL_LOG(USER) << "\nServer terminated abruptly (error code: "
                    << status.error_code() << ", error message: '"
                    << status.error_message() << "', log file: '"
                    << process_info_.jvm_log_file_ << "')\n";
    return GetExitCodeForAbruptExit(output_base_);
  } else if (!finished) {
    BAZEL_LOG(USER)
        << "\nServer finished RPC without an explicit exit code (log file: '"
        << process_info_.jvm_log_file_ << "')\n";
    return GetExitCodeForAbruptExit(output_base_);
  } else if (final_response.has_exec_request()) {
    const command_server::ExecRequest& request = final_response.exec_request();
    if (request.argv_size() < 1) {
      BAZEL_LOG(USER)
          << "\nServer requested exec() but did not pass a binary to execute\n";
      return blaze_exit_code::INTERNAL_ERROR;
    }

    vector<string> argv;
    argv.insert(argv.begin(), request.argv().begin(), request.argv().end());
    for (const auto& variable : request.environment_variable()) {
      SetEnv(variable.name(), variable.value());
    }

    if (!blaze_util::ChangeDirectory(request.working_directory())) {
      BAZEL_DIE(blaze_exit_code::INTERNAL_ERROR)
          << "changing directory into " << request.working_directory()
          << " failed: " << GetLastErrorString();
    }

    // Execute the requested program, but before doing so, flush everything
    // we still have to say.
    fflush(NULL);
    ExecuteRunRequest(request.argv(0), argv);
  }

  // We'll exit with exit code SIGPIPE on Unixes due to PropagateSignalOnExit()
  return pipe_broken
      ? blaze_exit_code::LOCAL_ENVIRONMENTAL_ERROR
      : final_response.exit_code();
}

void BlazeServer::SendAction(CancelThreadAction action) {
  char msg = action;
  if (!pipe_->Send(&msg, 1)) {
    blaze::SigPrintf(
        "\nCould not interrupt server (cannot write to client pipe)\n\n");
  }
}

void BlazeServer::Cancel() {
  assert(connected_);
  SendAction(CancelThreadAction::CANCEL);
}

}  // namespace blaze<|MERGE_RESOLUTION|>--- conflicted
+++ resolved
@@ -1211,17 +1211,9 @@
 // server's response back to the user. Does not return - exits via exit or
 // signal.
 static ATTRIBUTE_NORETURN void RunClientServerMode(
-<<<<<<< HEAD
-    const string &server_exe,
-    const vector<string> &server_exe_args,
-    const blaze_util::Path &server_dir,
-    const WorkspaceLayout &workspace_layout,
-    const string &workspace,
-=======
     const string &server_exe, const vector<string> &server_exe_args,
-    const WorkspaceLayout &workspace_layout, const string &workspace,
->>>>>>> 06d79dd2
-    const OptionProcessor &option_processor,
+    const blaze_util::Path &server_dir, const WorkspaceLayout &workspace_layout,
+    const string &workspace, const OptionProcessor &option_processor,
     const StartupOptions &startup_options, LoggingInfo *logging_info,
     const DurationMillis extract_data_duration,
     const DurationMillis command_wait_duration_ms, BlazeServer *server) {
@@ -1541,23 +1533,10 @@
                  option_processor, startup_options, logging_info,
                  extract_data_duration, command_wait_duration_ms, blaze_server);
   } else {
-<<<<<<< HEAD
-    RunClientServerMode(
-        server_exe,
-        server_exe_args,
-        server_dir,
-        workspace_layout,
-        workspace,
-        option_processor,
-        startup_options,
-        logging_info,
-        blaze_server);
-=======
-    RunClientServerMode(server_exe, server_exe_args, workspace_layout,
-                        workspace, option_processor, startup_options,
-                        logging_info, extract_data_duration,
+    RunClientServerMode(server_exe, server_exe_args, server_dir,
+                        workspace_layout, workspace, option_processor,
+                        startup_options, logging_info, extract_data_duration,
                         command_wait_duration_ms, blaze_server);
->>>>>>> 06d79dd2
   }
 }
 
