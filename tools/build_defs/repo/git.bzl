# Copyright 2015 The Bazel Authors. All rights reserved.
#
# Licensed under the Apache License, Version 2.0 (the "License");
# you may not use this file except in compliance with the License.
# You may obtain a copy of the License at
#
#    http://www.apache.org/licenses/LICENSE-2.0
#
# Unless required by applicable law or agreed to in writing, software
# distributed under the License is distributed on an "AS IS" BASIS,
# WITHOUT WARRANTIES OR CONDITIONS OF ANY KIND, either express or implied.
# See the License for the specific language governing permissions and
# limitations under the License.
"""Rules for cloning external git repositories."""

load(":utils.bzl", "patch", "update_attrs", "workspace_and_buildfile")

def _clone_or_update(ctx):
    if ((not ctx.attr.tag and not ctx.attr.commit and not ctx.attr.branch) or
        (ctx.attr.tag and ctx.attr.commit) or
        (ctx.attr.tag and ctx.attr.branch) or
        (ctx.attr.commit and ctx.attr.branch)):
        fail("Exactly one of commit, tag, or branch must be provided")
    shallow = ""
    if ctx.attr.commit:
        ref = ctx.attr.commit
    elif ctx.attr.tag:
        ref = "tags/" + ctx.attr.tag
        shallow = "--depth=1"
    else:
        ref = ctx.attr.branch
        shallow = "--depth=1"
    directory = str(ctx.path("."))
    if ctx.attr.strip_prefix:
        directory = directory + "-tmp"
    if ctx.attr.shallow_since:
        if ctx.attr.tag:
            fail("shallow_since not allowed if a tag is specified; --depth=1 will be used for tags")
        if ctx.attr.branch:
            fail("shallow_since not allowed if a branch is specified; --depth=1 will be used for branches")
<<<<<<< HEAD
        shallow = "--shallow-since=%s" % ctx.attr.shallow_since
    single_branch = ""
    if ctx.attr.single_branch:
        single_branch = "-b {} --single-branch".format(ctx.attr.single_branch)
=======
        shallow = "--shallow-since='%s'" % ctx.attr.shallow_since
>>>>>>> 27c04e28

    ctx.report_progress("Cloning %s of %s" % (ref, ctx.attr.remote))
    if (ctx.attr.verbose):
        print("git.bzl: Cloning or updating %s repository %s using strip_prefix of [%s]" %
              (
                  " (%s)" % shallow if shallow else "",
                  ctx.name,
                  ctx.attr.strip_prefix if ctx.attr.strip_prefix else "None",
              ))
    bash_exe = ctx.os.environ["BAZEL_SH"] if "BAZEL_SH" in ctx.os.environ else "bash"
    st = ctx.execute([bash_exe, "-c", """
cd {working_dir}
set -ex
( cd {working_dir} &&
    if ! ( cd '{dir_link}' && [[ "$(git rev-parse --git-dir)" == '.git' ]] ) >/dev/null 2>&1; then
      rm -rf '{directory}' '{dir_link}'
<<<<<<< HEAD
      git clone '{shallow}' {single_branch} '{remote}' '{directory}' || git clone '{remote}' '{directory}'
=======
      git clone {shallow} '{remote}' '{directory}' || git clone '{remote}' '{directory}'
>>>>>>> 27c04e28
    fi
    git -C '{directory}' reset --hard {ref} || \
    ((git -C '{directory}' fetch {shallow} origin {ref}:{ref} || \
      git -C '{directory}' fetch origin {ref}:{ref}) && git -C '{directory}' reset --hard {ref})
      git -C '{directory}' clean -xdf )
  """.format(
        working_dir = ctx.path(".").dirname,
        dir_link = ctx.path("."),
        directory = directory,
        remote = ctx.attr.remote,
        ref = ref,
        shallow = shallow,
        single_branch = single_branch,
    )], environment = ctx.os.environ)

    if st.return_code:
        fail("error cloning %s:\n%s" % (ctx.name, st.stderr))

    if ctx.attr.strip_prefix:
        dest_link = "{}/{}".format(directory, ctx.attr.strip_prefix)
        if not ctx.path(dest_link).exists:
            fail("strip_prefix at {} does not exist in repo".format(ctx.attr.strip_prefix))

        ctx.symlink(dest_link, ctx.path("."))
    if ctx.attr.init_submodules:
        ctx.report_progress("Updating submodules")
        st = ctx.execute([bash_exe, "-c", """
set -ex
(   git -C '{directory}' submodule update --init --checkout --force )
  """.format(
            directory = ctx.path("."),
        )], environment = ctx.os.environ)
    if st.return_code:
        fail("error updating submodules %s:\n%s" % (ctx.name, st.stderr))

    ctx.report_progress("Recording actual commit")

    # After the fact, determine the actual commit and its date
    actual_commit = ctx.execute([
        bash_exe,
        "-c",
        "(git -C '{directory}' log -n 1 --pretty='format:%H')".format(
            directory = ctx.path("."),
        ),
    ]).stdout
    shallow_date = ctx.execute([
        bash_exe,
        "-c",
        "(git -C '{directory}' log -n 1 --pretty='format:%cd' --date=raw)".format(
            directory = ctx.path("."),
        ),
    ]).stdout
    return {"commit": actual_commit, "shallow_since": shallow_date}

def _remove_dot_git(ctx):
    # Remove the .git directory, if present
    bash_exe = ctx.os.environ["BAZEL_SH"] if "BAZEL_SH" in ctx.os.environ else "bash"
    ctx.execute([
        bash_exe,
        "-c",
        "rm -rf '{directory}'".format(directory = ctx.path(".git")),
    ])

def _update_git_attrs(orig, keys, override):
    result = update_attrs(orig, keys, override)

    # if we found the actual commit, remove all other means of specifying it,
    # like tag or branch.
    if "commit" in result:
        result.pop("tag", None)
        result.pop("branch", None)
    return result

_common_attrs = {
    "remote": attr.string(
        mandatory = True,
        doc = "The URI of the remote Git repository",
    ),
    "commit": attr.string(
        default = "",
        doc =
            "specific commit to be checked out." +
            " Precisely one of branch, tag, or commit must be specified.",
    ),
    "shallow_since": attr.string(
        default = "",
        doc =
            "an optional date, not after the specified commit; the " +
            "argument is not allowed if a tag is specified (which allows " +
            "cloning with depth 1). Setting such a date close to the " +
            "specified commit allows for a more shallow clone of the " +
            "repository, saving bandwidth " +
            "and wall-clock time.",
    ),
    "single_branch": attr.string(
        default = "",
        doc =
            "An optional branch to use with Git's --single-branch flag. " +
            "Passing this flag will only clone history for that branch, " +
            "rather than all branches in the repo, which can make cloning " +
            "faster. The specified commit/branch/tag must be part of the " +
            'history of the branch given to "single_branch".',
    ),
    "tag": attr.string(
        default = "",
        doc =
            "tag in the remote repository to checked out." +
            " Precisely one of branch, tag, or commit must be specified.",
    ),
    "branch": attr.string(
        default = "",
        doc =
            "branch in the remote repository to checked out." +
            " Precisely one of branch, tag, or commit must be specified.",
    ),
    "init_submodules": attr.bool(
        default = False,
        doc = "Whether to clone submodules in the repository.",
    ),
    "verbose": attr.bool(default = False),
    "strip_prefix": attr.string(
        default = "",
        doc = "A directory prefix to strip from the extracted files.",
    ),
    "patches": attr.label_list(
        default = [],
        doc =
            "A list of files that are to be applied as patches afer " +
            "extracting the archive.",
    ),
    "patch_tool": attr.string(
        default = "patch",
        doc = "The patch(1) utility to use.",
    ),
    "patch_args": attr.string_list(
        default = ["-p0"],
        doc =
            "The arguments given to the patch tool. Defaults to -p0, " +
            "however -p1 will usually be needed for patches generated by " +
            "git.",
    ),
    "patch_cmds": attr.string_list(
        default = [],
        doc = "Sequence of commands to be applied after patches are applied.",
    ),
}

_new_git_repository_attrs = dict(_common_attrs.items() + {
    "build_file": attr.label(
        allow_single_file = True,
        doc =
            "The file to use as the BUILD file for this repository." +
            "This attribute is an absolute label (use '@//' for the main " +
            "repo). The file does not need to be named BUILD, but can " +
            "be (something like BUILD.new-repo-name may work well for " +
            "distinguishing it from the repository's actual BUILD files. " +
            "Either build_file or build_file_content must be specified.",
    ),
    "build_file_content": attr.string(
        doc =
            "The content for the BUILD file for this repository. " +
            "Either build_file or build_file_content must be specified.",
    ),
    "workspace_file": attr.label(
        doc =
            "The file to use as the `WORKSPACE` file for this repository. " +
            "Either `workspace_file` or `workspace_file_content` can be " +
            "specified, or neither, but not both.",
    ),
    "workspace_file_content": attr.string(
        doc =
            "The content for the WORKSPACE file for this repository. " +
            "Either `workspace_file` or `workspace_file_content` can be " +
            "specified, or neither, but not both.",
    ),
}.items())

def _new_git_repository_implementation(ctx):
    if ((not ctx.attr.build_file and not ctx.attr.build_file_content) or
        (ctx.attr.build_file and ctx.attr.build_file_content)):
        fail("Exactly one of build_file and build_file_content must be provided.")
    update = _clone_or_update(ctx)
    workspace_and_buildfile(ctx)
    patch(ctx)
    _remove_dot_git(ctx)
    return _update_git_attrs(ctx.attr, _new_git_repository_attrs.keys(), update)

def _git_repository_implementation(ctx):
    update = _clone_or_update(ctx)
    patch(ctx)
    _remove_dot_git(ctx)
    return _update_git_attrs(ctx.attr, _common_attrs.keys(), update)

new_git_repository = repository_rule(
    implementation = _new_git_repository_implementation,
    attrs = _new_git_repository_attrs,
    doc = """Clone an external git repository.

Clones a Git repository, checks out the specified tag, or commit, and
makes its targets available for binding. Also determine the id of the
commit actually checked out and its date, and return a dict with parameters
that provide a reproducible version of this rule (which a tag not necessarily
is).
""",
)

git_repository = repository_rule(
    implementation = _git_repository_implementation,
    attrs = _common_attrs,
    doc = """Clone an external git repository.

Clones a Git repository, checks out the specified tag, or commit, and
makes its targets available for binding. Also determine the id of the
commit actually checked out and its date, and return a dict with parameters
that provide a reproducible version of this rule (which a tag not necessarily
is).
""",
)<|MERGE_RESOLUTION|>--- conflicted
+++ resolved
@@ -38,14 +38,10 @@
             fail("shallow_since not allowed if a tag is specified; --depth=1 will be used for tags")
         if ctx.attr.branch:
             fail("shallow_since not allowed if a branch is specified; --depth=1 will be used for branches")
-<<<<<<< HEAD
-        shallow = "--shallow-since=%s" % ctx.attr.shallow_since
+        shallow = "--shallow-since='%s'" % ctx.attr.shallow_since
     single_branch = ""
     if ctx.attr.single_branch:
         single_branch = "-b {} --single-branch".format(ctx.attr.single_branch)
-=======
-        shallow = "--shallow-since='%s'" % ctx.attr.shallow_since
->>>>>>> 27c04e28
 
     ctx.report_progress("Cloning %s of %s" % (ref, ctx.attr.remote))
     if (ctx.attr.verbose):
@@ -62,11 +58,7 @@
 ( cd {working_dir} &&
     if ! ( cd '{dir_link}' && [[ "$(git rev-parse --git-dir)" == '.git' ]] ) >/dev/null 2>&1; then
       rm -rf '{directory}' '{dir_link}'
-<<<<<<< HEAD
-      git clone '{shallow}' {single_branch} '{remote}' '{directory}' || git clone '{remote}' '{directory}'
-=======
-      git clone {shallow} '{remote}' '{directory}' || git clone '{remote}' '{directory}'
->>>>>>> 27c04e28
+      git clone {shallow} {single_branch} '{remote}' '{directory}' || git clone '{remote}' '{directory}'
     fi
     git -C '{directory}' reset --hard {ref} || \
     ((git -C '{directory}' fetch {shallow} origin {ref}:{ref} || \
