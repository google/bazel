# Tools for gathering OSS licenses

load(":gather_packages.bzl", "packages_used")
<<<<<<< HEAD
load(":sbom.bzl", "sbom")
=======
>>>>>>> a3525b57

licenses(["notice"])  # Apache 2.0

filegroup(
    name = "srcs",
    srcs = glob(["**"]),
    visibility = [
        "//tools:__subpackages__",
        "@bazel_tools//tools:__subpackages__",
    ],
)

packages_used(
    name = "bazel_packages",
<<<<<<< HEAD
    target = "//src:bazel_nojdk",
    out = "bazel_packages.json",
=======
    out = "bazel_packages.json",
    target = "//src:bazel_nojdk",
>>>>>>> a3525b57
)

py_test(
    name = "packages_used_test",
    size = "medium",
    srcs = ["packages_used_test.py"],
<<<<<<< HEAD
    python_version = "PY3",
    data = [
        ":bazel_packages.json",
    ],
    deps = [
    ],
)

sbom(
    name = "bazel_sbom",
    target = "//src:bazel_nojdk",
    out = "bazel_sbom.json",
)

py_binary(
    name = "write_sbom_private",
    srcs = ["write_sbom.py"],
    main = "write_sbom.py",
=======
    data = [
        ":bazel_packages.json",
    ],
    python_version = "PY3",
    deps = [
    ],
>>>>>>> a3525b57
)<|MERGE_RESOLUTION|>--- conflicted
+++ resolved
@@ -1,10 +1,7 @@
 # Tools for gathering OSS licenses
 
 load(":gather_packages.bzl", "packages_used")
-<<<<<<< HEAD
 load(":sbom.bzl", "sbom")
-=======
->>>>>>> a3525b57
 
 licenses(["notice"])  # Apache 2.0
 
@@ -19,24 +16,18 @@
 
 packages_used(
     name = "bazel_packages",
-<<<<<<< HEAD
-    target = "//src:bazel_nojdk",
-    out = "bazel_packages.json",
-=======
     out = "bazel_packages.json",
     target = "//src:bazel_nojdk",
->>>>>>> a3525b57
 )
 
 py_test(
     name = "packages_used_test",
     size = "medium",
     srcs = ["packages_used_test.py"],
-<<<<<<< HEAD
-    python_version = "PY3",
     data = [
         ":bazel_packages.json",
     ],
+    python_version = "PY3",
     deps = [
     ],
 )
@@ -51,12 +42,4 @@
     name = "write_sbom_private",
     srcs = ["write_sbom.py"],
     main = "write_sbom.py",
-=======
-    data = [
-        ":bazel_packages.json",
-    ],
-    python_version = "PY3",
-    deps = [
-    ],
->>>>>>> a3525b57
 )