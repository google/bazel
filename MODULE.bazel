# To build Bazel with Bzlmod
# 1. Copy WORKSPACE.bzlmod to replace the original WORKSPACE file.
# 2. Run `bazel build --experimental_enable_bzlmod //src:bazel_nojdk`.

module(
    name = "bazel",
    version = "6.0.0-pre",
    repo_name = "io_bazel",
)

bazel_dep(name = "rules_license", version = "0.0.3")
bazel_dep(name = "bazel_skylib", version = "1.2.0")
bazel_dep(name = "protobuf", version = "3.19.2", repo_name = "com_google_protobuf")
bazel_dep(name = "grpc", version = "1.47.0", repo_name = "com_github_grpc_grpc")
bazel_dep(name = "platforms", version = "0.0.5")
bazel_dep(name = "rules_pkg", version = "0.7.0")
bazel_dep(name = "stardoc", version = "0.5.0", repo_name = "io_bazel_skydoc")
bazel_dep(name = "zstd-jni", version = "1.5.0-4")

# The following are required when building without WORKSPACE SUFFIX
bazel_dep(name = "rules_cc", version = "0.0.1")
bazel_dep(name = "rules_java", version = "5.1.0")
bazel_dep(name = "rules_proto", version = "4.0.0")

# TODO(pcloudy): Add remoteapis and googleapis as Bazel modules in the BCR.
bazel_dep(name = "remoteapis", version = "")
bazel_dep(name = "googleapis", version = "")
local_path_override(
  module_name = "remoteapis",
  path = "./third_party/remoteapis",
)
local_path_override(
  module_name = "googleapis",
  path = "./third_party/googleapis",
)

<<<<<<< HEAD
# The following are required when building without WORKSPACE SUFFIX
bazel_dep(name = "rules_cc", version = "0.0.2")
bazel_dep(name = "rules_python", version = "0.4.0")
bazel_dep(name = "rules_java", version = "5.0.0")
bazel_dep(name = "rules_proto", version = "4.0.0")

# In-direct dependencies
# - abseil-cpp: Bazel doesn't need to see abseil-cpp directly, but it does
#   need a newer version to be able to build on latest macOS.
bazel_dep(name = "abseil-cpp", version = "20211102.0")


=======
>>>>>>> 1bf22468
# TODO(pcloudy): Remove this when rules_jvm_external adopts Bzlmod.
single_version_override(
    module_name = "protobuf",
    patches = ["//third_party/protobuf:3.19.2.bzlmod.patch"],
    patch_strip = 1,
)<|MERGE_RESOLUTION|>--- conflicted
+++ resolved
@@ -18,7 +18,7 @@
 bazel_dep(name = "zstd-jni", version = "1.5.0-4")
 
 # The following are required when building without WORKSPACE SUFFIX
-bazel_dep(name = "rules_cc", version = "0.0.1")
+bazel_dep(name = "rules_cc", version = "0.0.2")
 bazel_dep(name = "rules_java", version = "5.1.0")
 bazel_dep(name = "rules_proto", version = "4.0.0")
 
@@ -34,21 +34,6 @@
   path = "./third_party/googleapis",
 )
 
-<<<<<<< HEAD
-# The following are required when building without WORKSPACE SUFFIX
-bazel_dep(name = "rules_cc", version = "0.0.2")
-bazel_dep(name = "rules_python", version = "0.4.0")
-bazel_dep(name = "rules_java", version = "5.0.0")
-bazel_dep(name = "rules_proto", version = "4.0.0")
-
-# In-direct dependencies
-# - abseil-cpp: Bazel doesn't need to see abseil-cpp directly, but it does
-#   need a newer version to be able to build on latest macOS.
-bazel_dep(name = "abseil-cpp", version = "20211102.0")
-
-
-=======
->>>>>>> 1bf22468
 # TODO(pcloudy): Remove this when rules_jvm_external adopts Bzlmod.
 single_version_override(
     module_name = "protobuf",
