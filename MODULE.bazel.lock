{
  "lockFileVersion": 11,
  "registryFileHashes": {
    "https://bcr.bazel.build/bazel_registry.json": "8a28e4aff06ee60aed2a8c281907fb8bcbf3b753c91fb5a5c57da3215d5b3497",
    "https://bcr.bazel.build/modules/abseil-cpp/20210324.2/MODULE.bazel": "7cd0312e064fde87c8d1cd79ba06c876bd23630c83466e9500321be55c96ace2",
    "https://bcr.bazel.build/modules/abseil-cpp/20211102.0/MODULE.bazel": "70390338f7a5106231d20620712f7cccb659cd0e9d073d1991c038eb9fc57589",
    "https://bcr.bazel.build/modules/abseil-cpp/20220623.1/MODULE.bazel": "73ae41b6818d423a11fd79d95aedef1258f304448193d4db4ff90e5e7a0f076c",
    "https://bcr.bazel.build/modules/abseil-cpp/20230125.1/MODULE.bazel": "89047429cb0207707b2dface14ba7f8df85273d484c2572755be4bab7ce9c3a0",
    "https://bcr.bazel.build/modules/abseil-cpp/20230802.0/MODULE.bazel": "d253ae36a8bd9ee3c5955384096ccb6baf16a1b1e93e858370da0a3b94f77c16",
    "https://bcr.bazel.build/modules/abseil-cpp/20230802.1/MODULE.bazel": "fa92e2eb41a04df73cdabeec37107316f7e5272650f81d6cc096418fe647b915",
    "https://bcr.bazel.build/modules/abseil-cpp/20230802.1/source.json": "035b6f1911e17340db722bbc9158f830ee6d5dedba4cb3bcb9e25e590808a32c",
    "https://bcr.bazel.build/modules/apple_support/1.5.0/MODULE.bazel": "50341a62efbc483e8a2a6aec30994a58749bd7b885e18dd96aa8c33031e558ef",
    "https://bcr.bazel.build/modules/apple_support/1.8.1/MODULE.bazel": "500f7aa32c008222e360dc9a158c248c2dbaeb3b6246c19e7269981dbd61e29b",
    "https://bcr.bazel.build/modules/apple_support/1.8.1/source.json": "6362ffe3728c63ab28daf35c5804931419e076ab0e60c7e0043484016e5a9800",
    "https://bcr.bazel.build/modules/bazel_ci_rules/1.0.0/MODULE.bazel": "0f92c944b9c466066ed484cfc899cf43fca765df78caca18984c62479f7925eb",
    "https://bcr.bazel.build/modules/bazel_ci_rules/1.0.0/source.json": "3405a2a7f9f827a44934b01470faeac1b56fb1304955c98ee9fcd03ad2ca5dcc",
    "https://bcr.bazel.build/modules/bazel_features/1.0.0/MODULE.bazel": "d7f022dc887efb96e1ee51cec7b2e48d41e36ff59a6e4f216c40e4029e1585bf",
    "https://bcr.bazel.build/modules/bazel_features/1.11.0/MODULE.bazel": "f9382337dd5a474c3b7d334c2f83e50b6eaedc284253334cf823044a26de03e8",
    "https://bcr.bazel.build/modules/bazel_features/1.11.0/source.json": "c9320aa53cd1c441d24bd6b716da087ad7e4ff0d9742a9884587596edfe53015",
    "https://bcr.bazel.build/modules/bazel_features/1.4.1/MODULE.bazel": "e45b6bb2350aff3e442ae1111c555e27eac1d915e77775f6fdc4b351b758b5d7",
    "https://bcr.bazel.build/modules/bazel_features/1.9.1/MODULE.bazel": "8f679097876a9b609ad1f60249c49d68bfab783dd9be012faf9d82547b14815a",
    "https://bcr.bazel.build/modules/bazel_skylib/1.0.3/MODULE.bazel": "bcb0fd896384802d1ad283b4e4eb4d718eebd8cb820b0a2c3a347fb971afd9d8",
    "https://bcr.bazel.build/modules/bazel_skylib/1.1.1/MODULE.bazel": "1add3e7d93ff2e6998f9e118022c84d163917d912f5afafb3058e3d2f1545b5e",
    "https://bcr.bazel.build/modules/bazel_skylib/1.2.0/MODULE.bazel": "44fe84260e454ed94ad326352a698422dbe372b21a1ac9f3eab76eb531223686",
    "https://bcr.bazel.build/modules/bazel_skylib/1.2.1/MODULE.bazel": "f35baf9da0efe45fa3da1696ae906eea3d615ad41e2e3def4aeb4e8bc0ef9a7a",
    "https://bcr.bazel.build/modules/bazel_skylib/1.3.0/MODULE.bazel": "20228b92868bf5cfc41bda7afc8a8ba2a543201851de39d990ec957b513579c5",
    "https://bcr.bazel.build/modules/bazel_skylib/1.4.1/MODULE.bazel": "a0dcb779424be33100dcae821e9e27e4f2901d9dfd5333efe5ac6a8d7ab75e1d",
    "https://bcr.bazel.build/modules/bazel_skylib/1.4.2/MODULE.bazel": "3bd40978e7a1fac911d5989e6b09d8f64921865a45822d8b09e815eaa726a651",
    "https://bcr.bazel.build/modules/bazel_skylib/1.5.0/MODULE.bazel": "32880f5e2945ce6a03d1fbd588e9198c0a959bb42297b2cfaf1685b7bc32e138",
    "https://bcr.bazel.build/modules/bazel_skylib/1.6.1/MODULE.bazel": "8fdee2dbaace6c252131c00e1de4b165dc65af02ea278476187765e1a617b917",
    "https://bcr.bazel.build/modules/bazel_skylib/1.6.1/source.json": "082ed5f9837901fada8c68c2f3ddc958bb22b6d654f71dd73f3df30d45d4b749",
    "https://bcr.bazel.build/modules/blake3/1.5.1.bcr.1/MODULE.bazel": "6f22a783790d834c8e2c91ab85848e781e65078a96304e99e4595763622b171a",
    "https://bcr.bazel.build/modules/blake3/1.5.1.bcr.1/source.json": "0e27e27f359ae8fdc140f8ae0891bb719664c3d6a0ab1e7cdb9b8ae372c72f17",
    "https://bcr.bazel.build/modules/boringssl/0.0.0-20211025-d4f1ab9/MODULE.bazel": "6ee6353f8b1a701fe2178e1d925034294971350b6d3ac37e67e5a7d463267834",
    "https://bcr.bazel.build/modules/boringssl/0.0.0-20211025-d4f1ab9/source.json": "323bafff99739f6aba35b69a84f0bc04ddb4540a46c1694355f60f073dff3001",
    "https://bcr.bazel.build/modules/buildozer/7.1.2/MODULE.bazel": "2e8dd40ede9c454042645fd8d8d0cd1527966aa5c919de86661e62953cd73d84",
    "https://bcr.bazel.build/modules/buildozer/7.1.2/source.json": "c9028a501d2db85793a6996205c8de120944f50a0d570438fcae0457a5f9d1f8",
    "https://bcr.bazel.build/modules/c-ares/1.15.0/MODULE.bazel": "ba0a78360fdc83f02f437a9e7df0532ad1fbaa59b722f6e715c11effebaa0166",
    "https://bcr.bazel.build/modules/c-ares/1.15.0/source.json": "5e3ed991616c5ec4cc09b0893b29a19232de4a1830eb78c567121bfea87453f7",
    "https://bcr.bazel.build/modules/gazelle/0.27.0/MODULE.bazel": "3446abd608295de6d90b4a8a118ed64a9ce11dcb3dda2dc3290a22056bd20996",
    "https://bcr.bazel.build/modules/gazelle/0.30.0/MODULE.bazel": "f888a1effe338491f35f0e0e85003b47bb9d8295ccba73c37e07702d8d31c65b",
    "https://bcr.bazel.build/modules/gazelle/0.30.0/source.json": "7af0779f99120aafc73be127615d224f26da2fc5a606b52bdffb221fd9efb737",
    "https://bcr.bazel.build/modules/google_benchmark/1.8.2/MODULE.bazel": "a70cf1bba851000ba93b58ae2f6d76490a9feb74192e57ab8e8ff13c34ec50cb",
    "https://bcr.bazel.build/modules/googletest/1.11.0/MODULE.bazel": "3a83f095183f66345ca86aa13c58b59f9f94a2f81999c093d4eeaa2d262d12f4",
    "https://bcr.bazel.build/modules/googletest/1.14.0.bcr.1/MODULE.bazel": "22c31a561553727960057361aa33bf20fb2e98584bc4fec007906e27053f80c6",
    "https://bcr.bazel.build/modules/googletest/1.14.0.bcr.1/source.json": "41e9e129f80d8c8bf103a7acc337b76e54fad1214ac0a7084bf24f4cd924b8b4",
    "https://bcr.bazel.build/modules/googletest/1.14.0/MODULE.bazel": "cfbcbf3e6eac06ef9d85900f64424708cc08687d1b527f0ef65aa7517af8118f",
    "https://bcr.bazel.build/modules/grpc/1.41.0/MODULE.bazel": "5bcbfc2b274dabea628f0649dc50c90cf36543b1cfc31624832538644ad1aae8",
    "https://bcr.bazel.build/modules/grpc/1.48.1.bcr.1/MODULE.bazel": "47243405985039362f06c841e0377bf317f7da39d9b25c48311fcb016a62e740",
    "https://bcr.bazel.build/modules/grpc/1.48.1.bcr.1/source.json": "a7db3d7812116d036fb86358322a80b5f021c1f1e607eb2577d4214b803b3243",
    "https://bcr.bazel.build/modules/libpfm/4.11.0/MODULE.bazel": "45061ff025b301940f1e30d2c16bea596c25b176c8b6b3087e92615adbd52902",
    "https://bcr.bazel.build/modules/platforms/0.0.10/MODULE.bazel": "8cb8efaf200bdeb2150d93e162c40f388529a25852b332cec879373771e48ed5",
    "https://bcr.bazel.build/modules/platforms/0.0.10/source.json": "f22828ff4cf021a6b577f1bf6341cb9dcd7965092a439f64fc1bb3b7a5ae4bd5",
    "https://bcr.bazel.build/modules/platforms/0.0.4/MODULE.bazel": "9b328e31ee156f53f3c416a64f8491f7eb731742655a47c9eec4703a71644aee",
    "https://bcr.bazel.build/modules/platforms/0.0.5/MODULE.bazel": "5733b54ea419d5eaf7997054bb55f6a1d0b5ff8aedf0176fef9eea44f3acda37",
    "https://bcr.bazel.build/modules/platforms/0.0.6/MODULE.bazel": "ad6eeef431dc52aefd2d77ed20a4b353f8ebf0f4ecdd26a807d2da5aa8cd0615",
    "https://bcr.bazel.build/modules/platforms/0.0.7/MODULE.bazel": "72fd4a0ede9ee5c021f6a8dd92b503e089f46c227ba2813ff183b71616034814",
    "https://bcr.bazel.build/modules/platforms/0.0.8/MODULE.bazel": "9f142c03e348f6d263719f5074b21ef3adf0b139ee4c5133e2aa35664da9eb2d",
    "https://bcr.bazel.build/modules/platforms/0.0.9/MODULE.bazel": "4a87a60c927b56ddd67db50c89acaa62f4ce2a1d2149ccb63ffd871d5ce29ebc",
    "https://bcr.bazel.build/modules/protobuf/21.7/MODULE.bazel": "a5a29bb89544f9b97edce05642fac225a808b5b7be74038ea3640fae2f8e66a7",
    "https://bcr.bazel.build/modules/protobuf/21.7/source.json": "bbe500720421e582ff2d18b0802464205138c06056f443184de39fbb8187b09b",
    "https://bcr.bazel.build/modules/protobuf/3.19.0/MODULE.bazel": "6b5fbb433f760a99a22b18b6850ed5784ef0e9928a72668b66e4d7ccd47db9b0",
    "https://bcr.bazel.build/modules/protobuf/3.19.2/MODULE.bazel": "532ffe5f2186b69fdde039efe6df13ba726ff338c6bc82275ad433013fa10573",
    "https://bcr.bazel.build/modules/protobuf/3.19.6/MODULE.bazel": "9233edc5e1f2ee276a60de3eaa47ac4132302ef9643238f23128fea53ea12858",
    "https://bcr.bazel.build/modules/pybind11_bazel/2.11.1/MODULE.bazel": "88af1c246226d87e65be78ed49ecd1e6f5e98648558c14ce99176da041dc378e",
    "https://bcr.bazel.build/modules/pybind11_bazel/2.11.1/source.json": "be4789e951dd5301282729fe3d4938995dc4c1a81c2ff150afc9f1b0504c6022",
    "https://bcr.bazel.build/modules/re2/2021-09-01/MODULE.bazel": "bcb6b96f3b071e6fe2d8bed9cc8ada137a105f9d2c5912e91d27528b3d123833",
    "https://bcr.bazel.build/modules/re2/2023-09-01/MODULE.bazel": "cb3d511531b16cfc78a225a9e2136007a48cf8a677e4264baeab57fe78a80206",
    "https://bcr.bazel.build/modules/re2/2023-09-01/source.json": "e044ce89c2883cd957a2969a43e79f7752f9656f6b20050b62f90ede21ec6eb4",
    "https://bcr.bazel.build/modules/rules_cc/0.0.1/MODULE.bazel": "cb2aa0747f84c6c3a78dad4e2049c154f08ab9d166b1273835a8174940365647",
    "https://bcr.bazel.build/modules/rules_cc/0.0.2/MODULE.bazel": "6915987c90970493ab97393024c156ea8fb9f3bea953b2f3ec05c34f19b5695c",
    "https://bcr.bazel.build/modules/rules_cc/0.0.6/MODULE.bazel": "abf360251023dfe3efcef65ab9d56beefa8394d4176dd29529750e1c57eaa33f",
    "https://bcr.bazel.build/modules/rules_cc/0.0.8/MODULE.bazel": "964c85c82cfeb6f3855e6a07054fdb159aced38e99a5eecf7bce9d53990afa3e",
    "https://bcr.bazel.build/modules/rules_cc/0.0.9/MODULE.bazel": "836e76439f354b89afe6a911a7adf59a6b2518fafb174483ad78a2a2fde7b1c5",
    "https://bcr.bazel.build/modules/rules_cc/0.0.9/source.json": "1f1ba6fea244b616de4a554a0f4983c91a9301640c8fe0dd1d410254115c8430",
    "https://bcr.bazel.build/modules/rules_foreign_cc/0.9.0/MODULE.bazel": "c9e8c682bf75b0e7c704166d79b599f93b72cfca5ad7477df596947891feeef6",
    "https://bcr.bazel.build/modules/rules_go/0.33.0/MODULE.bazel": "a2b11b64cd24bf94f57454f53288a5dacfe6cb86453eee7761b7637728c1910c",
    "https://bcr.bazel.build/modules/rules_go/0.38.1/MODULE.bazel": "fb8e73dd3b6fc4ff9d260ceacd830114891d49904f5bda1c16bc147bcc254f71",
    "https://bcr.bazel.build/modules/rules_go/0.39.1/MODULE.bazel": "d34fb2a249403a5f4339c754f1e63dc9e5ad70b47c5e97faee1441fc6636cd61",
    "https://bcr.bazel.build/modules/rules_go/0.39.1/source.json": "f21e042154010ae2c944ab230d572b17d71cdb27c5255806d61df6ccaed4354c",
    "https://bcr.bazel.build/modules/rules_graalvm/0.11.1/MODULE.bazel": "0caaea2dff60b70b8f9b9ceb6e5ae815b85ae610a0392433a22c755b2f2c2456",
    "https://bcr.bazel.build/modules/rules_graalvm/0.11.1/source.json": "23d59a63e1dce95df987d19284bad81a4bf7e4df788d47b0ad99c217447bceca",
    "https://bcr.bazel.build/modules/rules_java/4.0.0/MODULE.bazel": "5a78a7ae82cd1a33cef56dc578c7d2a46ed0dca12643ee45edbb8417899e6f74",
    "https://bcr.bazel.build/modules/rules_java/5.1.0/MODULE.bazel": "324b6478b0343a3ce7a9add8586ad75d24076d6d43d2f622990b9c1cfd8a1b15",
    "https://bcr.bazel.build/modules/rules_java/6.0.0/MODULE.bazel": "8a43b7df601a7ec1af61d79345c17b31ea1fedc6711fd4abfd013ea612978e39",
    "https://bcr.bazel.build/modules/rules_java/6.4.0/MODULE.bazel": "e986a9fe25aeaa84ac17ca093ef13a4637f6107375f64667a15999f77db6c8f6",
    "https://bcr.bazel.build/modules/rules_java/7.3.2/MODULE.bazel": "50dece891cfdf1741ea230d001aa9c14398062f2b7c066470accace78e412bc2",
    "https://bcr.bazel.build/modules/rules_java/7.6.1/MODULE.bazel": "2f14b7e8a1aa2f67ae92bc69d1ec0fa8d9f827c4e17ff5e5f02e91caa3b2d0fe",
    "https://bcr.bazel.build/modules/rules_java/7.6.5/MODULE.bazel": "481164be5e02e4cab6e77a36927683263be56b7e36fef918b458d7a8a1ebadb1",
    "https://bcr.bazel.build/modules/rules_java/7.6.5/source.json": "a805b889531d1690e3c72a7a7e47a870d00323186a9904b36af83aa3d053ee8d",
    "https://bcr.bazel.build/modules/rules_jvm_external/4.4.2/MODULE.bazel": "a56b85e418c83eb1839819f0b515c431010160383306d13ec21959ac412d2fe7",
    "https://bcr.bazel.build/modules/rules_jvm_external/5.3/MODULE.bazel": "bf93870767689637164657731849fb887ad086739bd5d360d90007a581d5527d",
    "https://bcr.bazel.build/modules/rules_jvm_external/6.0/MODULE.bazel": "37c93a5a78d32e895d52f86a8d0416176e915daabd029ccb5594db422e87c495",
    "https://bcr.bazel.build/modules/rules_jvm_external/6.0/source.json": "73cc8818203a182e7374adf137f428d276190b2e2bef3022c231990cf0e594aa",
    "https://bcr.bazel.build/modules/rules_kotlin/1.9.0/MODULE.bazel": "ef85697305025e5a61f395d4eaede272a5393cee479ace6686dba707de804d59",
    "https://bcr.bazel.build/modules/rules_kotlin/1.9.0/source.json": "e4e8566acbfc02cc701c169d756ee99bca1c395a0d1dc69293a21a5ef14cac43",
    "https://bcr.bazel.build/modules/rules_license/0.0.3/MODULE.bazel": "627e9ab0247f7d1e05736b59dbb1b6871373de5ad31c3011880b4133cafd4bd0",
    "https://bcr.bazel.build/modules/rules_license/0.0.4/MODULE.bazel": "6a88dd22800cf1f9f79ba32cacad0d3a423ed28efa2c2ed5582eaa78dd3ac1e5",
    "https://bcr.bazel.build/modules/rules_license/0.0.7/MODULE.bazel": "088fbeb0b6a419005b89cf93fe62d9517c0a2b8bb56af3244af65ecfe37e7d5d",
    "https://bcr.bazel.build/modules/rules_license/0.0.7/source.json": "355cc5737a0f294e560d52b1b7a6492d4fff2caf0bef1a315df5a298fca2d34a",
    "https://bcr.bazel.build/modules/rules_pkg/0.7.0/MODULE.bazel": "df99f03fc7934a4737122518bb87e667e62d780b610910f0447665a7e2be62dc",
    "https://bcr.bazel.build/modules/rules_pkg/0.9.1/MODULE.bazel": "af00144208c4be503bc920d043ba3284fb37385b3f6160b4a4daf4df80b4b823",
    "https://bcr.bazel.build/modules/rules_pkg/0.9.1/source.json": "c00cf34b4cfe88fce80245f8ce8532360f787dad9f21462e9b470796d14ffe10",
    "https://bcr.bazel.build/modules/rules_proto/4.0.0/MODULE.bazel": "a7a7b6ce9bee418c1a760b3d84f83a299ad6952f9903c67f19e4edd964894e06",
    "https://bcr.bazel.build/modules/rules_proto/5.3.0-21.7/MODULE.bazel": "e8dff86b0971688790ae75528fe1813f71809b5afd57facb44dad9e8eca631b7",
    "https://bcr.bazel.build/modules/rules_proto/6.0.0-rc1/MODULE.bazel": "1e5b502e2e1a9e825eef74476a5a1ee524a92297085015a052510b09a1a09483",
    "https://bcr.bazel.build/modules/rules_proto/6.0.0/MODULE.bazel": "b531d7f09f58dce456cd61b4579ce8c86b38544da75184eadaf0a7cb7966453f",
    "https://bcr.bazel.build/modules/rules_proto/6.0.0/source.json": "de77e10ff0ab16acbf54e6b46eecd37a99c5b290468ea1aee6e95eb1affdaed7",
    "https://bcr.bazel.build/modules/rules_python/0.10.2/MODULE.bazel": "cc82bc96f2997baa545ab3ce73f196d040ffb8756fd2d66125a530031cd90e5f",
    "https://bcr.bazel.build/modules/rules_python/0.22.1/MODULE.bazel": "26114f0c0b5e93018c0c066d6673f1a2c3737c7e90af95eff30cfee38d0bbac7",
    "https://bcr.bazel.build/modules/rules_python/0.23.1/MODULE.bazel": "49ffccf0511cb8414de28321f5fcf2a31312b47c40cc21577144b7447f2bf300",
    "https://bcr.bazel.build/modules/rules_python/0.25.0/MODULE.bazel": "72f1506841c920a1afec76975b35312410eea3aa7b63267436bfb1dd91d2d382",
    "https://bcr.bazel.build/modules/rules_python/0.33.2/MODULE.bazel": "3e036c4ad8d804a4dad897d333d8dce200d943df4827cb849840055be8d2e937",
    "https://bcr.bazel.build/modules/rules_python/0.33.2/source.json": "e539592cd3aae4492032cecea510e46ca16eeb972271560b922cae9893944e2f",
    "https://bcr.bazel.build/modules/rules_python/0.4.0/MODULE.bazel": "9208ee05fd48bf09ac60ed269791cf17fb343db56c8226a720fbb1cdf467166c",
    "https://bcr.bazel.build/modules/rules_testing/0.6.0/MODULE.bazel": "8518d53bc742c462536d3f1a0de0c265bd7b51f32797fea4132007223ed2926f",
    "https://bcr.bazel.build/modules/rules_testing/0.6.0/source.json": "915ae13ae2247c986cc57289f21e7f1d9711cd2ecfdf5867b51dc0484f3b043b",
    "https://bcr.bazel.build/modules/sqlite3/3.42.0.bcr.1/MODULE.bazel": "e58096b04bc268d13f6b9047c385b7d38ac62f4d1ebd1ed3d0a852378c10b05a",
    "https://bcr.bazel.build/modules/sqlite3/3.42.0.bcr.1/source.json": "9abf49bde81eca775c4193d0a5fd2b08bb577705fdb474f9a8a28643b7d6216d",
    "https://bcr.bazel.build/modules/stardoc/0.5.1/MODULE.bazel": "1a05d92974d0c122f5ccf09291442580317cdd859f07a8655f1db9a60374f9f8",
    "https://bcr.bazel.build/modules/stardoc/0.5.3/MODULE.bazel": "c7f6948dae6999bf0db32c1858ae345f112cacf98f174c7a8bb707e41b974f1c",
    "https://bcr.bazel.build/modules/stardoc/0.5.6/MODULE.bazel": "c43dabc564990eeab55e25ed61c07a1aadafe9ece96a4efabb3f8bf9063b71ef",
    "https://bcr.bazel.build/modules/stardoc/0.5.6/source.json": "956954c9c45ef492ea4001ce579dc40431fbd75090151e8f9eadf9ed6377a108",
    "https://bcr.bazel.build/modules/upb/0.0.0-20211020-160625a/MODULE.bazel": "6cced416be2dc5b9c05efd5b997049ba795e5e4e6fafbe1624f4587767638928",
    "https://bcr.bazel.build/modules/upb/0.0.0-20220602-e5f2601/MODULE.bazel": "84a1b5fc76719c2841759d150637cca2fdc19abccc680d6d02614def044379de",
    "https://bcr.bazel.build/modules/upb/0.0.0-20220923-a547704/MODULE.bazel": "7298990c00040a0e2f121f6c32544bab27d4452f80d9ce51349b1a28f3005c43",
    "https://bcr.bazel.build/modules/upb/0.0.0-20220923-a547704/source.json": "f1ef7d3f9e0e26d4b23d1c39b5f5de71f584dd7d1b4ef83d9bbba6ec7a6a6459",
    "https://bcr.bazel.build/modules/with_cfg.bzl/0.2.4/MODULE.bazel": "0b4563c23f9c5c1a280b5de93a8b05a69e8b2f98cb4019470f94584af7fda83c",
    "https://bcr.bazel.build/modules/with_cfg.bzl/0.2.4/source.json": "687a5039225087fb04562cc9126dd8f074847776555e4a9859544eb58eae6564",
    "https://bcr.bazel.build/modules/zlib/1.2.11/MODULE.bazel": "07b389abc85fdbca459b69e2ec656ae5622873af3f845e1c9d80fe179f3effa0",
    "https://bcr.bazel.build/modules/zlib/1.2.12/MODULE.bazel": "3b1a8834ada2a883674be8cbd36ede1b6ec481477ada359cd2d3ddc562340b27",
    "https://bcr.bazel.build/modules/zlib/1.2.13/MODULE.bazel": "aa6deb1b83c18ffecd940c4119aff9567cd0a671d7bba756741cb2ef043a29d5",
    "https://bcr.bazel.build/modules/zlib/1.3/MODULE.bazel": "6a9c02f19a24dcedb05572b2381446e27c272cd383aed11d41d99da9e3167a72",
    "https://bcr.bazel.build/modules/zlib/1.3/source.json": "b6b43d0737af846022636e6e255fd4a96fee0d34f08f3830e6e0bac51465c37c",
    "https://bcr.bazel.build/modules/zstd-jni/1.5.2-3.bcr.1/MODULE.bazel": "cb11f12dc4c8454bede2b64855a8126b547cc89cf77838188513f647d9edd86e",
    "https://bcr.bazel.build/modules/zstd-jni/1.5.2-3.bcr.1/source.json": "f728c0f2384b4d047a759f4ff5d9cd05a81a78388fbe9cc3981b773e5536be38"
  },
  "selectedYankedVersions": {},
  "moduleExtensions": {
    "@@apple_support~//crosstool:setup.bzl%apple_cc_configure_extension": {
      "general": {
        "bzlTransitiveDigest": "UxZFvCeNtqOfABEQ0g7SXWSfNlKhn2Bmq3DHR47loSA=",
        "usagesDigest": "n0/QKoqccR9AmakcnGD8sxU+UmSR5WN38s4qRDfVTXQ=",
        "recordedFileInputs": {},
        "recordedDirentsInputs": {},
        "envVariables": {},
        "generatedRepoSpecs": {
          "local_config_apple_cc": {
            "bzlFile": "@@apple_support~//crosstool:setup.bzl",
            "ruleClassName": "_apple_cc_autoconf",
            "attributes": {}
          },
          "local_config_apple_cc_toolchains": {
            "bzlFile": "@@apple_support~//crosstool:setup.bzl",
            "ruleClassName": "_apple_cc_autoconf_toolchains",
            "attributes": {}
          }
        },
        "recordedRepoMappingEntries": [
          [
            "apple_support~",
            "bazel_tools",
            "bazel_tools"
          ]
        ]
      }
    },
    "@@gazelle~//:extensions.bzl%go_deps": {
      "general": {
        "bzlTransitiveDigest": "KnJM36BNWe/NP/TKDbrmkLH1Oa6KLGvHqjuwR0tQom0=",
        "usagesDigest": "PIsHZ918JQdt7pO52RB+yz+Z2m9WfTiRnG9m6Zp5BPs=",
        "recordedFileInputs": {
<<<<<<< HEAD
          "@@//MODULE.bazel": "d944444e1624a90a47831d10fa134b9d6d2d387c22c97481c493a1a6ea86f467",
          "@@//src/test/tools/bzlmod/MODULE.bazel.lock": "d2a0c7def36e78e92c57b8ca01538fefdf44268328855cd157b7df684e9ae37b"
=======
          "@@rules_go~//go.mod": "a7143f329c2a3e0b983ce74a96c0c25b0d0c59d236d75f7e1b069aadd988d55e",
          "@@gazelle~//go.sum": "c9624aa41e5ffd61a8581d57a3c4046e62b46630dddc8b191e65017f34ff12a5",
          "@@rules_go~//go.sum": "022d36c9ebcc7b5dee1e9b85b3da9c9f3a529ee6f979946d66e4955b8d54614a",
          "@@gazelle~//go.mod": "5346019bf0673364b383d56ffbc9fced98b7b4ee921e865dfe905a1ebe82d326"
>>>>>>> 3f93d377
        },
        "recordedDirentsInputs": {},
        "envVariables": {},
        "generatedRepoSpecs": {
          "com_github_fsnotify_fsnotify": {
            "bzlFile": "@@gazelle~//internal:go_repository.bzl",
            "ruleClassName": "go_repository",
            "attributes": {
              "importpath": "github.com/fsnotify/fsnotify",
              "sum": "h1:n+5WquG0fcWoWp6xPWfHdbskMCQaFnG6PfBrh1Ky4HY=",
              "replace": "",
              "version": "v1.6.0",
              "build_directives": []
            }
          },
          "org_golang_x_text": {
            "bzlFile": "@@gazelle~//internal:go_repository.bzl",
            "ruleClassName": "go_repository",
            "attributes": {
              "importpath": "golang.org/x/text",
              "sum": "h1:cokOdA+Jmi5PJGXLlLllQSgYigAEfHXJAERHVMaCc2k=",
              "replace": "",
              "version": "v0.3.3",
              "build_directives": []
            }
          },
          "org_golang_google_protobuf": {
            "bzlFile": "@@gazelle~//internal:go_repository.bzl",
            "ruleClassName": "go_repository",
            "attributes": {
              "importpath": "google.golang.org/protobuf",
              "sum": "h1:w43yiav+6bVFTBQFZX0r7ipe9JQ1QsbMgHwbBziscLw=",
              "replace": "",
              "version": "v1.28.0",
              "build_directives": []
            }
          },
          "com_github_bmatcuk_doublestar_v4": {
            "bzlFile": "@@gazelle~//internal:go_repository.bzl",
            "ruleClassName": "go_repository",
            "attributes": {
              "importpath": "github.com/bmatcuk/doublestar/v4",
              "sum": "h1:HTuxyug8GyFbRkrffIpzNCSK4luc0TY3wzXvzIZhEXc=",
              "replace": "",
              "version": "v4.6.0",
              "build_directives": []
            }
          },
          "com_github_pmezard_go_difflib": {
            "bzlFile": "@@gazelle~//internal:go_repository.bzl",
            "ruleClassName": "go_repository",
            "attributes": {
              "importpath": "github.com/pmezard/go-difflib",
              "sum": "h1:4DBwDE0NGyQoBHbLQYPwSUPoCMWR5BEzIk/f1lZbAQM=",
              "replace": "",
              "version": "v1.0.0",
              "build_directives": []
            }
          },
          "org_golang_x_mod": {
            "bzlFile": "@@gazelle~//internal:go_repository.bzl",
            "ruleClassName": "go_repository",
            "attributes": {
              "importpath": "golang.org/x/mod",
              "sum": "h1:KENHtAZL2y3NLMYZeHY9DW8HW8V+kQyJsY/V9JlKvCs=",
              "replace": "",
              "version": "v0.9.0",
              "build_directives": []
            }
          },
          "org_golang_x_tools": {
            "bzlFile": "@@gazelle~//internal:go_repository.bzl",
            "ruleClassName": "go_repository",
            "attributes": {
              "importpath": "golang.org/x/tools",
              "sum": "h1:W4OVu8VVOaIO0yzWMNdepAulS7YfoS3Zabrm8DOXXU4=",
              "replace": "",
              "version": "v0.7.0",
              "build_directives": []
            }
          },
          "org_golang_x_net": {
            "bzlFile": "@@gazelle~//internal:go_repository.bzl",
            "ruleClassName": "go_repository",
            "attributes": {
              "importpath": "golang.org/x/net",
              "sum": "h1:4nGaVu0QrbjT/AK2PRLuQfQuh6DJve+pELhqTdAj3x0=",
              "replace": "",
              "version": "v0.0.0-20210405180319-a5a99cb37ef4",
              "build_directives": []
            }
          },
          "com_github_bazelbuild_buildtools": {
            "bzlFile": "@@gazelle~//internal:go_repository.bzl",
            "ruleClassName": "go_repository",
            "attributes": {
              "importpath": "github.com/bazelbuild/buildtools",
              "sum": "h1:XmPu4mXICgdGnC5dXGjUGbwUD/kUmS0l5Aop3LaevBM=",
              "replace": "",
              "version": "v0.0.0-20230317132445-9c3c1fc0106e",
              "build_directives": []
            }
          },
          "org_golang_google_genproto": {
            "bzlFile": "@@gazelle~//internal:go_repository.bzl",
            "ruleClassName": "go_repository",
            "attributes": {
              "importpath": "google.golang.org/genproto",
              "sum": "h1:+kGHl1aib/qcwaRi1CbqBZ1rk19r85MNUf8HaBghugY=",
              "replace": "",
              "version": "v0.0.0-20200526211855-cb27e3aa2013",
              "build_directives": []
            }
          },
          "com_github_gogo_protobuf": {
            "bzlFile": "@@gazelle~//internal:go_repository.bzl",
            "ruleClassName": "go_repository",
            "attributes": {
              "importpath": "github.com/gogo/protobuf",
              "sum": "h1:Ov1cvc58UF3b5XjBnZv7+opcTcQFZebYjWzi34vdm4Q=",
              "replace": "",
              "version": "v1.3.2",
              "build_directives": [
                "gazelle:proto disable"
              ]
            }
          },
          "com_github_pelletier_go_toml": {
            "bzlFile": "@@gazelle~//internal:go_repository.bzl",
            "ruleClassName": "go_repository",
            "attributes": {
              "importpath": "github.com/pelletier/go-toml",
              "sum": "h1:4yBQzkHv+7BHq2PQUZF3Mx0IYxG7LsP222s7Agd3ve8=",
              "replace": "",
              "version": "v1.9.5",
              "build_directives": []
            }
          },
          "com_github_golang_protobuf": {
            "bzlFile": "@@gazelle~//internal:go_repository.bzl",
            "ruleClassName": "go_repository",
            "attributes": {
              "importpath": "github.com/golang/protobuf",
              "sum": "h1:ROPKBNFfQgOUMifHyP+KYbvpjbdoFNs+aK7DXlji0Tw=",
              "replace": "",
              "version": "v1.5.2",
              "build_directives": []
            }
          },
          "com_github_golang_mock": {
            "bzlFile": "@@gazelle~//internal:go_repository.bzl",
            "ruleClassName": "go_repository",
            "attributes": {
              "importpath": "github.com/golang/mock",
              "sum": "h1:ErTB+efbowRARo13NNdxyJji2egdxLGQhRaY+DUumQc=",
              "replace": "",
              "version": "v1.6.0",
              "build_directives": []
            }
          },
          "org_golang_x_sync": {
            "bzlFile": "@@gazelle~//internal:go_repository.bzl",
            "ruleClassName": "go_repository",
            "attributes": {
              "importpath": "golang.org/x/sync",
              "sum": "h1:wsuoTGHzEhffawBOhz5CYhcrV4IdKZbEyZjBMuTp12o=",
              "replace": "",
              "version": "v0.1.0",
              "build_directives": []
            }
          },
          "bazel_gazelle_go_repository_config": {
            "bzlFile": "@@gazelle~//internal/bzlmod:go_deps.bzl",
            "ruleClassName": "_go_repository_config",
            "attributes": {
              "importpaths": {
                "com_github_gogo_protobuf": "github.com/gogo/protobuf",
                "com_github_golang_mock": "github.com/golang/mock",
                "com_github_golang_protobuf": "github.com/golang/protobuf",
                "org_golang_google_protobuf": "google.golang.org/protobuf",
                "org_golang_x_net": "golang.org/x/net",
                "org_golang_x_sys": "golang.org/x/sys",
                "org_golang_x_text": "golang.org/x/text",
                "org_golang_google_genproto": "google.golang.org/genproto",
                "org_golang_google_grpc": "google.golang.org/grpc",
                "com_github_bazelbuild_buildtools": "github.com/bazelbuild/buildtools",
                "com_github_bmatcuk_doublestar_v4": "github.com/bmatcuk/doublestar/v4",
                "com_github_fsnotify_fsnotify": "github.com/fsnotify/fsnotify",
                "com_github_google_go_cmp": "github.com/google/go-cmp",
                "com_github_pelletier_go_toml": "github.com/pelletier/go-toml",
                "com_github_pmezard_go_difflib": "github.com/pmezard/go-difflib",
                "org_golang_x_mod": "golang.org/x/mod",
                "org_golang_x_sync": "golang.org/x/sync",
                "org_golang_x_tools": "golang.org/x/tools"
              },
              "build_naming_conventions": {}
            }
          },
          "org_golang_google_grpc": {
            "bzlFile": "@@gazelle~//internal:go_repository.bzl",
            "ruleClassName": "go_repository",
            "attributes": {
              "importpath": "google.golang.org/grpc",
              "sum": "h1:fPVVDxY9w++VjTZsYvXWqEf9Rqar/e+9zYfxKK+W+YU=",
              "replace": "",
              "version": "v1.50.0",
              "build_directives": [
                "gazelle:proto disable"
              ]
            }
          },
          "org_golang_x_sys": {
            "bzlFile": "@@gazelle~//internal:go_repository.bzl",
            "ruleClassName": "go_repository",
            "attributes": {
              "importpath": "golang.org/x/sys",
              "sum": "h1:MVltZSvRTcU2ljQOhs94SXPftV6DCNnZViHeQps87pQ=",
              "replace": "",
              "version": "v0.6.0",
              "build_directives": []
            }
          },
          "com_github_google_go_cmp": {
            "bzlFile": "@@gazelle~//internal:go_repository.bzl",
            "ruleClassName": "go_repository",
            "attributes": {
              "importpath": "github.com/google/go-cmp",
              "sum": "h1:O2Tfq5qg4qc4AmwVlvv0oLiVAGB7enBSJ2x2DqQFi38=",
              "replace": "",
              "version": "v0.5.9",
              "build_directives": []
            }
          }
        },
        "recordedRepoMappingEntries": [
          [
            "gazelle~",
            "bazel_tools",
            "bazel_tools"
          ]
        ]
      }
    },
    "@@gazelle~//internal/bzlmod:non_module_deps.bzl%non_module_deps": {
      "general": {
        "bzlTransitiveDigest": "30wev+wJfzc4s72MCfbP9U8W+3Js2b+Xbo5ofgZbHw8=",
        "usagesDigest": "+xCT9pRvDnsW7iI58SOYi7xcZx59eX5FMxOaQkThPC4=",
        "recordedFileInputs": {},
        "recordedDirentsInputs": {},
        "envVariables": {},
        "generatedRepoSpecs": {
          "bazel_gazelle_go_repository_tools": {
            "bzlFile": "@@gazelle~//internal:go_repository_tools.bzl",
            "ruleClassName": "go_repository_tools",
            "attributes": {
              "go_cache": "@@gazelle~~non_module_deps~bazel_gazelle_go_repository_cache//:go.env"
            }
          },
          "bazel_gazelle_go_repository_cache": {
            "bzlFile": "@@gazelle~//internal:go_repository_cache.bzl",
            "ruleClassName": "go_repository_cache",
            "attributes": {
              "go_sdk_name": "go_default_sdk",
              "go_env": {}
            }
          }
        },
        "recordedRepoMappingEntries": [
          [
            "gazelle~",
            "bazel_gazelle_go_repository_cache",
            "gazelle~~non_module_deps~bazel_gazelle_go_repository_cache"
          ]
        ]
      }
    },
    "@@grpc~//bazel:grpc_deps.bzl%grpc_repo_deps_ext": {
      "general": {
        "bzlTransitiveDigest": "g3tQcAERgW3d6N1gPCz9FCsyoGGqNexWYUD89l4dCz8=",
        "usagesDigest": "pUXbIpOy2jqE7CmQkRf73GRQmDQME0OYOKx+KnlocH8=",
        "recordedFileInputs": {},
        "recordedDirentsInputs": {},
        "envVariables": {},
        "generatedRepoSpecs": {
          "io_opencensus_cpp": {
            "bzlFile": "@@bazel_tools//tools/build_defs/repo:http.bzl",
            "ruleClassName": "http_archive",
            "attributes": {
              "sha256": "90d6fafa8b1a2ea613bf662731d3086e1c2ed286f458a95c81744df2dbae41b1",
              "strip_prefix": "opencensus-cpp-c9a4da319bc669a772928ffc55af4a61be1a1176",
              "urls": [
                "https://storage.googleapis.com/grpc-bazel-mirror/github.com/census-instrumentation/opencensus-cpp/archive/c9a4da319bc669a772928ffc55af4a61be1a1176.tar.gz",
                "https://github.com/census-instrumentation/opencensus-cpp/archive/c9a4da319bc669a772928ffc55af4a61be1a1176.tar.gz"
              ]
            }
          },
          "com_github_libuv_libuv": {
            "bzlFile": "@@bazel_tools//tools/build_defs/repo:http.bzl",
            "ruleClassName": "http_archive",
            "attributes": {
              "build_file": "@@grpc~//third_party:libuv.BUILD",
              "sha256": "5ca4e9091f3231d8ad8801862dc4e851c23af89c69141d27723157776f7291e7",
              "strip_prefix": "libuv-02a9e1be252b623ee032a3137c0b0c94afbe6809",
              "urls": [
                "https://storage.googleapis.com/grpc-bazel-mirror/github.com/libuv/libuv/archive/02a9e1be252b623ee032a3137c0b0c94afbe6809.tar.gz",
                "https://github.com/libuv/libuv/archive/02a9e1be252b623ee032a3137c0b0c94afbe6809.tar.gz"
              ]
            }
          },
          "com_google_googleapis": {
            "bzlFile": "@@bazel_tools//tools/build_defs/repo:http.bzl",
            "ruleClassName": "http_archive",
            "attributes": {
              "sha256": "5bb6b0253ccf64b53d6c7249625a7e3f6c3bc6402abd52d3778bfa48258703a0",
              "strip_prefix": "googleapis-2f9af297c84c55c8b871ba4495e01ade42476c92",
              "urls": [
                "https://storage.googleapis.com/grpc-bazel-mirror/github.com/googleapis/googleapis/archive/2f9af297c84c55c8b871ba4495e01ade42476c92.tar.gz",
                "https://github.com/googleapis/googleapis/archive/2f9af297c84c55c8b871ba4495e01ade42476c92.tar.gz"
              ]
            }
          },
          "upb": {
            "bzlFile": "@@bazel_tools//tools/build_defs/repo:http.bzl",
            "ruleClassName": "http_archive",
            "attributes": {
              "sha256": "d0fe259d650bf9547e75896a1307bfc7034195e4ae89f5139814d295991ba681",
              "strip_prefix": "upb-bef53686ec702607971bd3ea4d4fefd80c6cc6e8",
              "urls": [
                "https://storage.googleapis.com/grpc-bazel-mirror/github.com/protocolbuffers/upb/archive/bef53686ec702607971bd3ea4d4fefd80c6cc6e8.tar.gz",
                "https://github.com/protocolbuffers/upb/archive/bef53686ec702607971bd3ea4d4fefd80c6cc6e8.tar.gz"
              ]
            }
          },
          "rules_cc": {
            "bzlFile": "@@bazel_tools//tools/build_defs/repo:http.bzl",
            "ruleClassName": "http_archive",
            "attributes": {
              "sha256": "35f2fb4ea0b3e61ad64a369de284e4fbbdcdba71836a5555abb5e194cf119509",
              "strip_prefix": "rules_cc-624b5d59dfb45672d4239422fa1e3de1822ee110",
              "urls": [
                "https://storage.googleapis.com/grpc-bazel-mirror/github.com/bazelbuild/rules_cc/archive/624b5d59dfb45672d4239422fa1e3de1822ee110.tar.gz",
                "https://github.com/bazelbuild/rules_cc/archive/624b5d59dfb45672d4239422fa1e3de1822ee110.tar.gz"
              ]
            }
          },
          "boringssl": {
            "bzlFile": "@@bazel_tools//tools/build_defs/repo:http.bzl",
            "ruleClassName": "http_archive",
            "attributes": {
              "sha256": "534fa658bd845fd974b50b10f444d392dfd0d93768c4a51b61263fd37d851c40",
              "strip_prefix": "boringssl-b9232f9e27e5668bc0414879dcdedb2a59ea75f2",
              "urls": [
                "https://storage.googleapis.com/grpc-bazel-mirror/github.com/google/boringssl/archive/b9232f9e27e5668bc0414879dcdedb2a59ea75f2.tar.gz",
                "https://github.com/google/boringssl/archive/b9232f9e27e5668bc0414879dcdedb2a59ea75f2.tar.gz"
              ]
            }
          },
          "bazel_gazelle": {
            "bzlFile": "@@bazel_tools//tools/build_defs/repo:http.bzl",
            "ruleClassName": "http_archive",
            "attributes": {
              "sha256": "de69a09dc70417580aabf20a28619bb3ef60d038470c7cf8442fafcf627c21cb",
              "urls": [
                "https://mirror.bazel.build/github.com/bazelbuild/bazel-gazelle/releases/download/v0.24.0/bazel-gazelle-v0.24.0.tar.gz",
                "https://github.com/bazelbuild/bazel-gazelle/releases/download/v0.24.0/bazel-gazelle-v0.24.0.tar.gz"
              ]
            }
          },
          "opencensus_proto": {
            "bzlFile": "@@bazel_tools//tools/build_defs/repo:http.bzl",
            "ruleClassName": "http_archive",
            "attributes": {
              "sha256": "b7e13f0b4259e80c3070b583c2f39e53153085a6918718b1c710caf7037572b0",
              "strip_prefix": "opencensus-proto-0.3.0/src",
              "urls": [
                "https://storage.googleapis.com/grpc-bazel-mirror/github.com/census-instrumentation/opencensus-proto/archive/v0.3.0.tar.gz",
                "https://github.com/census-instrumentation/opencensus-proto/archive/v0.3.0.tar.gz"
              ],
              "patches": [
                "@@grpc~//third_party:opencensus-proto.patch"
              ],
              "patch_args": [
                "-p2"
              ]
            }
          },
          "com_googlesource_code_re2": {
            "bzlFile": "@@bazel_tools//tools/build_defs/repo:http.bzl",
            "ruleClassName": "http_archive",
            "attributes": {
              "sha256": "319a58a58d8af295db97dfeecc4e250179c5966beaa2d842a82f0a013b6a239b",
              "strip_prefix": "re2-8e08f47b11b413302749c0d8b17a1c94777495d5",
              "urls": [
                "https://storage.googleapis.com/grpc-bazel-mirror/github.com/google/re2/archive/8e08f47b11b413302749c0d8b17a1c94777495d5.tar.gz",
                "https://github.com/google/re2/archive/8e08f47b11b413302749c0d8b17a1c94777495d5.tar.gz"
              ]
            }
          },
          "bazel_skylib": {
            "bzlFile": "@@bazel_tools//tools/build_defs/repo:http.bzl",
            "ruleClassName": "http_archive",
            "attributes": {
              "urls": [
                "https://mirror.bazel.build/github.com/bazelbuild/bazel-skylib/releases/download/1.0.2/bazel-skylib-1.0.2.tar.gz",
                "https://github.com/bazelbuild/bazel-skylib/releases/download/1.0.2/bazel-skylib-1.0.2.tar.gz"
              ],
              "sha256": "97e70364e9249702246c0e9444bccdc4b847bed1eb03c5a3ece4f83dfe6abc44"
            }
          },
          "com_github_cares_cares": {
            "bzlFile": "@@bazel_tools//tools/build_defs/repo:http.bzl",
            "ruleClassName": "http_archive",
            "attributes": {
              "build_file": "@@grpc~//third_party:cares/cares.BUILD",
              "sha256": "ec76c5e79db59762776bece58b69507d095856c37b81fd35bfb0958e74b61d93",
              "strip_prefix": "c-ares-6654436a307a5a686b008c1d4c93b0085da6e6d8",
              "urls": [
                "https://storage.googleapis.com/grpc-bazel-mirror/github.com/c-ares/c-ares/archive/6654436a307a5a686b008c1d4c93b0085da6e6d8.tar.gz",
                "https://github.com/c-ares/c-ares/archive/6654436a307a5a686b008c1d4c93b0085da6e6d8.tar.gz"
              ]
            }
          },
          "build_bazel_apple_support": {
            "bzlFile": "@@bazel_tools//tools/build_defs/repo:http.bzl",
            "ruleClassName": "http_archive",
            "attributes": {
              "sha256": "76df040ade90836ff5543888d64616e7ba6c3a7b33b916aa3a4b68f342d1b447",
              "urls": [
                "https://storage.googleapis.com/grpc-bazel-mirror/github.com/bazelbuild/apple_support/releases/download/0.11.0/apple_support.0.11.0.tar.gz",
                "https://github.com/bazelbuild/apple_support/releases/download/0.11.0/apple_support.0.11.0.tar.gz"
              ]
            }
          },
          "zlib": {
            "bzlFile": "@@bazel_tools//tools/build_defs/repo:http.bzl",
            "ruleClassName": "http_archive",
            "attributes": {
              "build_file": "@@grpc~//third_party:zlib.BUILD",
              "sha256": "ef47b0fbe646d69a2fc5ba012cb278de8e8946a8e9649f83a807cc05559f0eff",
              "strip_prefix": "zlib-21767c654d31d2dccdde4330529775c6c5fd5389",
              "urls": [
                "https://storage.googleapis.com/grpc-bazel-mirror/github.com/madler/zlib/archive/21767c654d31d2dccdde4330529775c6c5fd5389.tar.gz",
                "https://github.com/madler/zlib/archive/21767c654d31d2dccdde4330529775c6c5fd5389.tar.gz"
              ]
            }
          },
          "com_google_googletest": {
            "bzlFile": "@@bazel_tools//tools/build_defs/repo:http.bzl",
            "ruleClassName": "http_archive",
            "attributes": {
              "sha256": "c8de6c60e12ad014a28225c5247ee735861d85cf906df617f6a29954ca05f547",
              "strip_prefix": "googletest-0e402173c97aea7a00749e825b194bfede4f2e45",
              "urls": [
                "https://github.com/google/googletest/archive/0e402173c97aea7a00749e825b194bfede4f2e45.tar.gz"
              ]
            }
          },
          "envoy_api": {
            "bzlFile": "@@bazel_tools//tools/build_defs/repo:http.bzl",
            "ruleClassName": "http_archive",
            "attributes": {
              "sha256": "c5807010b67033330915ca5a20483e30538ae5e689aa14b3631d6284beca4630",
              "strip_prefix": "data-plane-api-9c42588c956220b48eb3099d186487c2f04d32ec",
              "urls": [
                "https://storage.googleapis.com/grpc-bazel-mirror/github.com/envoyproxy/data-plane-api/archive/9c42588c956220b48eb3099d186487c2f04d32ec.tar.gz",
                "https://github.com/envoyproxy/data-plane-api/archive/9c42588c956220b48eb3099d186487c2f04d32ec.tar.gz"
              ]
            }
          },
          "build_bazel_rules_apple": {
            "bzlFile": "@@bazel_tools//tools/build_defs/repo:http.bzl",
            "ruleClassName": "http_archive",
            "attributes": {
              "sha256": "0052d452af7742c8f3a4e0929763388a66403de363775db7e90adecb2ba4944b",
              "urls": [
                "https://storage.googleapis.com/grpc-bazel-mirror/github.com/bazelbuild/rules_apple/releases/download/0.31.3/rules_apple.0.31.3.tar.gz",
                "https://github.com/bazelbuild/rules_apple/releases/download/0.31.3/rules_apple.0.31.3.tar.gz"
              ]
            }
          },
          "com_github_cncf_udpa": {
            "bzlFile": "@@bazel_tools//tools/build_defs/repo:http.bzl",
            "ruleClassName": "http_archive",
            "attributes": {
              "sha256": "5bc8365613fe2f8ce6cc33959b7667b13b7fe56cb9d16ba740c06e1a7c4242fc",
              "strip_prefix": "xds-cb28da3451f158a947dfc45090fe92b07b243bc1",
              "urls": [
                "https://storage.googleapis.com/grpc-bazel-mirror/github.com/cncf/xds/archive/cb28da3451f158a947dfc45090fe92b07b243bc1.tar.gz",
                "https://github.com/cncf/xds/archive/cb28da3451f158a947dfc45090fe92b07b243bc1.tar.gz"
              ]
            }
          },
          "com_github_google_benchmark": {
            "bzlFile": "@@bazel_tools//tools/build_defs/repo:http.bzl",
            "ruleClassName": "http_archive",
            "attributes": {
              "sha256": "0b921a3bc39e35f4275c8dcc658af2391c150fb966102341287b0401ff2e6f21",
              "strip_prefix": "benchmark-0baacde3618ca617da95375e0af13ce1baadea47",
              "urls": [
                "https://storage.googleapis.com/grpc-bazel-mirror/github.com/google/benchmark/archive/0baacde3618ca617da95375e0af13ce1baadea47.tar.gz",
                "https://github.com/google/benchmark/archive/0baacde3618ca617da95375e0af13ce1baadea47.tar.gz"
              ]
            }
          },
          "com_envoyproxy_protoc_gen_validate": {
            "bzlFile": "@@bazel_tools//tools/build_defs/repo:http.bzl",
            "ruleClassName": "http_archive",
            "attributes": {
              "strip_prefix": "protoc-gen-validate-4694024279bdac52b77e22dc87808bd0fd732b69",
              "sha256": "1e490b98005664d149b379a9529a6aa05932b8a11b76b4cd86f3d22d76346f47",
              "urls": [
                "https://github.com/envoyproxy/protoc-gen-validate/archive/4694024279bdac52b77e22dc87808bd0fd732b69.tar.gz"
              ],
              "patches": [
                "@@grpc~//third_party:protoc-gen-validate.patch"
              ],
              "patch_args": [
                "-p1"
              ]
            }
          },
          "com_google_absl": {
            "bzlFile": "@@bazel_tools//tools/build_defs/repo:http.bzl",
            "ruleClassName": "http_archive",
            "attributes": {
              "sha256": "4208129b49006089ba1d6710845a45e31c59b0ab6bff9e5788a87f55c5abd602",
              "strip_prefix": "abseil-cpp-20220623.0",
              "urls": [
                "https://storage.googleapis.com/grpc-bazel-mirror/github.com/abseil/abseil-cpp/archive/20220623.0.tar.gz",
                "https://github.com/abseil/abseil-cpp/archive/20220623.0.tar.gz"
              ]
            }
          },
          "bazel_toolchains": {
            "bzlFile": "@@bazel_tools//tools/build_defs/repo:http.bzl",
            "ruleClassName": "http_archive",
            "attributes": {
              "sha256": "179ec02f809e86abf56356d8898c8bd74069f1bd7c56044050c2cd3d79d0e024",
              "strip_prefix": "bazel-toolchains-4.1.0",
              "urls": [
                "https://mirror.bazel.build/github.com/bazelbuild/bazel-toolchains/releases/download/4.1.0/bazel-toolchains-4.1.0.tar.gz",
                "https://github.com/bazelbuild/bazel-toolchains/releases/download/4.1.0/bazel-toolchains-4.1.0.tar.gz"
              ]
            }
          },
          "bazel_compdb": {
            "bzlFile": "@@bazel_tools//tools/build_defs/repo:http.bzl",
            "ruleClassName": "http_archive",
            "attributes": {
              "sha256": "bcecfd622c4ef272fd4ba42726a52e140b961c4eac23025f18b346c968a8cfb4",
              "strip_prefix": "bazel-compilation-database-0.4.5",
              "urls": [
                "https://storage.googleapis.com/grpc-bazel-mirror/github.com/grailbio/bazel-compilation-database/archive/0.4.5.tar.gz",
                "https://github.com/grailbio/bazel-compilation-database/archive/0.4.5.tar.gz"
              ]
            }
          }
        },
        "recordedRepoMappingEntries": [
          [
            "grpc~",
            "bazel_tools",
            "bazel_tools"
          ],
          [
            "grpc~",
            "com_github_grpc_grpc",
            "grpc~"
          ]
        ]
      }
    },
    "@@grpc~//bazel:grpc_extra_deps.bzl%grpc_extra_deps_ext": {
      "general": {
        "bzlTransitiveDigest": "oC3WXWbs22K9+R9wsFDqFnsXsZH7uporE4vH0N0aVgE=",
        "usagesDigest": "GsyNga+5a9OklQGmc4ymqmxBcEKaADjmKhuQ6MeGmXY=",
        "recordedFileInputs": {},
        "recordedDirentsInputs": {},
        "envVariables": {},
        "generatedRepoSpecs": {
          "com_google_googleapis_imports": {
            "bzlFile": "@@grpc~~grpc_repo_deps_ext~com_google_googleapis//:repository_rules.bzl",
            "ruleClassName": "switched_rules",
            "attributes": {
              "rules": {
                "proto_library_with_info": [
                  "",
                  ""
                ],
                "moved_proto_library": [
                  "",
                  ""
                ],
                "java_proto_library": [
                  "",
                  ""
                ],
                "java_grpc_library": [
                  "",
                  ""
                ],
                "java_gapic_library": [
                  "",
                  ""
                ],
                "java_gapic_test": [
                  "",
                  ""
                ],
                "java_gapic_assembly_gradle_pkg": [
                  "",
                  ""
                ],
                "py_proto_library": [
                  "@com_github_grpc_grpc//bazel:python_rules.bzl",
                  ""
                ],
                "py_grpc_library": [
                  "@com_github_grpc_grpc//bazel:python_rules.bzl",
                  ""
                ],
                "py_gapic_library": [
                  "",
                  ""
                ],
                "py_gapic_assembly_pkg": [
                  "",
                  ""
                ],
                "go_proto_library": [
                  "",
                  ""
                ],
                "go_library": [
                  "",
                  ""
                ],
                "go_test": [
                  "",
                  ""
                ],
                "go_gapic_library": [
                  "",
                  ""
                ],
                "go_gapic_assembly_pkg": [
                  "",
                  ""
                ],
                "cc_proto_library": [
                  "native.cc_proto_library",
                  ""
                ],
                "cc_grpc_library": [
                  "@com_github_grpc_grpc//bazel:cc_grpc_library.bzl",
                  ""
                ],
                "cc_gapic_library": [
                  "",
                  ""
                ],
                "php_proto_library": [
                  "",
                  "php_proto_library"
                ],
                "php_grpc_library": [
                  "",
                  "php_grpc_library"
                ],
                "php_gapic_library": [
                  "",
                  "php_gapic_library"
                ],
                "php_gapic_assembly_pkg": [
                  "",
                  "php_gapic_assembly_pkg"
                ],
                "nodejs_gapic_library": [
                  "",
                  "typescript_gapic_library"
                ],
                "nodejs_gapic_assembly_pkg": [
                  "",
                  "typescript_gapic_assembly_pkg"
                ],
                "ruby_proto_library": [
                  "",
                  ""
                ],
                "ruby_grpc_library": [
                  "",
                  ""
                ],
                "ruby_ads_gapic_library": [
                  "",
                  ""
                ],
                "ruby_cloud_gapic_library": [
                  "",
                  ""
                ],
                "ruby_gapic_assembly_pkg": [
                  "",
                  ""
                ],
                "csharp_proto_library": [
                  "",
                  ""
                ],
                "csharp_grpc_library": [
                  "",
                  ""
                ],
                "csharp_gapic_library": [
                  "",
                  ""
                ],
                "csharp_gapic_assembly_pkg": [
                  "",
                  ""
                ]
              }
            }
          }
        },
        "recordedRepoMappingEntries": [
          [
            "grpc~",
            "com_envoyproxy_protoc_gen_validate",
            "grpc~~grpc_repo_deps_ext~com_envoyproxy_protoc_gen_validate"
          ],
          [
            "grpc~",
            "com_google_googleapis",
            "grpc~~grpc_repo_deps_ext~com_google_googleapis"
          ],
          [
            "grpc~",
            "com_google_protobuf",
            "protobuf~"
          ],
          [
            "grpc~",
            "envoy_api",
            "grpc~~grpc_repo_deps_ext~envoy_api"
          ],
          [
            "grpc~",
            "io_bazel_rules_go",
            "rules_go~"
          ],
          [
            "grpc~",
            "upb",
            "upb~"
          ],
          [
            "grpc~~grpc_repo_deps_ext~bazel_gazelle",
            "bazel_gazelle",
            "grpc~~grpc_repo_deps_ext~bazel_gazelle"
          ],
          [
            "grpc~~grpc_repo_deps_ext~bazel_gazelle",
            "bazel_tools",
            "bazel_tools"
          ],
          [
            "grpc~~grpc_repo_deps_ext~com_envoyproxy_protoc_gen_validate",
            "bazel_gazelle",
            "grpc~~grpc_repo_deps_ext~bazel_gazelle"
          ],
          [
            "grpc~~grpc_repo_deps_ext~envoy_api",
            "bazel_tools",
            "bazel_tools"
          ],
          [
            "grpc~~grpc_repo_deps_ext~envoy_api",
            "envoy_api",
            "grpc~~grpc_repo_deps_ext~envoy_api"
          ],
          [
            "protobuf~",
            "bazel_tools",
            "bazel_tools"
          ],
          [
            "rules_go~",
            "bazel_tools",
            "bazel_tools"
          ],
          [
            "upb~",
            "bazel_tools",
            "bazel_tools"
          ]
        ]
      }
    },
    "@@platforms//host:extension.bzl%host_platform": {
      "general": {
        "bzlTransitiveDigest": "xelQcPZH8+tmuOHVjL9vDxMnnQNMlwj0SlvgoqBkm4U=",
        "usagesDigest": "V1R2Y2oMxKNfx2WCWpSCaUV1WefW1o8HZGm3v1vHgY4=",
        "recordedFileInputs": {},
        "recordedDirentsInputs": {},
        "envVariables": {},
        "generatedRepoSpecs": {
          "host_platform": {
            "bzlFile": "@@platforms//host:extension.bzl",
            "ruleClassName": "host_platform_repo",
            "attributes": {}
          }
        },
        "recordedRepoMappingEntries": []
      }
    },
    "@@pybind11_bazel~//:python_configure.bzl%extension": {
      "general": {
        "bzlTransitiveDigest": "3LPSHhLo7VQLO+x5c48KQmJdPDwEMqMdeng5XVAZm4Y=",
        "usagesDigest": "e/EIZlWEpIWcNL1dkob+QepsV4rx7UmnvodvXa76ycY=",
        "recordedFileInputs": {
          "@@pybind11_bazel~//MODULE.bazel": "88af1c246226d87e65be78ed49ecd1e6f5e98648558c14ce99176da041dc378e"
        },
        "recordedDirentsInputs": {},
        "envVariables": {},
        "generatedRepoSpecs": {
          "local_config_python": {
            "bzlFile": "@@pybind11_bazel~//:python_configure.bzl",
            "ruleClassName": "python_configure",
            "attributes": {}
          },
          "pybind11": {
            "bzlFile": "@@bazel_tools//tools/build_defs/repo:http.bzl",
            "ruleClassName": "http_archive",
            "attributes": {
              "build_file": "@@pybind11_bazel~//:pybind11.BUILD",
              "strip_prefix": "pybind11-2.11.1",
              "urls": [
                "https://github.com/pybind/pybind11/archive/v2.11.1.zip"
              ]
            }
          }
        },
        "recordedRepoMappingEntries": [
          [
            "pybind11_bazel~",
            "bazel_tools",
            "bazel_tools"
          ]
        ]
      }
    },
    "@@rules_go~//go:extensions.bzl%go_sdk": {
      "general": {
        "bzlTransitiveDigest": "obps9i5YfjAXyjEh/+gfXpZMEP3YOLx+PtumJeeJNo0=",
        "usagesDigest": "ofRjJtvD11oKY99HMhrv1wKNQNLh9wT+dNirGyPuXJQ=",
        "recordedFileInputs": {},
        "recordedDirentsInputs": {},
        "envVariables": {},
        "generatedRepoSpecs": {
          "go_default_sdk": {
            "bzlFile": "@@rules_go~//go/private:sdk.bzl",
            "ruleClassName": "go_download_sdk_rule",
            "attributes": {
              "goos": "",
              "goarch": "",
              "sdks": {},
              "urls": [
                "https://dl.google.com/go/{}"
              ],
              "version": "1.19.8"
            }
          },
          "go_toolchains": {
            "bzlFile": "@@rules_go~//go/private:sdk.bzl",
            "ruleClassName": "go_multiple_toolchains",
            "attributes": {
              "prefixes": [
                "_0000_go_default_sdk_"
              ],
              "geese": [
                ""
              ],
              "goarchs": [
                ""
              ],
              "sdk_repos": [
                "go_default_sdk"
              ],
              "sdk_types": [
                "remote"
              ],
              "sdk_versions": [
                "1.19.8"
              ]
            }
          }
        },
        "recordedRepoMappingEntries": [
          [
            "rules_go~",
            "bazel_tools",
            "bazel_tools"
          ]
        ]
      }
    },
    "@@rules_go~//go/private:extensions.bzl%non_module_dependencies": {
      "general": {
        "bzlTransitiveDigest": "vurqgs3L/LXq/D5+nInE4siArAxouQkjNApYNtypmbA=",
        "usagesDigest": "xC/Z8V6ieDZ8CF4DWbgeocO0pLMlM7zxp/VgPdK3KSU=",
        "recordedFileInputs": {},
        "recordedDirentsInputs": {},
        "envVariables": {},
        "generatedRepoSpecs": {
          "org_golang_x_xerrors": {
            "bzlFile": "@@bazel_tools//tools/build_defs/repo:http.bzl",
            "ruleClassName": "http_archive",
            "attributes": {
              "urls": [
                "https://mirror.bazel.build/github.com/golang/xerrors/archive/04be3eba64a22a838cdb17b8dca15a52871c08b4.zip",
                "https://github.com/golang/xerrors/archive/04be3eba64a22a838cdb17b8dca15a52871c08b4.zip"
              ],
              "sha256": "ffad2b06ef2e09d040da2ff08077865e99ab95d4d0451737fc8e33706bb01634",
              "strip_prefix": "xerrors-04be3eba64a22a838cdb17b8dca15a52871c08b4",
              "patches": [
                "@@rules_go~//third_party:org_golang_x_xerrors-gazelle.patch"
              ],
              "patch_args": [
                "-p1"
              ]
            }
          },
          "gogo_special_proto": {
            "bzlFile": "@@rules_go~//proto:gogo.bzl",
            "ruleClassName": "gogo_special_proto",
            "attributes": {}
          },
          "org_golang_google_protobuf": {
            "bzlFile": "@@bazel_tools//tools/build_defs/repo:http.bzl",
            "ruleClassName": "http_archive",
            "attributes": {
              "sha256": "cb1a05581c33b3705ede6c08edf9b9c1dbc579559ba30f532704c324e42bf801",
              "urls": [
                "https://mirror.bazel.build/github.com/protocolbuffers/protobuf-go/archive/refs/tags/v1.30.0.zip",
                "https://github.com/protocolbuffers/protobuf-go/archive/refs/tags/v1.30.0.zip"
              ],
              "strip_prefix": "protobuf-go-1.30.0",
              "patches": [
                "@@rules_go~//third_party:org_golang_google_protobuf-gazelle.patch"
              ],
              "patch_args": [
                "-p1"
              ]
            }
          },
          "com_github_mwitkow_go_proto_validators": {
            "bzlFile": "@@bazel_tools//tools/build_defs/repo:http.bzl",
            "ruleClassName": "http_archive",
            "attributes": {
              "urls": [
                "https://mirror.bazel.build/github.com/mwitkow/go-proto-validators/archive/refs/tags/v0.3.2.zip",
                "https://github.com/mwitkow/go-proto-validators/archive/refs/tags/v0.3.2.zip"
              ],
              "sha256": "d8697f05a2f0eaeb65261b480e1e6035301892d9fc07ed945622f41b12a68142",
              "strip_prefix": "go-proto-validators-0.3.2"
            }
          },
          "org_golang_x_tools": {
            "bzlFile": "@@bazel_tools//tools/build_defs/repo:http.bzl",
            "ruleClassName": "http_archive",
            "attributes": {
              "urls": [
                "https://mirror.bazel.build/github.com/golang/tools/archive/refs/tags/v0.7.0.zip",
                "https://github.com/golang/tools/archive/refs/tags/v0.7.0.zip"
              ],
              "sha256": "9f20a20f29f4008d797a8be882ef82b69cf8f7f2b96dbdfe3814c57d8280fa4b",
              "strip_prefix": "tools-0.7.0",
              "patches": [
                "@@rules_go~//third_party:org_golang_x_tools-deletegopls.patch",
                "@@rules_go~//third_party:org_golang_x_tools-gazelle.patch"
              ],
              "patch_args": [
                "-p1"
              ]
            }
          },
          "go_googleapis": {
            "bzlFile": "@@bazel_tools//tools/build_defs/repo:http.bzl",
            "ruleClassName": "http_archive",
            "attributes": {
              "urls": [
                "https://mirror.bazel.build/github.com/googleapis/googleapis/archive/83c3605afb5a39952bf0a0809875d41cf2a558ca.zip",
                "https://github.com/googleapis/googleapis/archive/83c3605afb5a39952bf0a0809875d41cf2a558ca.zip"
              ],
              "sha256": "ba694861340e792fd31cb77274eacaf6e4ca8bda97707898f41d8bebfd8a4984",
              "strip_prefix": "googleapis-83c3605afb5a39952bf0a0809875d41cf2a558ca",
              "patches": [
                "@@rules_go~//third_party:go_googleapis-deletebuild.patch",
                "@@rules_go~//third_party:go_googleapis-directives.patch",
                "@@rules_go~//third_party:go_googleapis-gazelle.patch"
              ],
              "patch_args": [
                "-E",
                "-p1"
              ]
            }
          },
          "org_golang_google_genproto": {
            "bzlFile": "@@bazel_tools//tools/build_defs/repo:http.bzl",
            "ruleClassName": "http_archive",
            "attributes": {
              "urls": [
                "https://mirror.bazel.build/github.com/googleapis/go-genproto/archive/6ac7f18bb9d5eeeb13a9f1ae4f21e4374a1952f8.zip",
                "https://github.com/googleapis/go-genproto/archive/6ac7f18bb9d5eeeb13a9f1ae4f21e4374a1952f8.zip"
              ],
              "sha256": "3470e7a89b24971b20c4bb8900a668df25279e4b741f72bc09418c1f22543215",
              "strip_prefix": "go-genproto-6ac7f18bb9d5eeeb13a9f1ae4f21e4374a1952f8",
              "patches": [
                "@@rules_go~//third_party:org_golang_google_genproto-gazelle.patch"
              ],
              "patch_args": [
                "-p1"
              ]
            }
          },
          "bazel_skylib": {
            "bzlFile": "@@bazel_tools//tools/build_defs/repo:http.bzl",
            "ruleClassName": "http_archive",
            "attributes": {
              "urls": [
                "https://mirror.bazel.build/github.com/bazelbuild/bazel-skylib/releases/download/1.4.1/bazel-skylib-1.4.1.tar.gz",
                "https://github.com/bazelbuild/bazel-skylib/releases/download/1.4.1/bazel-skylib-1.4.1.tar.gz"
              ],
              "sha256": "b8a1527901774180afc798aeb28c4634bdccf19c4d98e7bdd1ce79d1fe9aaad7",
              "strip_prefix": ""
            }
          },
          "com_github_gogo_protobuf": {
            "bzlFile": "@@bazel_tools//tools/build_defs/repo:http.bzl",
            "ruleClassName": "http_archive",
            "attributes": {
              "urls": [
                "https://mirror.bazel.build/github.com/gogo/protobuf/archive/refs/tags/v1.3.2.zip",
                "https://github.com/gogo/protobuf/archive/refs/tags/v1.3.2.zip"
              ],
              "sha256": "f89f8241af909ce3226562d135c25b28e656ae173337b3e58ede917aa26e1e3c",
              "strip_prefix": "protobuf-1.3.2",
              "patches": [
                "@@rules_go~//third_party:com_github_gogo_protobuf-gazelle.patch"
              ],
              "patch_args": [
                "-p1"
              ]
            }
          },
          "com_github_golang_protobuf": {
            "bzlFile": "@@bazel_tools//tools/build_defs/repo:http.bzl",
            "ruleClassName": "http_archive",
            "attributes": {
              "urls": [
                "https://mirror.bazel.build/github.com/golang/protobuf/archive/refs/tags/v1.5.3.zip",
                "https://github.com/golang/protobuf/archive/refs/tags/v1.5.3.zip"
              ],
              "sha256": "2dced4544ae5372281e20f1e48ca76368355a01b31353724718c4d6e3dcbb430",
              "strip_prefix": "protobuf-1.5.3",
              "patches": [
                "@@rules_go~//third_party:com_github_golang_protobuf-gazelle.patch"
              ],
              "patch_args": [
                "-p1"
              ]
            }
          },
          "io_bazel_rules_nogo": {
            "bzlFile": "@@rules_go~//go/private:nogo.bzl",
            "ruleClassName": "go_register_nogo",
            "attributes": {
              "nogo": "@io_bazel_rules_go//:default_nogo"
            }
          },
          "com_github_golang_mock": {
            "bzlFile": "@@bazel_tools//tools/build_defs/repo:http.bzl",
            "ruleClassName": "http_archive",
            "attributes": {
              "urls": [
                "https://mirror.bazel.build/github.com/golang/mock/archive/refs/tags/v1.7.0-rc.1.zip",
                "https://github.com/golang/mock/archive/refs/tags/v1.7.0-rc.1.zip"
              ],
              "patches": [
                "@@rules_go~//third_party:com_github_golang_mock-gazelle.patch"
              ],
              "patch_args": [
                "-p1"
              ],
              "sha256": "5359c78b0c1649cf7beb3b48ff8b1d1aaf0243b22ea4789aba94805280075d8e",
              "strip_prefix": "mock-1.7.0-rc.1"
            }
          },
          "org_golang_x_sys": {
            "bzlFile": "@@bazel_tools//tools/build_defs/repo:http.bzl",
            "ruleClassName": "http_archive",
            "attributes": {
              "urls": [
                "https://mirror.bazel.build/github.com/golang/sys/archive/refs/tags/v0.6.0.zip",
                "https://github.com/golang/sys/archive/refs/tags/v0.6.0.zip"
              ],
              "sha256": "7f2399398b2eb4f1f495cc754d6353566e0ad934ee0eb46505e55162e0def56d",
              "strip_prefix": "sys-0.6.0",
              "patches": [
                "@@rules_go~//third_party:org_golang_x_sys-gazelle.patch"
              ],
              "patch_args": [
                "-p1"
              ]
            }
          }
        },
        "recordedRepoMappingEntries": [
          [
            "rules_go~",
            "bazel_tools",
            "bazel_tools"
          ]
        ]
      }
    },
    "@@rules_graalvm~//:extensions.bzl%graalvm": {
      "general": {
        "bzlTransitiveDigest": "7TRnLGgMZtLIlqn0gwKri3T+KOm/9pO2nb9Tyb8sGJY=",
        "usagesDigest": "9ti2DgD4vux69Lw+Y5sosEyWg4oi/gn5Z/rh7kXzpDY=",
        "recordedFileInputs": {},
        "recordedDirentsInputs": {},
        "envVariables": {},
        "generatedRepoSpecs": {
          "graalvm_toolchains": {
            "bzlFile": "@@rules_graalvm~//internal:graalvm_bindist.bzl",
            "ruleClassName": "_toolchain_config",
            "attributes": {
              "build_file": "\nalias(\n    name = \"toolchain_gvm\",\n    actual = \"gvm\",\n    visibility = [\"//visibility:public\"],\n)\ntoolchain(\n    name = \"gvm\",\n    exec_compatible_with = [\n        \n    ],\n    target_compatible_with = [\n        \n    ],\n    toolchain = \"@graalvm//:gvm\",\n    toolchain_type = \"@rules_graalvm//graalvm/toolchain\",\n    visibility = [\"//visibility:public\"],\n)\n\nconfig_setting(\n    name = \"prefix_version_setting\",\n    values = {\"java_runtime_version\": \"graalvm_21\"},\n    visibility = [\"//visibility:private\"],\n)\ntoolchain(\n    name = \"toolchain\",\n    target_compatible_with = [],\n    target_settings = [\":prefix_version_setting\"],\n    toolchain_type = \"@bazel_tools//tools/jdk:runtime_toolchain_type\",\n    toolchain = \"@graalvm//:jdk\",\n    visibility = [\"//visibility:public\"],\n)\n\ntoolchain(\n    name = \"bootstrap_runtime_toolchain\",\n    # These constraints are not required for correctness, but prevent fetches of remote JDK for\n    # different architectures. As every Java compilation toolchain depends on a bootstrap runtime in\n    # the same configuration, this constraint will not result in toolchain resolution failures.\n    exec_compatible_with = [],\n    target_settings = [\":prefix_version_setting\"],\n    toolchain_type = \"@bazel_tools//tools/jdk:bootstrap_runtime_toolchain_type\",\n    toolchain = \"@graalvm//:jdk\",\n    visibility = [\"//visibility:public\"],\n)\n\n"
            }
          },
          "graalvm": {
            "bzlFile": "@@rules_graalvm~//internal:graalvm_bindist.bzl",
            "ruleClassName": "_graalvm_bindist_repository",
            "attributes": {
              "version": "21.0.2",
              "java_version": "21",
              "distribution": "ce",
              "components": [],
              "setup_actions": [],
              "enable_toolchain": true,
              "toolchain_config": "graalvm_toolchains"
            }
          }
        },
        "recordedRepoMappingEntries": [
          [
            "rules_graalvm~",
            "bazel_skylib",
            "bazel_skylib~"
          ]
        ]
      }
    },
    "@@rules_jvm_external~//:extensions.bzl%maven": {
      "general": {
        "bzlTransitiveDigest": "6HjpYwTb4aw3ujkkpdKEvg9geToiH1ebaT6hmsvF5xw=",
        "usagesDigest": "xwzlHfRdzwtYgyM64gFfutqTv/1FDUZMZuYJ6jg+ZXI=",
        "recordedFileInputs": {
          "@@//src/tools/android/maven_android_install.json": "09bff3e33d291336046f7c9201630fb5e014f0e60b78b6f09b84e4f5f73ed04f",
          "@@rules_jvm_external~//rules_jvm_external_deps_install.json": "cafb5d2d8119391eb2b322ce3840d3352ea82d496bdb8cbd4b6779ec4d044dda",
          "@@//maven_install.json": "8b78c22691680730c3188ba176009514b8108752b532cce50330f8b5ae614166"
        },
        "recordedDirentsInputs": {},
        "envVariables": {},
        "generatedRepoSpecs": {
          "com_google_guava_guava_32_1_2_jre": {
            "bzlFile": "@@bazel_tools//tools/build_defs/repo:http.bzl",
            "ruleClassName": "http_file",
            "attributes": {
              "sha256": "bc65dea7cfd9e4dacf8419d8af0e741655857d27885bb35d943d7187fc3a8fce",
              "urls": [
                "https://repo1.maven.org/maven2/com/google/guava/guava/32.1.2-jre/guava-32.1.2-jre.jar"
              ],
              "downloaded_file_path": "v1/com/google/guava/guava/32.1.2-jre/guava-32.1.2-jre.jar"
            }
          },
          "com_google_errorprone_error_prone_type_annotations_2_23_0": {
            "bzlFile": "@@bazel_tools//tools/build_defs/repo:http.bzl",
            "ruleClassName": "http_file",
            "attributes": {
              "sha256": "97c4e41de140f9c5ba558afd1d1e9a8babdd46208266e19733a79795b817b5ec",
              "urls": [
                "https://repo1.maven.org/maven2/com/google/errorprone/error_prone_type_annotations/2.23.0/error_prone_type_annotations-2.23.0.jar"
              ],
              "downloaded_file_path": "v1/com/google/errorprone/error_prone_type_annotations/2.23.0/error_prone_type_annotations-2.23.0.jar"
            }
          },
          "org_jetbrains_kotlin_kotlin_stdlib_2_0_0": {
            "bzlFile": "@@bazel_tools//tools/build_defs/repo:http.bzl",
            "ruleClassName": "http_file",
            "attributes": {
              "sha256": "240938c4aab8e73e888703e3e7d3f87383ffe5bd536d6d5e3c100d4cd0379fcf",
              "urls": [
                "https://repo1.maven.org/maven2/org/jetbrains/kotlin/kotlin-stdlib/2.0.0/kotlin-stdlib-2.0.0.jar"
              ],
              "downloaded_file_path": "v1/org/jetbrains/kotlin/kotlin-stdlib/2.0.0/kotlin-stdlib-2.0.0.jar"
            }
          },
          "software_amazon_awssdk_netty_nio_client_2_20_128": {
            "bzlFile": "@@bazel_tools//tools/build_defs/repo:http.bzl",
            "ruleClassName": "http_file",
            "attributes": {
              "sha256": "d6117bf4c2f45c671e55ecdff60f364099ddc1cf9226c0c24601a7818b9a22ba",
              "urls": [
                "https://repo1.maven.org/maven2/software/amazon/awssdk/netty-nio-client/2.20.128/netty-nio-client-2.20.128.jar"
              ],
              "downloaded_file_path": "v1/software/amazon/awssdk/netty-nio-client/2.20.128/netty-nio-client-2.20.128.jar"
            }
          },
          "software_amazon_awssdk_sdk_core_2_20_128": {
            "bzlFile": "@@bazel_tools//tools/build_defs/repo:http.bzl",
            "ruleClassName": "http_file",
            "attributes": {
              "sha256": "19fd1e07de476f6b6c8342e254bf9b7df723dee65ac34002547789ec070d6a99",
              "urls": [
                "https://repo1.maven.org/maven2/software/amazon/awssdk/sdk-core/2.20.128/sdk-core-2.20.128.jar"
              ],
              "downloaded_file_path": "v1/software/amazon/awssdk/sdk-core/2.20.128/sdk-core-2.20.128.jar"
            }
          },
          "com_ryanharter_auto_value_auto_value_gson_factory_1_3_1": {
            "bzlFile": "@@bazel_tools//tools/build_defs/repo:http.bzl",
            "ruleClassName": "http_file",
            "attributes": {
              "sha256": "5a76c3d401c984999d59868f08df05a15613d1428f7764fed80b722e2a277f6c",
              "urls": [
                "https://repo1.maven.org/maven2/com/ryanharter/auto/value/auto-value-gson-factory/1.3.1/auto-value-gson-factory-1.3.1.jar"
              ],
              "downloaded_file_path": "v1/com/ryanharter/auto/value/auto-value-gson-factory/1.3.1/auto-value-gson-factory-1.3.1.jar"
            }
          },
          "software_amazon_awssdk_endpoints_spi_2_20_128": {
            "bzlFile": "@@bazel_tools//tools/build_defs/repo:http.bzl",
            "ruleClassName": "http_file",
            "attributes": {
              "sha256": "0b98f5553c1116520ef9022cebbde1b4dd7963c1c0f23b34137b64ccf17d0ff2",
              "urls": [
                "https://repo1.maven.org/maven2/software/amazon/awssdk/endpoints-spi/2.20.128/endpoints-spi-2.20.128.jar"
              ],
              "downloaded_file_path": "v1/software/amazon/awssdk/endpoints-spi/2.20.128/endpoints-spi-2.20.128.jar"
            }
          },
          "com_google_api_gax_grpc_2_32_0": {
            "bzlFile": "@@bazel_tools//tools/build_defs/repo:http.bzl",
            "ruleClassName": "http_file",
            "attributes": {
              "sha256": "79e4c7910c74b3ca0e709665f36e061538f80d98b53e5168c301508d0159758d",
              "urls": [
                "https://repo1.maven.org/maven2/com/google/api/gax-grpc/2.32.0/gax-grpc-2.32.0.jar"
              ],
              "downloaded_file_path": "v1/com/google/api/gax-grpc/2.32.0/gax-grpc-2.32.0.jar"
            }
          },
          "io_grpc_grpc_protobuf_1_48_1": {
            "bzlFile": "@@bazel_tools//tools/build_defs/repo:http.bzl",
            "ruleClassName": "http_file",
            "attributes": {
              "sha256": "6ab68b0a3bb3834af44208df058be4631425b56ef95f9b9412aa21df3311e8d3",
              "urls": [
                "https://repo1.maven.org/maven2/io/grpc/grpc-protobuf/1.48.1/grpc-protobuf-1.48.1.jar"
              ],
              "downloaded_file_path": "v1/io/grpc/grpc-protobuf/1.48.1/grpc-protobuf-1.48.1.jar"
            }
          },
          "com_google_jimfs_jimfs_1_1": {
            "bzlFile": "@@bazel_tools//tools/build_defs/repo:http.bzl",
            "ruleClassName": "http_file",
            "attributes": {
              "sha256": "c4828e28d7c0a930af9387510b3bada7daa5c04d7c25a75c7b8b081f1c257ddd",
              "urls": [
                "https://dl.google.com/android/maven2/com/google/jimfs/jimfs/1.1/jimfs-1.1.jar",
                "https://repo1.maven.org/maven2/com/google/jimfs/jimfs/1.1/jimfs-1.1.jar"
              ],
              "downloaded_file_path": "v1/com/google/jimfs/jimfs/1.1/jimfs-1.1.jar"
            }
          },
          "com_googlecode_json_simple_json_simple_1_1": {
            "bzlFile": "@@bazel_tools//tools/build_defs/repo:http.bzl",
            "ruleClassName": "http_file",
            "attributes": {
              "sha256": "2d9484f4c649f708f47f9a479465fc729770ee65617dca3011836602264f6439",
              "urls": [
                "https://dl.google.com/android/maven2/com/googlecode/json-simple/json-simple/1.1/json-simple-1.1.jar",
                "https://repo1.maven.org/maven2/com/googlecode/json-simple/json-simple/1.1/json-simple-1.1.jar"
              ],
              "downloaded_file_path": "v1/com/googlecode/json-simple/json-simple/1.1/json-simple-1.1.jar"
            }
          },
          "com_github_kevinstern_software_and_algorithms_1_0": {
            "bzlFile": "@@bazel_tools//tools/build_defs/repo:http.bzl",
            "ruleClassName": "http_file",
            "attributes": {
              "sha256": "61ab82439cef37343b14f53154c461619375373a56b9338e895709fb54e0864c",
              "urls": [
                "https://repo1.maven.org/maven2/com/github/kevinstern/software-and-algorithms/1.0/software-and-algorithms-1.0.jar"
              ],
              "downloaded_file_path": "v1/com/github/kevinstern/software-and-algorithms/1.0/software-and-algorithms-1.0.jar"
            }
          },
          "com_google_jimfs_jimfs_1_2": {
            "bzlFile": "@@bazel_tools//tools/build_defs/repo:http.bzl",
            "ruleClassName": "http_file",
            "attributes": {
              "sha256": "de16d5c8489729a8512f1a02fbd81f58f89249b72066987da4cc5c87ecb9f72d",
              "urls": [
                "https://repo1.maven.org/maven2/com/google/jimfs/jimfs/1.2/jimfs-1.2.jar"
              ],
              "downloaded_file_path": "v1/com/google/jimfs/jimfs/1.2/jimfs-1.2.jar"
            }
          },
          "org_reactivestreams_reactive_streams_1_0_3": {
            "bzlFile": "@@bazel_tools//tools/build_defs/repo:http.bzl",
            "ruleClassName": "http_file",
            "attributes": {
              "sha256": "1dee0481072d19c929b623e155e14d2f6085dc011529a0a0dbefc84cf571d865",
              "urls": [
                "https://repo1.maven.org/maven2/org/reactivestreams/reactive-streams/1.0.3/reactive-streams-1.0.3.jar"
              ],
              "downloaded_file_path": "v1/org/reactivestreams/reactive-streams/1.0.3/reactive-streams-1.0.3.jar"
            }
          },
          "com_android_tools_annotations_30_1_3": {
            "bzlFile": "@@bazel_tools//tools/build_defs/repo:http.bzl",
            "ruleClassName": "http_file",
            "attributes": {
              "sha256": "630ab4c6f211fa1c0f5c884152cb6311360f1b796442196c287a658645a99645",
              "urls": [
                "https://dl.google.com/android/maven2/com/android/tools/annotations/30.1.3/annotations-30.1.3.jar",
                "https://repo1.maven.org/maven2/com/android/tools/annotations/30.1.3/annotations-30.1.3.jar"
              ],
              "downloaded_file_path": "v1/com/android/tools/annotations/30.1.3/annotations-30.1.3.jar"
            }
          },
          "io_grpc_grpc_api_1_56_1": {
            "bzlFile": "@@bazel_tools//tools/build_defs/repo:http.bzl",
            "ruleClassName": "http_file",
            "attributes": {
              "sha256": "b090b1bb5a3b066f7f2ef14b9ba68e3304de80ba34f90414aed3b519c30999e8",
              "urls": [
                "https://repo1.maven.org/maven2/io/grpc/grpc-api/1.56.1/grpc-api-1.56.1.jar"
              ],
              "downloaded_file_path": "v1/io/grpc/grpc-api/1.56.1/grpc-api-1.56.1.jar"
            }
          },
          "org_ow2_asm_asm_util_9_1": {
            "bzlFile": "@@bazel_tools//tools/build_defs/repo:http.bzl",
            "ruleClassName": "http_file",
            "attributes": {
              "sha256": "380e2ecd16f7cc0f1a76ba9ba049179b5760a57b282a87a4c653caeff2cd5bd6",
              "urls": [
                "https://dl.google.com/android/maven2/org/ow2/asm/asm-util/9.1/asm-util-9.1.jar",
                "https://repo1.maven.org/maven2/org/ow2/asm/asm-util/9.1/asm-util-9.1.jar"
              ],
              "downloaded_file_path": "v1/org/ow2/asm/asm-util/9.1/asm-util-9.1.jar"
            }
          },
          "org_ow2_asm_asm_util_9_2": {
            "bzlFile": "@@bazel_tools//tools/build_defs/repo:http.bzl",
            "ruleClassName": "http_file",
            "attributes": {
              "sha256": "ff5b3cd331ae8a9a804768280da98f50f424fef23dd3c788bb320e08c94ee598",
              "urls": [
                "https://repo1.maven.org/maven2/org/ow2/asm/asm-util/9.2/asm-util-9.2.jar"
              ],
              "downloaded_file_path": "v1/org/ow2/asm/asm-util/9.2/asm-util-9.2.jar"
            }
          },
          "org_apache_commons_commons_lang3_3_12_0": {
            "bzlFile": "@@bazel_tools//tools/build_defs/repo:http.bzl",
            "ruleClassName": "http_file",
            "attributes": {
              "sha256": "d919d904486c037f8d193412da0c92e22a9fa24230b9d67a57855c5c31c7e94e",
              "urls": [
                "https://repo1.maven.org/maven2/org/apache/commons/commons-lang3/3.12.0/commons-lang3-3.12.0.jar"
              ],
              "downloaded_file_path": "v1/org/apache/commons/commons-lang3/3.12.0/commons-lang3-3.12.0.jar"
            }
          },
          "org_json_json_20231013": {
            "bzlFile": "@@bazel_tools//tools/build_defs/repo:http.bzl",
            "ruleClassName": "http_file",
            "attributes": {
              "sha256": "0f18192df289114e17aa1a0d0a7f8372cc9f5c7e4f7e39adcf8906fe714fa7d3",
              "urls": [
                "https://repo1.maven.org/maven2/org/json/json/20231013/json-20231013.jar"
              ],
              "downloaded_file_path": "v1/org/json/json/20231013/json-20231013.jar"
            }
          },
          "io_netty_netty_codec_http_4_1_94_Final": {
            "bzlFile": "@@bazel_tools//tools/build_defs/repo:http.bzl",
            "ruleClassName": "http_file",
            "attributes": {
              "sha256": "1ada4580f68cd17a534fb3c0337087073223a76cb77304dbe5a1b19df3d53c2f",
              "urls": [
                "https://repo1.maven.org/maven2/io/netty/netty-codec-http/4.1.94.Final/netty-codec-http-4.1.94.Final.jar"
              ],
              "downloaded_file_path": "v1/io/netty/netty-codec-http/4.1.94.Final/netty-codec-http-4.1.94.Final.jar"
            }
          },
          "javax_activation_javax_activation_api_1_2_0": {
            "bzlFile": "@@bazel_tools//tools/build_defs/repo:http.bzl",
            "ruleClassName": "http_file",
            "attributes": {
              "sha256": "43fdef0b5b6ceb31b0424b208b930c74ab58fac2ceeb7b3f6fd3aeb8b5ca4393",
              "urls": [
                "https://repo1.maven.org/maven2/javax/activation/javax.activation-api/1.2.0/javax.activation-api-1.2.0.jar"
              ],
              "downloaded_file_path": "v1/javax/activation/javax.activation-api/1.2.0/javax.activation-api-1.2.0.jar"
            }
          },
          "it_unimi_dsi_fastutil_8_4_0": {
            "bzlFile": "@@bazel_tools//tools/build_defs/repo:http.bzl",
            "ruleClassName": "http_file",
            "attributes": {
              "sha256": "2ad2824a4a0a0eb836b52ee2fc84ba2134f44bce7bfa54015ae3f31c710a3071",
              "urls": [
                "https://dl.google.com/android/maven2/it/unimi/dsi/fastutil/8.4.0/fastutil-8.4.0.jar",
                "https://repo1.maven.org/maven2/it/unimi/dsi/fastutil/8.4.0/fastutil-8.4.0.jar"
              ],
              "downloaded_file_path": "v1/it/unimi/dsi/fastutil/8.4.0/fastutil-8.4.0.jar"
            }
          },
          "com_android_tools_build_manifest_merger_30_1_3": {
            "bzlFile": "@@bazel_tools//tools/build_defs/repo:http.bzl",
            "ruleClassName": "http_file",
            "attributes": {
              "sha256": "fb04445bd588ccd27dacd5e139abed42246f55e6785eebf66659857233207fac",
              "urls": [
                "https://dl.google.com/android/maven2/com/android/tools/build/manifest-merger/30.1.3/manifest-merger-30.1.3.jar",
                "https://repo1.maven.org/maven2/com/android/tools/build/manifest-merger/30.1.3/manifest-merger-30.1.3.jar"
              ],
              "downloaded_file_path": "v1/com/android/tools/build/manifest-merger/30.1.3/manifest-merger-30.1.3.jar"
            }
          },
          "org_glassfish_jaxb_jaxb_runtime_2_3_2": {
            "bzlFile": "@@bazel_tools//tools/build_defs/repo:http.bzl",
            "ruleClassName": "http_file",
            "attributes": {
              "sha256": "e6e0a1e89fb6ff786279e6a0082d5cef52dc2ebe67053d041800737652b4fd1b",
              "urls": [
                "https://dl.google.com/android/maven2/org/glassfish/jaxb/jaxb-runtime/2.3.2/jaxb-runtime-2.3.2.jar",
                "https://repo1.maven.org/maven2/org/glassfish/jaxb/jaxb-runtime/2.3.2/jaxb-runtime-2.3.2.jar"
              ],
              "downloaded_file_path": "v1/org/glassfish/jaxb/jaxb-runtime/2.3.2/jaxb-runtime-2.3.2.jar"
            }
          },
          "io_grpc_grpc_context_1_48_1": {
            "bzlFile": "@@bazel_tools//tools/build_defs/repo:http.bzl",
            "ruleClassName": "http_file",
            "attributes": {
              "sha256": "2fb9007e12f768e9c968f9db292be4ea9cba2ef40fb8d179f3f8746ebdc73c1b",
              "urls": [
                "https://repo1.maven.org/maven2/io/grpc/grpc-context/1.48.1/grpc-context-1.48.1.jar"
              ],
              "downloaded_file_path": "v1/io/grpc/grpc-context/1.48.1/grpc-context-1.48.1.jar"
            }
          },
          "com_fasterxml_jackson_core_jackson_core_2_15_2": {
            "bzlFile": "@@bazel_tools//tools/build_defs/repo:http.bzl",
            "ruleClassName": "http_file",
            "attributes": {
              "sha256": "303c99e82b1faa91a0bae5d8fbeb56f7e2adf9b526a900dd723bf140d62bd4b4",
              "urls": [
                "https://repo1.maven.org/maven2/com/fasterxml/jackson/core/jackson-core/2.15.2/jackson-core-2.15.2.jar"
              ],
              "downloaded_file_path": "v1/com/fasterxml/jackson/core/jackson-core/2.15.2/jackson-core-2.15.2.jar"
            }
          },
          "io_netty_netty_codec_4_1_93_Final": {
            "bzlFile": "@@bazel_tools//tools/build_defs/repo:http.bzl",
            "ruleClassName": "http_file",
            "attributes": {
              "sha256": "990c378168dc6364c6ff569701f4f2f122fffe8998b3e189eba4c4d868ed1084",
              "urls": [
                "https://repo1.maven.org/maven2/io/netty/netty-codec/4.1.93.Final/netty-codec-4.1.93.Final.jar"
              ],
              "downloaded_file_path": "v1/io/netty/netty-codec/4.1.93.Final/netty-codec-4.1.93.Final.jar"
            }
          },
          "com_google_code_gson_gson_2_10_1": {
            "bzlFile": "@@bazel_tools//tools/build_defs/repo:http.bzl",
            "ruleClassName": "http_file",
            "attributes": {
              "sha256": "4241c14a7727c34feea6507ec801318a3d4a90f070e4525681079fb94ee4c593",
              "urls": [
                "https://repo1.maven.org/maven2/com/google/code/gson/gson/2.10.1/gson-2.10.1.jar"
              ],
              "downloaded_file_path": "v1/com/google/code/gson/gson/2.10.1/gson-2.10.1.jar"
            }
          },
          "com_google_api_grpc_proto_google_iam_v1_1_18_0": {
            "bzlFile": "@@bazel_tools//tools/build_defs/repo:http.bzl",
            "ruleClassName": "http_file",
            "attributes": {
              "sha256": "11ba274f3b23fae7985a51336ab45fcf24bf655604bdbfedc6d9701288fcc4cd",
              "urls": [
                "https://repo1.maven.org/maven2/com/google/api/grpc/proto-google-iam-v1/1.18.0/proto-google-iam-v1-1.18.0.jar"
              ],
              "downloaded_file_path": "v1/com/google/api/grpc/proto-google-iam-v1/1.18.0/proto-google-iam-v1-1.18.0.jar"
            }
          },
          "com_google_testparameterinjector_test_parameter_injector_1_16": {
            "bzlFile": "@@bazel_tools//tools/build_defs/repo:http.bzl",
            "ruleClassName": "http_file",
            "attributes": {
              "sha256": "b269726d95f87f83ea94c9c9d7438f5f6375291db5ebf64cc1c20b1574e324f9",
              "urls": [
                "https://repo1.maven.org/maven2/com/google/testparameterinjector/test-parameter-injector/1.16/test-parameter-injector-1.16.jar"
              ],
              "downloaded_file_path": "v1/com/google/testparameterinjector/test-parameter-injector/1.16/test-parameter-injector-1.16.jar"
            }
          },
          "com_google_http_client_google_http_client_gson_1_43_3": {
            "bzlFile": "@@bazel_tools//tools/build_defs/repo:http.bzl",
            "ruleClassName": "http_file",
            "attributes": {
              "sha256": "e31a4edcb9c83954a2587e14fa2f3f8f4aad56152381b3321a3bd0bcae03fa26",
              "urls": [
                "https://repo1.maven.org/maven2/com/google/http-client/google-http-client-gson/1.43.3/google-http-client-gson-1.43.3.jar"
              ],
              "downloaded_file_path": "v1/com/google/http-client/google-http-client-gson/1.43.3/google-http-client-gson-1.43.3.jar"
            }
          },
          "org_apache_httpcomponents_httpcore_4_4_10": {
            "bzlFile": "@@bazel_tools//tools/build_defs/repo:http.bzl",
            "ruleClassName": "http_file",
            "attributes": {
              "sha256": "78ba1096561957db1b55200a159b648876430342d15d461277e62360da19f6fd",
              "urls": [
                "https://dl.google.com/android/maven2/org/apache/httpcomponents/httpcore/4.4.10/httpcore-4.4.10.jar",
                "https://repo1.maven.org/maven2/org/apache/httpcomponents/httpcore/4.4.10/httpcore-4.4.10.jar"
              ],
              "downloaded_file_path": "v1/org/apache/httpcomponents/httpcore/4.4.10/httpcore-4.4.10.jar"
            }
          },
          "com_android_tools_build_builder_model_7_1_3": {
            "bzlFile": "@@bazel_tools//tools/build_defs/repo:http.bzl",
            "ruleClassName": "http_file",
            "attributes": {
              "sha256": "232604983a99b8372eb1a93e5183d48fc8fc69239e5e6229170be0e3320df430",
              "urls": [
                "https://dl.google.com/android/maven2/com/android/tools/build/builder-model/7.1.3/builder-model-7.1.3.jar",
                "https://repo1.maven.org/maven2/com/android/tools/build/builder-model/7.1.3/builder-model-7.1.3.jar"
              ],
              "downloaded_file_path": "v1/com/android/tools/build/builder-model/7.1.3/builder-model-7.1.3.jar"
            }
          },
          "com_android_zipflinger_7_1_3": {
            "bzlFile": "@@bazel_tools//tools/build_defs/repo:http.bzl",
            "ruleClassName": "http_file",
            "attributes": {
              "sha256": "c6ed9458f3a85c847f168a7e3719bbd1e7484b97ec00096122ac8a9c4141665f",
              "urls": [
                "https://dl.google.com/android/maven2/com/android/zipflinger/7.1.3/zipflinger-7.1.3.jar",
                "https://repo1.maven.org/maven2/com/android/zipflinger/7.1.3/zipflinger-7.1.3.jar"
              ],
              "downloaded_file_path": "v1/com/android/zipflinger/7.1.3/zipflinger-7.1.3.jar"
            }
          },
          "io_grpc_grpc_protobuf_lite_1_56_1": {
            "bzlFile": "@@bazel_tools//tools/build_defs/repo:http.bzl",
            "ruleClassName": "http_file",
            "attributes": {
              "sha256": "5605030f1668edf93ade7f24b0bfe5ecf943774e02cf0ac5cac02387ac910185",
              "urls": [
                "https://repo1.maven.org/maven2/io/grpc/grpc-protobuf-lite/1.56.1/grpc-protobuf-lite-1.56.1.jar"
              ],
              "downloaded_file_path": "v1/io/grpc/grpc-protobuf-lite/1.56.1/grpc-protobuf-lite-1.56.1.jar"
            }
          },
          "org_apache_httpcomponents_httpcore_4_4_16": {
            "bzlFile": "@@bazel_tools//tools/build_defs/repo:http.bzl",
            "ruleClassName": "http_file",
            "attributes": {
              "sha256": "6c9b3dd142a09dc468e23ad39aad6f75a0f2b85125104469f026e52a474e464f",
              "urls": [
                "https://repo1.maven.org/maven2/org/apache/httpcomponents/httpcore/4.4.16/httpcore-4.4.16.jar"
              ],
              "downloaded_file_path": "v1/org/apache/httpcomponents/httpcore/4.4.16/httpcore-4.4.16.jar"
            }
          },
          "com_google_api_grpc_gapic_google_cloud_storage_v2_2_26_1_alpha": {
            "bzlFile": "@@bazel_tools//tools/build_defs/repo:http.bzl",
            "ruleClassName": "http_file",
            "attributes": {
              "sha256": "4b1b414751ed08dfc9f5e7e93c3fa16b8c53de5d24bf2ded414240fa72842e09",
              "urls": [
                "https://repo1.maven.org/maven2/com/google/api/grpc/gapic-google-cloud-storage-v2/2.26.1-alpha/gapic-google-cloud-storage-v2-2.26.1-alpha.jar"
              ],
              "downloaded_file_path": "v1/com/google/api/grpc/gapic-google-cloud-storage-v2/2.26.1-alpha/gapic-google-cloud-storage-v2-2.26.1-alpha.jar"
            }
          },
          "io_netty_netty_handler_proxy_4_1_93_Final": {
            "bzlFile": "@@bazel_tools//tools/build_defs/repo:http.bzl",
            "ruleClassName": "http_file",
            "attributes": {
              "sha256": "2ac5f7fbefa0b73ef783889069344d5515505a14b2303be693c5002c486df2b4",
              "urls": [
                "https://repo1.maven.org/maven2/io/netty/netty-handler-proxy/4.1.93.Final/netty-handler-proxy-4.1.93.Final.jar"
              ],
              "downloaded_file_path": "v1/io/netty/netty-handler-proxy/4.1.93.Final/netty-handler-proxy-4.1.93.Final.jar"
            }
          },
          "org_apache_commons_commons_math3_3_6_1": {
            "bzlFile": "@@bazel_tools//tools/build_defs/repo:http.bzl",
            "ruleClassName": "http_file",
            "attributes": {
              "sha256": "1e56d7b058d28b65abd256b8458e3885b674c1d588fa43cd7d1cbb9c7ef2b308",
              "urls": [
                "https://repo1.maven.org/maven2/org/apache/commons/commons-math3/3.6.1/commons-math3-3.6.1.jar"
              ],
              "downloaded_file_path": "v1/org/apache/commons/commons-math3/3.6.1/commons-math3-3.6.1.jar"
            }
          },
          "com_android_tools_build_builder_7_1_3": {
            "bzlFile": "@@bazel_tools//tools/build_defs/repo:http.bzl",
            "ruleClassName": "http_file",
            "attributes": {
              "sha256": "4b33ed3941563ffc67f8aeedc480aafd958ec6cd1fe661f0b2b5b0d9c1423649",
              "urls": [
                "https://dl.google.com/android/maven2/com/android/tools/build/builder/7.1.3/builder-7.1.3.jar",
                "https://repo1.maven.org/maven2/com/android/tools/build/builder/7.1.3/builder-7.1.3.jar"
              ],
              "downloaded_file_path": "v1/com/android/tools/build/builder/7.1.3/builder-7.1.3.jar"
            }
          },
          "software_amazon_awssdk_auth_2_20_128": {
            "bzlFile": "@@bazel_tools//tools/build_defs/repo:http.bzl",
            "ruleClassName": "http_file",
            "attributes": {
              "sha256": "aa12cf67a51d28a6f486e4818e5f0bd2c1398135df6705dd020af1f28a2bafec",
              "urls": [
                "https://repo1.maven.org/maven2/software/amazon/awssdk/auth/2.20.128/auth-2.20.128.jar"
              ],
              "downloaded_file_path": "v1/software/amazon/awssdk/auth/2.20.128/auth-2.20.128.jar"
            }
          },
          "maven_jar_migrator": {
            "bzlFile": "@@rules_jvm_external~//:coursier.bzl",
            "ruleClassName": "coursier_fetch",
            "attributes": {
              "user_provided_name": "maven_jar_migrator",
              "repositories": [
                "{ \"repo_url\": \"https://repo1.maven.org/maven2\" }"
              ],
              "artifacts": [
                "{ \"group\": \"com.google.guava\", \"artifact\": \"guava\", \"version\": \"28.0-jre\" }"
              ],
              "fail_on_missing_checksum": true,
              "fetch_sources": false,
              "fetch_javadoc": false,
              "excluded_artifacts": [],
              "generate_compat_repositories": false,
              "version_conflict_policy": "default",
              "override_targets": {},
              "strict_visibility": false,
              "strict_visibility_value": [
                "@@//visibility:private"
              ],
              "resolve_timeout": 600,
              "use_starlark_android_rules": false,
              "aar_import_bzl_label": "@build_bazel_rules_android//android:rules.bzl",
              "duplicate_version_warning": "warn",
              "ignore_empty_files": false
            }
          },
          "com_sun_istack_istack_commons_runtime_3_0_8": {
            "bzlFile": "@@bazel_tools//tools/build_defs/repo:http.bzl",
            "ruleClassName": "http_file",
            "attributes": {
              "sha256": "4ffabb06be454a05e4398e20c77fa2b6308d4b88dfbef7ca30a76b5b7d5505ef",
              "urls": [
                "https://dl.google.com/android/maven2/com/sun/istack/istack-commons-runtime/3.0.8/istack-commons-runtime-3.0.8.jar",
                "https://repo1.maven.org/maven2/com/sun/istack/istack-commons-runtime/3.0.8/istack-commons-runtime-3.0.8.jar"
              ],
              "downloaded_file_path": "v1/com/sun/istack/istack-commons-runtime/3.0.8/istack-commons-runtime-3.0.8.jar"
            }
          },
          "com_google_protobuf_protobuf_java_3_10_0": {
            "bzlFile": "@@bazel_tools//tools/build_defs/repo:http.bzl",
            "ruleClassName": "http_file",
            "attributes": {
              "sha256": "161d7d61a8cb3970891c299578702fd079646e032329d6c2cabf998d191437c9",
              "urls": [
                "https://dl.google.com/android/maven2/com/google/protobuf/protobuf-java/3.10.0/protobuf-java-3.10.0.jar",
                "https://repo1.maven.org/maven2/com/google/protobuf/protobuf-java/3.10.0/protobuf-java-3.10.0.jar"
              ],
              "downloaded_file_path": "v1/com/google/protobuf/protobuf-java/3.10.0/protobuf-java-3.10.0.jar"
            }
          },
          "io_grpc_grpc_netty_shaded_1_56_1": {
            "bzlFile": "@@bazel_tools//tools/build_defs/repo:http.bzl",
            "ruleClassName": "http_file",
            "attributes": {
              "sha256": "b15257e1137d609a7e8eb9bf4f0cec06b78ee69c030282db0a66d17cc9c3eaf1",
              "urls": [
                "https://repo1.maven.org/maven2/io/grpc/grpc-netty-shaded/1.56.1/grpc-netty-shaded-1.56.1.jar"
              ],
              "downloaded_file_path": "v1/io/grpc/grpc-netty-shaded/1.56.1/grpc-netty-shaded-1.56.1.jar"
            }
          },
          "io_netty_netty_transport_native_kqueue_jar_osx_aarch_64_4_1_93_Final": {
            "bzlFile": "@@bazel_tools//tools/build_defs/repo:http.bzl",
            "ruleClassName": "http_file",
            "attributes": {
              "sha256": "6e9f04b5a16ba95b7371a735d60851602a3f3c549981edb74eeaf90e1b8fecce",
              "urls": [
                "https://repo1.maven.org/maven2/io/netty/netty-transport-native-kqueue/4.1.93.Final/netty-transport-native-kqueue-4.1.93.Final-osx-aarch_64.jar"
              ],
              "downloaded_file_path": "v1/io/netty/netty-transport-native-kqueue/4.1.93.Final/netty-transport-native-kqueue-4.1.93.Final-osx-aarch_64.jar"
            }
          },
          "kotlin_rules_maven": {
            "bzlFile": "@@rules_jvm_external~//:coursier.bzl",
            "ruleClassName": "coursier_fetch",
            "attributes": {
              "user_provided_name": "kotlin_rules_maven",
              "repositories": [
                "{ \"repo_url\": \"https://maven-central.storage.googleapis.com/repos/central/data/\" }",
                "{ \"repo_url\": \"https://maven.google.com\" }",
                "{ \"repo_url\": \"https://repo1.maven.org/maven2\" }"
              ],
              "artifacts": [
                "{ \"group\": \"com.google.code.findbugs\", \"artifact\": \"jsr305\", \"version\": \"3.0.2\" }",
                "{ \"group\": \"junit\", \"artifact\": \"junit\", \"version\": \"4.13-beta-3\" }",
                "{ \"group\": \"com.google.protobuf\", \"artifact\": \"protobuf-java\", \"version\": \"3.6.0\" }",
                "{ \"group\": \"com.google.protobuf\", \"artifact\": \"protobuf-java-util\", \"version\": \"3.6.0\" }",
                "{ \"group\": \"com.google.guava\", \"artifact\": \"guava\", \"version\": \"27.1-jre\" }",
                "{ \"group\": \"com.google.truth\", \"artifact\": \"truth\", \"version\": \"0.45\" }",
                "{ \"group\": \"com.google.auto.service\", \"artifact\": \"auto-service\", \"version\": \"1.0.1\" }",
                "{ \"group\": \"com.google.auto.service\", \"artifact\": \"auto-service-annotations\", \"version\": \"1.0.1\" }",
                "{ \"group\": \"com.google.auto.value\", \"artifact\": \"auto-value\", \"version\": \"1.10.1\" }",
                "{ \"group\": \"com.google.auto.value\", \"artifact\": \"auto-value-annotations\", \"version\": \"1.10.1\" }",
                "{ \"group\": \"com.google.dagger\", \"artifact\": \"dagger\", \"version\": \"2.43.2\" }",
                "{ \"group\": \"com.google.dagger\", \"artifact\": \"dagger-compiler\", \"version\": \"2.43.2\" }",
                "{ \"group\": \"com.google.dagger\", \"artifact\": \"dagger-producers\", \"version\": \"2.43.2\" }",
                "{ \"group\": \"javax.annotation\", \"artifact\": \"javax.annotation-api\", \"version\": \"1.3.2\" }",
                "{ \"group\": \"javax.inject\", \"artifact\": \"javax.inject\", \"version\": \"1\" }",
                "{ \"group\": \"org.pantsbuild\", \"artifact\": \"jarjar\", \"version\": \"1.7.2\" }",
                "{ \"group\": \"org.jetbrains.kotlinx\", \"artifact\": \"atomicfu-js\", \"version\": \"0.15.2\" }",
                "{ \"group\": \"org.jetbrains.kotlinx\", \"artifact\": \"kotlinx-serialization-runtime\", \"version\": \"1.0-M1-1.4.0-rc\" }"
              ],
              "fail_on_missing_checksum": true,
              "fetch_sources": true,
              "fetch_javadoc": false,
              "excluded_artifacts": [],
              "generate_compat_repositories": false,
              "version_conflict_policy": "default",
              "override_targets": {},
              "strict_visibility": false,
              "strict_visibility_value": [
                "@@//visibility:private"
              ],
              "resolve_timeout": 600,
              "use_starlark_android_rules": false,
              "aar_import_bzl_label": "@build_bazel_rules_android//android:rules.bzl",
              "duplicate_version_warning": "warn",
              "ignore_empty_files": false
            }
          },
          "unpinned_maven": {
            "bzlFile": "@@rules_jvm_external~//:coursier.bzl",
            "ruleClassName": "coursier_fetch",
            "attributes": {
              "user_provided_name": "maven",
              "repositories": [
                "{ \"repo_url\": \"https://repo1.maven.org/maven2\" }"
              ],
              "artifacts": [
                "{ \"group\": \"com.google.guava\", \"artifact\": \"guava-testlib\", \"version\": \"33.0.0-jre\", \"testonly\": true }",
                "{ \"group\": \"com.google.jimfs\", \"artifact\": \"jimfs\", \"version\": \"1.2\", \"testonly\": true }",
                "{ \"group\": \"com.google.testing.compile\", \"artifact\": \"compile-testing\", \"version\": \"0.18\", \"testonly\": true }",
                "{ \"group\": \"com.google.testparameterinjector\", \"artifact\": \"test-parameter-injector\", \"version\": \"1.16\", \"testonly\": true }",
                "{ \"group\": \"com.google.truth\", \"artifact\": \"truth\", \"version\": \"1.4.0\", \"testonly\": true }",
                "{ \"group\": \"com.google.truth.extensions\", \"artifact\": \"truth-java8-extension\", \"version\": \"1.4.0\", \"testonly\": true }",
                "{ \"group\": \"com.google.truth.extensions\", \"artifact\": \"truth-liteproto-extension\", \"version\": \"1.4.0\", \"testonly\": true }",
                "{ \"group\": \"com.google.truth.extensions\", \"artifact\": \"truth-proto-extension\", \"version\": \"1.4.0\", \"testonly\": true }",
                "{ \"group\": \"org.mockito\", \"artifact\": \"mockito-core\", \"version\": \"5.4.0\", \"testonly\": true }",
                "{ \"group\": \"com.beust\", \"artifact\": \"jcommander\", \"version\": \"1.82\" }",
                "{ \"group\": \"com.github.ben-manes.caffeine\", \"artifact\": \"caffeine\", \"version\": \"3.0.5\" }",
                "{ \"group\": \"com.github.stephenc.jcip\", \"artifact\": \"jcip-annotations\", \"version\": \"1.0-1\" }",
                "{ \"group\": \"com.google.api-client\", \"artifact\": \"google-api-client\", \"version\": \"1.35.2\" }",
                "{ \"group\": \"com.google.api-client\", \"artifact\": \"google-api-client-gson\", \"version\": \"1.35.2\" }",
                "{ \"group\": \"com.google.auth\", \"artifact\": \"google-auth-library-credentials\", \"version\": \"1.6.0\" }",
                "{ \"group\": \"com.google.auth\", \"artifact\": \"google-auth-library-oauth2-http\", \"version\": \"1.6.0\" }",
                "{ \"group\": \"com.google.auto\", \"artifact\": \"auto-common\", \"version\": \"1.2.1\" }",
                "{ \"group\": \"com.google.auto.service\", \"artifact\": \"auto-service\", \"version\": \"1.0\" }",
                "{ \"group\": \"com.google.auto.service\", \"artifact\": \"auto-service-annotations\", \"version\": \"1.0.1\" }",
                "{ \"group\": \"com.google.auto.value\", \"artifact\": \"auto-value\", \"version\": \"1.11.0\" }",
                "{ \"group\": \"com.google.auto.value\", \"artifact\": \"auto-value-annotations\", \"version\": \"1.11.0\" }",
                "{ \"group\": \"com.google.code.findbugs\", \"artifact\": \"jsr305\", \"version\": \"3.0.2\" }",
                "{ \"group\": \"com.google.code.gson\", \"artifact\": \"gson\", \"version\": \"2.10.1\" }",
                "{ \"group\": \"com.google.code.java-allocation-instrumenter\", \"artifact\": \"java-allocation-instrumenter\", \"version\": \"3.3.0\" }",
                "{ \"group\": \"com.google.errorprone\", \"artifact\": \"error_prone_annotation\", \"version\": \"2.23.0\" }",
                "{ \"group\": \"com.google.errorprone\", \"artifact\": \"error_prone_annotations\", \"version\": \"2.23.0\" }",
                "{ \"group\": \"com.google.errorprone\", \"artifact\": \"error_prone_check_api\", \"version\": \"2.23.0\" }",
                "{ \"group\": \"com.google.errorprone\", \"artifact\": \"error_prone_core\", \"version\": \"2.23.0\" }",
                "{ \"group\": \"com.google.errorprone\", \"artifact\": \"error_prone_type_annotations\", \"version\": \"2.23.0\" }",
                "{ \"group\": \"com.google.flogger\", \"artifact\": \"flogger\", \"version\": \"0.5.1\" }",
                "{ \"group\": \"com.google.flogger\", \"artifact\": \"flogger-system-backend\", \"version\": \"0.5.1\" }",
                "{ \"group\": \"com.google.flogger\", \"artifact\": \"google-extensions\", \"version\": \"0.5.1\" }",
                "{ \"group\": \"com.google.guava\", \"artifact\": \"failureaccess\", \"version\": \"1.0.1\" }",
                "{ \"group\": \"com.google.guava\", \"artifact\": \"guava\", \"version\": \"33.0.0-jre\" }",
                "{ \"group\": \"com.google.http-client\", \"artifact\": \"google-http-client\", \"version\": \"1.42.0\" }",
                "{ \"group\": \"com.google.http-client\", \"artifact\": \"google-http-client-gson\", \"version\": \"1.42.0\" }",
                "{ \"group\": \"com.google.j2objc\", \"artifact\": \"j2objc-annotations\", \"version\": \"1.3\" }",
                "{ \"group\": \"com.google.turbine\", \"artifact\": \"turbine\", \"version\": \"0.6.0\" }",
                "{ \"group\": \"com.guardsquare\", \"artifact\": \"proguard-base\", \"version\": \"7.5.0\", \"packaging\": \"jar\" }",
                "{ \"group\": \"com.ryanharter.auto.value\", \"artifact\": \"auto-value-gson-extension\", \"version\": \"1.3.1\" }",
                "{ \"group\": \"com.ryanharter.auto.value\", \"artifact\": \"auto-value-gson-factory\", \"version\": \"1.3.1\" }",
                "{ \"group\": \"com.ryanharter.auto.value\", \"artifact\": \"auto-value-gson-runtime\", \"version\": \"1.3.1\" }",
                "{ \"group\": \"com.squareup\", \"artifact\": \"javapoet\", \"version\": \"1.12.0\" }",
                "{ \"group\": \"commons-collections\", \"artifact\": \"commons-collections\", \"version\": \"3.2.2\" }",
                "{ \"group\": \"commons-lang\", \"artifact\": \"commons-lang\", \"version\": \"2.6\" }",
                "{ \"group\": \"io.github.java-diff-utils\", \"artifact\": \"java-diff-utils\", \"version\": \"4.12\" }",
                "{ \"group\": \"io.grpc\", \"artifact\": \"grpc-api\", \"version\": \"1.48.1\" }",
                "{ \"group\": \"io.grpc\", \"artifact\": \"grpc-auth\", \"version\": \"1.48.1\" }",
                "{ \"group\": \"io.grpc\", \"artifact\": \"grpc-context\", \"version\": \"1.48.1\" }",
                "{ \"group\": \"io.grpc\", \"artifact\": \"grpc-core\", \"version\": \"1.48.1\" }",
                "{ \"group\": \"io.grpc\", \"artifact\": \"grpc-netty\", \"version\": \"1.48.1\" }",
                "{ \"group\": \"io.grpc\", \"artifact\": \"grpc-protobuf\", \"version\": \"1.48.1\" }",
                "{ \"group\": \"io.grpc\", \"artifact\": \"grpc-protobuf-lite\", \"version\": \"1.48.1\" }",
                "{ \"group\": \"io.grpc\", \"artifact\": \"grpc-stub\", \"version\": \"1.48.1\" }",
                "{ \"group\": \"io.netty\", \"artifact\": \"netty-buffer\", \"version\": \"4.1.93.Final\" }",
                "{ \"group\": \"io.netty\", \"artifact\": \"netty-codec\", \"version\": \"4.1.93.Final\" }",
                "{ \"group\": \"io.netty\", \"artifact\": \"netty-codec-http\", \"version\": \"4.1.93.Final\" }",
                "{ \"group\": \"io.netty\", \"artifact\": \"netty-codec-http2\", \"version\": \"4.1.93.Final\" }",
                "{ \"group\": \"io.netty\", \"artifact\": \"netty-common\", \"version\": \"4.1.93.Final\" }",
                "{ \"group\": \"io.netty\", \"artifact\": \"netty-handler\", \"version\": \"4.1.93.Final\" }",
                "{ \"group\": \"io.netty\", \"artifact\": \"netty-handler-proxy\", \"version\": \"4.1.93.Final\" }",
                "{ \"group\": \"io.netty\", \"artifact\": \"netty-resolver\", \"version\": \"4.1.93.Final\" }",
                "{ \"group\": \"io.netty\", \"artifact\": \"netty-resolver-dns\", \"version\": \"4.1.93.Final\" }",
                "{ \"group\": \"io.netty\", \"artifact\": \"netty-tcnative-boringssl-static\", \"version\": \"2.0.56.Final\", \"packaging\": \"jar\", \"classifier\": \"linux-aarch_64\" }",
                "{ \"group\": \"io.netty\", \"artifact\": \"netty-tcnative-boringssl-static\", \"version\": \"2.0.56.Final\", \"packaging\": \"jar\", \"classifier\": \"linux-x86_64\" }",
                "{ \"group\": \"io.netty\", \"artifact\": \"netty-tcnative-boringssl-static\", \"version\": \"2.0.56.Final\", \"packaging\": \"jar\", \"classifier\": \"osx-aarch_64\" }",
                "{ \"group\": \"io.netty\", \"artifact\": \"netty-tcnative-boringssl-static\", \"version\": \"2.0.56.Final\", \"packaging\": \"jar\", \"classifier\": \"osx-x86_64\" }",
                "{ \"group\": \"io.netty\", \"artifact\": \"netty-tcnative-boringssl-static\", \"version\": \"2.0.56.Final\", \"packaging\": \"jar\", \"classifier\": \"windows-x86_64\" }",
                "{ \"group\": \"io.netty\", \"artifact\": \"netty-tcnative-classes\", \"version\": \"2.0.56.Final\" }",
                "{ \"group\": \"io.netty\", \"artifact\": \"netty-transport\", \"version\": \"4.1.93.Final\" }",
                "{ \"group\": \"io.netty\", \"artifact\": \"netty-transport-classes-epoll\", \"version\": \"4.1.93.Final\" }",
                "{ \"group\": \"io.netty\", \"artifact\": \"netty-transport-classes-kqueue\", \"version\": \"4.1.93.Final\" }",
                "{ \"group\": \"io.netty\", \"artifact\": \"netty-transport-native-epoll\", \"version\": \"4.1.93.Final\", \"packaging\": \"jar\", \"classifier\": \"linux-aarch_64\" }",
                "{ \"group\": \"io.netty\", \"artifact\": \"netty-transport-native-epoll\", \"version\": \"4.1.93.Final\", \"packaging\": \"jar\", \"classifier\": \"linux-x86_64\" }",
                "{ \"group\": \"io.netty\", \"artifact\": \"netty-transport-native-kqueue\", \"version\": \"4.1.93.Final\", \"packaging\": \"jar\", \"classifier\": \"osx-aarch_64\" }",
                "{ \"group\": \"io.netty\", \"artifact\": \"netty-transport-native-kqueue\", \"version\": \"4.1.93.Final\", \"packaging\": \"jar\", \"classifier\": \"osx-x86_64\" }",
                "{ \"group\": \"io.netty\", \"artifact\": \"netty-transport-native-unix-common\", \"version\": \"4.1.93.Final\" }",
                "{ \"group\": \"io.netty\", \"artifact\": \"netty-transport-native-unix-common\", \"version\": \"4.1.93.Final\", \"packaging\": \"jar\", \"classifier\": \"linux-aarch_64\" }",
                "{ \"group\": \"io.netty\", \"artifact\": \"netty-transport-native-unix-common\", \"version\": \"4.1.93.Final\", \"packaging\": \"jar\", \"classifier\": \"linux-x86_64\" }",
                "{ \"group\": \"io.netty\", \"artifact\": \"netty-transport-native-unix-common\", \"version\": \"4.1.93.Final\", \"packaging\": \"jar\", \"classifier\": \"osx-aarch_64\" }",
                "{ \"group\": \"io.netty\", \"artifact\": \"netty-transport-native-unix-common\", \"version\": \"4.1.93.Final\", \"packaging\": \"jar\", \"classifier\": \"osx-x86_64\" }",
                "{ \"group\": \"io.reactivex.rxjava3\", \"artifact\": \"rxjava\", \"version\": \"3.1.2\" }",
                "{ \"group\": \"it.unimi.dsi\", \"artifact\": \"fastutil\", \"version\": \"7.2.1\" }",
                "{ \"group\": \"javax.activation\", \"artifact\": \"javax.activation-api\", \"version\": \"1.2.0\" }",
                "{ \"group\": \"javax.annotation\", \"artifact\": \"javax.annotation-api\", \"version\": \"1.3.2\" }",
                "{ \"group\": \"javax.inject\", \"artifact\": \"javax.inject\", \"version\": \"1\" }",
                "{ \"group\": \"org.apache.commons\", \"artifact\": \"commons-compress\", \"version\": \"1.26.1\" }",
                "{ \"group\": \"org.apache.commons\", \"artifact\": \"commons-pool2\", \"version\": \"2.8.0\" }",
                "{ \"group\": \"org.apache.tomcat\", \"artifact\": \"tomcat-annotations-api\", \"version\": \"8.0.5\" }",
                "{ \"group\": \"org.apache.velocity\", \"artifact\": \"velocity\", \"version\": \"1.7\" }",
                "{ \"group\": \"org.checkerframework\", \"artifact\": \"checker-qual\", \"version\": \"3.19.0\" }",
                "{ \"group\": \"org.openjdk.jmh\", \"artifact\": \"jmh-core\", \"version\": \"1.37\" }",
                "{ \"group\": \"org.openjdk.jmh\", \"artifact\": \"jmh-generator-annprocess\", \"version\": \"1.37\" }",
                "{ \"group\": \"org.ow2.asm\", \"artifact\": \"asm\", \"version\": \"9.2\" }",
                "{ \"group\": \"org.ow2.asm\", \"artifact\": \"asm-analysis\", \"version\": \"9.2\" }",
                "{ \"group\": \"org.ow2.asm\", \"artifact\": \"asm-commons\", \"version\": \"9.2\" }",
                "{ \"group\": \"org.ow2.asm\", \"artifact\": \"asm-tree\", \"version\": \"9.2\" }",
                "{ \"group\": \"org.ow2.asm\", \"artifact\": \"asm-util\", \"version\": \"9.2\" }",
                "{ \"group\": \"org.pcollections\", \"artifact\": \"pcollections\", \"version\": \"3.1.4\" }",
                "{ \"group\": \"org.threeten\", \"artifact\": \"threeten-extra\", \"version\": \"1.5.0\" }",
                "{ \"group\": \"org.tukaani\", \"artifact\": \"xz\", \"version\": \"1.9\" }",
                "{ \"group\": \"org.yaml\", \"artifact\": \"snakeyaml\", \"version\": \"1.28\" }",
                "{ \"group\": \"tools.profiler\", \"artifact\": \"async-profiler\", \"version\": \"3.0\" }",
                "{ \"group\": \"junit\", \"artifact\": \"junit\", \"version\": \"4.13.2\" }",
                "{ \"group\": \"org.hamcrest\", \"artifact\": \"hamcrest-core\", \"version\": \"1.3\" }",
                "{ \"group\": \"com.google.code.findbugs\", \"artifact\": \"jsr305\", \"version\": \"3.0.2\" }",
                "{ \"group\": \"com.google.code.gson\", \"artifact\": \"gson\", \"version\": \"2.8.9\" }",
                "{ \"group\": \"com.google.errorprone\", \"artifact\": \"error_prone_annotations\", \"version\": \"2.3.2\" }",
                "{ \"group\": \"com.google.j2objc\", \"artifact\": \"j2objc-annotations\", \"version\": \"1.3\" }",
                "{ \"group\": \"com.google.guava\", \"artifact\": \"guava\", \"version\": \"31.1-jre\" }",
                "{ \"group\": \"com.google.guava\", \"artifact\": \"guava-testlib\", \"version\": \"31.1-jre\" }",
                "{ \"group\": \"com.google.truth\", \"artifact\": \"truth\", \"version\": \"1.1.2\" }",
                "{ \"group\": \"junit\", \"artifact\": \"junit\", \"version\": \"4.13.2\" }",
                "{ \"group\": \"org.mockito\", \"artifact\": \"mockito-core\", \"version\": \"4.3.1\" }"
              ],
              "fail_on_missing_checksum": true,
              "fetch_sources": false,
              "fetch_javadoc": false,
              "excluded_artifacts": [
                "{ \"group\": \"org.apache.httpcomponents\", \"artifact\": \"httpclient\" }",
                "{ \"group\": \"org.apache.httpcomponents\", \"artifact\": \"httpcore\" }",
                "{ \"group\": \"org.eclipse.jgit\", \"artifact\": \"org.eclipse.jgit\" }",
                "{ \"group\": \"com.google.protobuf\", \"artifact\": \"protobuf-java\" }",
                "{ \"group\": \"com.google.protobuf\", \"artifact\": \"protobuf-javalite\" }"
              ],
              "generate_compat_repositories": false,
              "version_conflict_policy": "default",
              "override_targets": {},
              "strict_visibility": true,
              "strict_visibility_value": [
                "@@//visibility:private"
              ],
              "maven_install_json": "@@//:maven_install.json",
              "resolve_timeout": 600,
              "use_starlark_android_rules": false,
              "aar_import_bzl_label": "@build_bazel_rules_android//android:rules.bzl",
              "duplicate_version_warning": "warn",
              "ignore_empty_files": false
            }
          },
          "com_google_testing_compile_compile_testing_0_18": {
            "bzlFile": "@@bazel_tools//tools/build_defs/repo:http.bzl",
            "ruleClassName": "http_file",
            "attributes": {
              "sha256": "92cfbee5ad356a403d36688ab7bae74be65db9a117478ace34ac3ab4d1f9feb9",
              "urls": [
                "https://repo1.maven.org/maven2/com/google/testing/compile/compile-testing/0.18/compile-testing-0.18.jar"
              ],
              "downloaded_file_path": "v1/com/google/testing/compile/compile-testing/0.18/compile-testing-0.18.jar"
            }
          },
          "io_netty_netty_transport_native_kqueue_jar_osx_x86_64_4_1_93_Final": {
            "bzlFile": "@@bazel_tools//tools/build_defs/repo:http.bzl",
            "ruleClassName": "http_file",
            "attributes": {
              "sha256": "bf3a21e503d26a600e2469e98f5acaadb57c18f207a51e8a7073b875c5f50e03",
              "urls": [
                "https://repo1.maven.org/maven2/io/netty/netty-transport-native-kqueue/4.1.93.Final/netty-transport-native-kqueue-4.1.93.Final-osx-x86_64.jar"
              ],
              "downloaded_file_path": "v1/io/netty/netty-transport-native-kqueue/4.1.93.Final/netty-transport-native-kqueue-4.1.93.Final-osx-x86_64.jar"
            }
          },
          "org_apache_tomcat_tomcat_annotations_api_8_0_5": {
            "bzlFile": "@@bazel_tools//tools/build_defs/repo:http.bzl",
            "ruleClassName": "http_file",
            "attributes": {
              "sha256": "748677bebb1651a313317dfd93e984ed8f8c9e345538fa8b0ab0cbb804631953",
              "urls": [
                "https://repo1.maven.org/maven2/org/apache/tomcat/tomcat-annotations-api/8.0.5/tomcat-annotations-api-8.0.5.jar"
              ],
              "downloaded_file_path": "v1/org/apache/tomcat/tomcat-annotations-api/8.0.5/tomcat-annotations-api-8.0.5.jar"
            }
          },
          "com_google_auto_value_auto_value_annotations_1_11_0": {
            "bzlFile": "@@bazel_tools//tools/build_defs/repo:http.bzl",
            "ruleClassName": "http_file",
            "attributes": {
              "sha256": "5a055ce4255333b3346e1a8703da5bf8ff049532286fdcd31712d624abe111dd",
              "urls": [
                "https://repo1.maven.org/maven2/com/google/auto/value/auto-value-annotations/1.11.0/auto-value-annotations-1.11.0.jar"
              ],
              "downloaded_file_path": "v1/com/google/auto/value/auto-value-annotations/1.11.0/auto-value-annotations-1.11.0.jar"
            }
          },
          "com_android_tools_analytics_library_protos_30_1_3": {
            "bzlFile": "@@bazel_tools//tools/build_defs/repo:http.bzl",
            "ruleClassName": "http_file",
            "attributes": {
              "sha256": "6c7c2fc5ea590797db1532d7879b717cdd6328c8f74c0e32ddccdf392e94ffe6",
              "urls": [
                "https://dl.google.com/android/maven2/com/android/tools/analytics-library/protos/30.1.3/protos-30.1.3.jar",
                "https://repo1.maven.org/maven2/com/android/tools/analytics-library/protos/30.1.3/protos-30.1.3.jar"
              ],
              "downloaded_file_path": "v1/com/android/tools/analytics-library/protos/30.1.3/protos-30.1.3.jar"
            }
          },
          "org_checkerframework_checker_qual_3_42_0": {
            "bzlFile": "@@bazel_tools//tools/build_defs/repo:http.bzl",
            "ruleClassName": "http_file",
            "attributes": {
              "sha256": "ccaedd33af0b7894d9f2f3b644f4d19e43928e32902e61ac4d10777830f5aac7",
              "urls": [
                "https://repo1.maven.org/maven2/org/checkerframework/checker-qual/3.42.0/checker-qual-3.42.0.jar"
              ],
              "downloaded_file_path": "v1/org/checkerframework/checker-qual/3.42.0/checker-qual-3.42.0.jar"
            }
          },
          "org_ow2_asm_asm_9_6": {
            "bzlFile": "@@bazel_tools//tools/build_defs/repo:http.bzl",
            "ruleClassName": "http_file",
            "attributes": {
              "sha256": "3c6fac2424db3d4a853b669f4e3d1d9c3c552235e19a319673f887083c2303a1",
              "urls": [
                "https://repo1.maven.org/maven2/org/ow2/asm/asm/9.6/asm-9.6.jar"
              ],
              "downloaded_file_path": "v1/org/ow2/asm/asm/9.6/asm-9.6.jar"
            }
          },
          "com_android_signflinger_7_1_3": {
            "bzlFile": "@@bazel_tools//tools/build_defs/repo:http.bzl",
            "ruleClassName": "http_file",
            "attributes": {
              "sha256": "899a4da318f83e6e8e64d3a51bf97add91b4c642a52f7162d3333c2f74ff4555",
              "urls": [
                "https://dl.google.com/android/maven2/com/android/signflinger/7.1.3/signflinger-7.1.3.jar",
                "https://repo1.maven.org/maven2/com/android/signflinger/7.1.3/signflinger-7.1.3.jar"
              ],
              "downloaded_file_path": "v1/com/android/signflinger/7.1.3/signflinger-7.1.3.jar"
            }
          },
          "com_google_api_gax_httpjson_2_32_0": {
            "bzlFile": "@@bazel_tools//tools/build_defs/repo:http.bzl",
            "ruleClassName": "http_file",
            "attributes": {
              "sha256": "5830038e076277d105cde00054c63926b98493d684634eb3c7f4318328d80ca0",
              "urls": [
                "https://repo1.maven.org/maven2/com/google/api/gax-httpjson/2.32.0/gax-httpjson-2.32.0.jar"
              ],
              "downloaded_file_path": "v1/com/google/api/gax-httpjson/2.32.0/gax-httpjson-2.32.0.jar"
            }
          },
          "com_google_protobuf_protobuf_java_util_3_23_2": {
            "bzlFile": "@@bazel_tools//tools/build_defs/repo:http.bzl",
            "ruleClassName": "http_file",
            "attributes": {
              "sha256": "644975b780d7e8de542dda16d4ceb157b40a52a8be5645221e9fd026ef204b13",
              "urls": [
                "https://repo1.maven.org/maven2/com/google/protobuf/protobuf-java-util/3.23.2/protobuf-java-util-3.23.2.jar"
              ],
              "downloaded_file_path": "v1/com/google/protobuf/protobuf-java-util/3.23.2/protobuf-java-util-3.23.2.jar"
            }
          },
          "org_checkerframework_checker_compat_qual_2_5_3": {
            "bzlFile": "@@bazel_tools//tools/build_defs/repo:http.bzl",
            "ruleClassName": "http_file",
            "attributes": {
              "sha256": "d76b9afea61c7c082908023f0cbc1427fab9abd2df915c8b8a3e7a509bccbc6d",
              "urls": [
                "https://repo1.maven.org/maven2/org/checkerframework/checker-compat-qual/2.5.3/checker-compat-qual-2.5.3.jar"
              ],
              "downloaded_file_path": "v1/org/checkerframework/checker-compat-qual/2.5.3/checker-compat-qual-2.5.3.jar"
            }
          },
          "com_android_tools_repository_30_1_3": {
            "bzlFile": "@@bazel_tools//tools/build_defs/repo:http.bzl",
            "ruleClassName": "http_file",
            "attributes": {
              "sha256": "11e2489f49f45b7709d080c2a82691ba42cfe8e13d3ac55487592fb550adb597",
              "urls": [
                "https://dl.google.com/android/maven2/com/android/tools/repository/30.1.3/repository-30.1.3.jar",
                "https://repo1.maven.org/maven2/com/android/tools/repository/30.1.3/repository-30.1.3.jar"
              ],
              "downloaded_file_path": "v1/com/android/tools/repository/30.1.3/repository-30.1.3.jar"
            }
          },
          "software_amazon_awssdk_apache_client_2_20_128": {
            "bzlFile": "@@bazel_tools//tools/build_defs/repo:http.bzl",
            "ruleClassName": "http_file",
            "attributes": {
              "sha256": "b35142b110c70ba0fd79f6f3e7633701d98424bcecc70d92eb336cb830244a09",
              "urls": [
                "https://repo1.maven.org/maven2/software/amazon/awssdk/apache-client/2.20.128/apache-client-2.20.128.jar"
              ],
              "downloaded_file_path": "v1/software/amazon/awssdk/apache-client/2.20.128/apache-client-2.20.128.jar"
            }
          },
          "org_ow2_asm_asm_9_1": {
            "bzlFile": "@@bazel_tools//tools/build_defs/repo:http.bzl",
            "ruleClassName": "http_file",
            "attributes": {
              "sha256": "cda4de455fab48ff0bcb7c48b4639447d4de859a7afc30a094a986f0936beba2",
              "urls": [
                "https://dl.google.com/android/maven2/org/ow2/asm/asm/9.1/asm-9.1.jar",
                "https://repo1.maven.org/maven2/org/ow2/asm/asm/9.1/asm-9.1.jar"
              ],
              "downloaded_file_path": "v1/org/ow2/asm/asm/9.1/asm-9.1.jar"
            }
          },
          "io_grpc_grpc_stub_1_56_1": {
            "bzlFile": "@@bazel_tools//tools/build_defs/repo:http.bzl",
            "ruleClassName": "http_file",
            "attributes": {
              "sha256": "64ffca5dde4565c4c0f876deea3d105341d45ce605b29053e79dc86a22f7953b",
              "urls": [
                "https://repo1.maven.org/maven2/io/grpc/grpc-stub/1.56.1/grpc-stub-1.56.1.jar"
              ],
              "downloaded_file_path": "v1/io/grpc/grpc-stub/1.56.1/grpc-stub-1.56.1.jar"
            }
          },
          "io_netty_netty_tcnative_boringssl_static_jar_linux_aarch_64_2_0_56_Final": {
            "bzlFile": "@@bazel_tools//tools/build_defs/repo:http.bzl",
            "ruleClassName": "http_file",
            "attributes": {
              "sha256": "8e5a30fc4a9514714367813f8027df4c9672746797b0699d83958d678e5cfeca",
              "urls": [
                "https://repo1.maven.org/maven2/io/netty/netty-tcnative-boringssl-static/2.0.56.Final/netty-tcnative-boringssl-static-2.0.56.Final-linux-aarch_64.jar"
              ],
              "downloaded_file_path": "v1/io/netty/netty-tcnative-boringssl-static/2.0.56.Final/netty-tcnative-boringssl-static-2.0.56.Final-linux-aarch_64.jar"
            }
          },
          "com_google_guava_listenablefuture_9999_0_empty_to_avoid_conflict_with_guava": {
            "bzlFile": "@@bazel_tools//tools/build_defs/repo:http.bzl",
            "ruleClassName": "http_file",
            "attributes": {
              "sha256": "b372a037d4230aa57fbeffdef30fd6123f9c0c2db85d0aced00c91b974f33f99",
              "urls": [
                "https://repo1.maven.org/maven2/com/google/guava/listenablefuture/9999.0-empty-to-avoid-conflict-with-guava/listenablefuture-9999.0-empty-to-avoid-conflict-with-guava.jar"
              ],
              "downloaded_file_path": "v1/com/google/guava/listenablefuture/9999.0-empty-to-avoid-conflict-with-guava/listenablefuture-9999.0-empty-to-avoid-conflict-with-guava.jar"
            }
          },
          "io_netty_netty_transport_4_1_93_Final": {
            "bzlFile": "@@bazel_tools//tools/build_defs/repo:http.bzl",
            "ruleClassName": "http_file",
            "attributes": {
              "sha256": "a5a78019bc1cd43dbc3c7b7cdd3801912ca26d1f498fb560514fee497864ba96",
              "urls": [
                "https://repo1.maven.org/maven2/io/netty/netty-transport/4.1.93.Final/netty-transport-4.1.93.Final.jar"
              ],
              "downloaded_file_path": "v1/io/netty/netty-transport/4.1.93.Final/netty-transport-4.1.93.Final.jar"
            }
          },
          "com_google_oauth_client_google_oauth_client_1_34_1": {
            "bzlFile": "@@bazel_tools//tools/build_defs/repo:http.bzl",
            "ruleClassName": "http_file",
            "attributes": {
              "sha256": "193edf97aefa28b93c5892bdc598bac34fa4c396588030084f290b1440e8b98a",
              "urls": [
                "https://repo1.maven.org/maven2/com/google/oauth-client/google-oauth-client/1.34.1/google-oauth-client-1.34.1.jar"
              ],
              "downloaded_file_path": "v1/com/google/oauth-client/google-oauth-client/1.34.1/google-oauth-client-1.34.1.jar"
            }
          },
          "org_bouncycastle_bcprov_jdk15on_1_56": {
            "bzlFile": "@@bazel_tools//tools/build_defs/repo:http.bzl",
            "ruleClassName": "http_file",
            "attributes": {
              "sha256": "963e1ee14f808ffb99897d848ddcdb28fa91ddda867eb18d303e82728f878349",
              "urls": [
                "https://dl.google.com/android/maven2/org/bouncycastle/bcprov-jdk15on/1.56/bcprov-jdk15on-1.56.jar",
                "https://repo1.maven.org/maven2/org/bouncycastle/bcprov-jdk15on/1.56/bcprov-jdk15on-1.56.jar"
              ],
              "downloaded_file_path": "v1/org/bouncycastle/bcprov-jdk15on/1.56/bcprov-jdk15on-1.56.jar"
            }
          },
          "com_google_flogger_flogger_system_backend_0_5_1": {
            "bzlFile": "@@bazel_tools//tools/build_defs/repo:http.bzl",
            "ruleClassName": "http_file",
            "attributes": {
              "sha256": "685de33b53eb313049bbeee7f4b7a80dd09e8e754e96b048a3edab2cebb36442",
              "urls": [
                "https://repo1.maven.org/maven2/com/google/flogger/flogger-system-backend/0.5.1/flogger-system-backend-0.5.1.jar"
              ],
              "downloaded_file_path": "v1/com/google/flogger/flogger-system-backend/0.5.1/flogger-system-backend-0.5.1.jar"
            }
          },
          "org_jetbrains_kotlin_kotlin_reflect_1_4_32": {
            "bzlFile": "@@bazel_tools//tools/build_defs/repo:http.bzl",
            "ruleClassName": "http_file",
            "attributes": {
              "sha256": "dbf19e9cdaa9c3c170f3f6f6ce3922f38dfc1d7fa1cab5b7c23a19da8b5eec5b",
              "urls": [
                "https://dl.google.com/android/maven2/org/jetbrains/kotlin/kotlin-reflect/1.4.32/kotlin-reflect-1.4.32.jar",
                "https://repo1.maven.org/maven2/org/jetbrains/kotlin/kotlin-reflect/1.4.32/kotlin-reflect-1.4.32.jar"
              ],
              "downloaded_file_path": "v1/org/jetbrains/kotlin/kotlin-reflect/1.4.32/kotlin-reflect-1.4.32.jar"
            }
          },
          "com_google_cloud_google_cloud_core_grpc_2_22_0": {
            "bzlFile": "@@bazel_tools//tools/build_defs/repo:http.bzl",
            "ruleClassName": "http_file",
            "attributes": {
              "sha256": "18eeb382b6cf83bfebd49a1c785a2474bb5937aeed15326c4e6d5595416dadf3",
              "urls": [
                "https://repo1.maven.org/maven2/com/google/cloud/google-cloud-core-grpc/2.22.0/google-cloud-core-grpc-2.22.0.jar"
              ],
              "downloaded_file_path": "v1/com/google/cloud/google-cloud-core-grpc/2.22.0/google-cloud-core-grpc-2.22.0.jar"
            }
          },
          "net_sf_jopt_simple_jopt_simple_5_0_4": {
            "bzlFile": "@@bazel_tools//tools/build_defs/repo:http.bzl",
            "ruleClassName": "http_file",
            "attributes": {
              "sha256": "df26cc58f235f477db07f753ba5a3ab243ebe5789d9f89ecf68dd62ea9a66c28",
              "urls": [
                "https://repo1.maven.org/maven2/net/sf/jopt-simple/jopt-simple/5.0.4/jopt-simple-5.0.4.jar"
              ],
              "downloaded_file_path": "v1/net/sf/jopt-simple/jopt-simple/5.0.4/jopt-simple-5.0.4.jar"
            }
          },
          "androidx_databinding_databinding_compiler_3_4_0_alpha10": {
            "bzlFile": "@@bazel_tools//tools/build_defs/repo:http.bzl",
            "ruleClassName": "http_file",
            "attributes": {
              "sha256": "2d741da6cc20a3f0136b6fdce6babf92d8b5115b37b05c61dd8ce6832499d629",
              "urls": [
                "https://dl.google.com/android/maven2/androidx/databinding/databinding-compiler/3.4.0-alpha10/databinding-compiler-3.4.0-alpha10.jar",
                "https://repo1.maven.org/maven2/androidx/databinding/databinding-compiler/3.4.0-alpha10/databinding-compiler-3.4.0-alpha10.jar"
              ],
              "downloaded_file_path": "v1/androidx/databinding/databinding-compiler/3.4.0-alpha10/databinding-compiler-3.4.0-alpha10.jar"
            }
          },
          "net_sf_jopt_simple_jopt_simple_4_9": {
            "bzlFile": "@@bazel_tools//tools/build_defs/repo:http.bzl",
            "ruleClassName": "http_file",
            "attributes": {
              "sha256": "26c5856e954b5f864db76f13b86919b59c6eecf9fd930b96baa8884626baf2f5",
              "urls": [
                "https://dl.google.com/android/maven2/net/sf/jopt-simple/jopt-simple/4.9/jopt-simple-4.9.jar",
                "https://repo1.maven.org/maven2/net/sf/jopt-simple/jopt-simple/4.9/jopt-simple-4.9.jar"
              ],
              "downloaded_file_path": "v1/net/sf/jopt-simple/jopt-simple/4.9/jopt-simple-4.9.jar"
            }
          },
          "com_google_cloud_google_cloud_storage_2_26_1": {
            "bzlFile": "@@bazel_tools//tools/build_defs/repo:http.bzl",
            "ruleClassName": "http_file",
            "attributes": {
              "sha256": "6a607268c51471280dc07176b46577951e0e198780a53c6a864fcb2a7acc9902",
              "urls": [
                "https://repo1.maven.org/maven2/com/google/cloud/google-cloud-storage/2.26.1/google-cloud-storage-2.26.1.jar"
              ],
              "downloaded_file_path": "v1/com/google/cloud/google-cloud-storage/2.26.1/google-cloud-storage-2.26.1.jar"
            }
          },
          "jakarta_activation_jakarta_activation_api_1_2_1": {
            "bzlFile": "@@bazel_tools//tools/build_defs/repo:http.bzl",
            "ruleClassName": "http_file",
            "attributes": {
              "sha256": "8b0a0f52fa8b05c5431921a063ed866efaa41dadf2e3a7ee3e1961f2b0d9645b",
              "urls": [
                "https://dl.google.com/android/maven2/jakarta/activation/jakarta.activation-api/1.2.1/jakarta.activation-api-1.2.1.jar",
                "https://repo1.maven.org/maven2/jakarta/activation/jakarta.activation-api/1.2.1/jakarta.activation-api-1.2.1.jar"
              ],
              "downloaded_file_path": "v1/jakarta/activation/jakarta.activation-api/1.2.1/jakarta.activation-api-1.2.1.jar"
            }
          },
          "com_google_errorprone_error_prone_core_2_23_0": {
            "bzlFile": "@@bazel_tools//tools/build_defs/repo:http.bzl",
            "ruleClassName": "http_file",
            "attributes": {
              "sha256": "5f18d75490041ba6b446c9dc014f373b5eac1865463cdc6fd20f277e515fd9d7",
              "urls": [
                "https://repo1.maven.org/maven2/com/google/errorprone/error_prone_core/2.23.0/error_prone_core-2.23.0.jar"
              ],
              "downloaded_file_path": "v1/com/google/errorprone/error_prone_core/2.23.0/error_prone_core-2.23.0.jar"
            }
          },
          "software_amazon_awssdk_http_client_spi_2_20_128": {
            "bzlFile": "@@bazel_tools//tools/build_defs/repo:http.bzl",
            "ruleClassName": "http_file",
            "attributes": {
              "sha256": "b09f1e0392975093ba0a2231e7057b673dacf05a798fe1b3f1446ba4f32e6a9b",
              "urls": [
                "https://repo1.maven.org/maven2/software/amazon/awssdk/http-client-spi/2.20.128/http-client-spi-2.20.128.jar"
              ],
              "downloaded_file_path": "v1/software/amazon/awssdk/http-client-spi/2.20.128/http-client-spi-2.20.128.jar"
            }
          },
          "io_grpc_grpc_core_1_48_1": {
            "bzlFile": "@@bazel_tools//tools/build_defs/repo:http.bzl",
            "ruleClassName": "http_file",
            "attributes": {
              "sha256": "6d472ee6d2b60ef3f3e6801e7cd4dbec5fbbef81e883a0de1fbc55e6defe1cb7",
              "urls": [
                "https://repo1.maven.org/maven2/io/grpc/grpc-core/1.48.1/grpc-core-1.48.1.jar"
              ],
              "downloaded_file_path": "v1/io/grpc/grpc-core/1.48.1/grpc-core-1.48.1.jar"
            }
          },
          "software_amazon_awssdk_utils_2_20_128": {
            "bzlFile": "@@bazel_tools//tools/build_defs/repo:http.bzl",
            "ruleClassName": "http_file",
            "attributes": {
              "sha256": "ba635695d0046fae35740e9e64da9f0e34dab7cbc9a64813ce9ab49ed989f948",
              "urls": [
                "https://repo1.maven.org/maven2/software/amazon/awssdk/utils/2.20.128/utils-2.20.128.jar"
              ],
              "downloaded_file_path": "v1/software/amazon/awssdk/utils/2.20.128/utils-2.20.128.jar"
            }
          },
          "io_netty_netty_codec_http_4_1_93_Final": {
            "bzlFile": "@@bazel_tools//tools/build_defs/repo:http.bzl",
            "ruleClassName": "http_file",
            "attributes": {
              "sha256": "dacf78ce78ab2d29570325db4cd2451ea589639807de95881a0fa7155a9e6b55",
              "urls": [
                "https://repo1.maven.org/maven2/io/netty/netty-codec-http/4.1.93.Final/netty-codec-http-4.1.93.Final.jar"
              ],
              "downloaded_file_path": "v1/io/netty/netty-codec-http/4.1.93.Final/netty-codec-http-4.1.93.Final.jar"
            }
          },
          "com_android_tools_common_30_1_3": {
            "bzlFile": "@@bazel_tools//tools/build_defs/repo:http.bzl",
            "ruleClassName": "http_file",
            "attributes": {
              "sha256": "194ea15f8b182cca975544fb97d92bc1c6ceb6059f35250a5971ac3c306ebdcc",
              "urls": [
                "https://dl.google.com/android/maven2/com/android/tools/common/30.1.3/common-30.1.3.jar",
                "https://repo1.maven.org/maven2/com/android/tools/common/30.1.3/common-30.1.3.jar"
              ],
              "downloaded_file_path": "v1/com/android/tools/common/30.1.3/common-30.1.3.jar"
            }
          },
          "io_grpc_grpc_auth_1_48_1": {
            "bzlFile": "@@bazel_tools//tools/build_defs/repo:http.bzl",
            "ruleClassName": "http_file",
            "attributes": {
              "sha256": "ae63be5fe345ffdd5157284d90b783138eb31634e274182a8495242f9ad66a56",
              "urls": [
                "https://repo1.maven.org/maven2/io/grpc/grpc-auth/1.48.1/grpc-auth-1.48.1.jar"
              ],
              "downloaded_file_path": "v1/io/grpc/grpc-auth/1.48.1/grpc-auth-1.48.1.jar"
            }
          },
          "org_apache_httpcomponents_httpmime_4_5_6": {
            "bzlFile": "@@bazel_tools//tools/build_defs/repo:http.bzl",
            "ruleClassName": "http_file",
            "attributes": {
              "sha256": "0b2b1102c18d3c7e05a77214b9b7501a6f6056174ae5604e0e256776eda7553e",
              "urls": [
                "https://dl.google.com/android/maven2/org/apache/httpcomponents/httpmime/4.5.6/httpmime-4.5.6.jar",
                "https://repo1.maven.org/maven2/org/apache/httpcomponents/httpmime/4.5.6/httpmime-4.5.6.jar"
              ],
              "downloaded_file_path": "v1/org/apache/httpcomponents/httpmime/4.5.6/httpmime-4.5.6.jar"
            }
          },
          "io_netty_netty_resolver_dns_4_1_93_Final": {
            "bzlFile": "@@bazel_tools//tools/build_defs/repo:http.bzl",
            "ruleClassName": "http_file",
            "attributes": {
              "sha256": "2744ccc1bbd653c9f65f5764ab211f51cae56aa6c2e2288850a9add9c805be56",
              "urls": [
                "https://repo1.maven.org/maven2/io/netty/netty-resolver-dns/4.1.93.Final/netty-resolver-dns-4.1.93.Final.jar"
              ],
              "downloaded_file_path": "v1/io/netty/netty-resolver-dns/4.1.93.Final/netty-resolver-dns-4.1.93.Final.jar"
            }
          },
          "io_netty_netty_resolver_4_1_94_Final": {
            "bzlFile": "@@bazel_tools//tools/build_defs/repo:http.bzl",
            "ruleClassName": "http_file",
            "attributes": {
              "sha256": "bd26e9bc5e94e2d3974a93fdf921658eff4f033bfd4c5208607760ab54298617",
              "urls": [
                "https://repo1.maven.org/maven2/io/netty/netty-resolver/4.1.94.Final/netty-resolver-4.1.94.Final.jar"
              ],
              "downloaded_file_path": "v1/io/netty/netty-resolver/4.1.94.Final/netty-resolver-4.1.94.Final.jar"
            }
          },
          "com_github_ben_manes_caffeine_caffeine_3_0_5": {
            "bzlFile": "@@bazel_tools//tools/build_defs/repo:http.bzl",
            "ruleClassName": "http_file",
            "attributes": {
              "sha256": "8a9b54d3506a3b92ee46b217bcee79196b21ca6d52dc2967c686a205fb2f9c15",
              "urls": [
                "https://repo1.maven.org/maven2/com/github/ben-manes/caffeine/caffeine/3.0.5/caffeine-3.0.5.jar"
              ],
              "downloaded_file_path": "v1/com/github/ben-manes/caffeine/caffeine/3.0.5/caffeine-3.0.5.jar"
            }
          },
          "org_apache_httpcomponents_httpclient_4_5_6": {
            "bzlFile": "@@bazel_tools//tools/build_defs/repo:http.bzl",
            "ruleClassName": "http_file",
            "attributes": {
              "sha256": "c03f813195e7a80e3608d0ddd8da80b21696a4c92a6a2298865bf149071551c7",
              "urls": [
                "https://dl.google.com/android/maven2/org/apache/httpcomponents/httpclient/4.5.6/httpclient-4.5.6.jar",
                "https://repo1.maven.org/maven2/org/apache/httpcomponents/httpclient/4.5.6/httpclient-4.5.6.jar"
              ],
              "downloaded_file_path": "v1/org/apache/httpcomponents/httpclient/4.5.6/httpclient-4.5.6.jar"
            }
          },
          "io_netty_netty_tcnative_boringssl_static_jar_osx_aarch_64_2_0_56_Final": {
            "bzlFile": "@@bazel_tools//tools/build_defs/repo:http.bzl",
            "ruleClassName": "http_file",
            "attributes": {
              "sha256": "3b962ce1361b479ec7375f04e5d149e7b374a99ecf4f583c9aa0f0a92e5fa415",
              "urls": [
                "https://repo1.maven.org/maven2/io/netty/netty-tcnative-boringssl-static/2.0.56.Final/netty-tcnative-boringssl-static-2.0.56.Final-osx-aarch_64.jar"
              ],
              "downloaded_file_path": "v1/io/netty/netty-tcnative-boringssl-static/2.0.56.Final/netty-tcnative-boringssl-static-2.0.56.Final-osx-aarch_64.jar"
            }
          },
          "org_threeten_threetenbp_1_6_8": {
            "bzlFile": "@@bazel_tools//tools/build_defs/repo:http.bzl",
            "ruleClassName": "http_file",
            "attributes": {
              "sha256": "e4b1eb3d90c38a54c7f3384fda957e0b5bf0b41b40672a44ae8b03cb6c87ce06",
              "urls": [
                "https://repo1.maven.org/maven2/org/threeten/threetenbp/1.6.8/threetenbp-1.6.8.jar"
              ],
              "downloaded_file_path": "v1/org/threeten/threetenbp/1.6.8/threetenbp-1.6.8.jar"
            }
          },
          "com_google_guava_guava_33_0_0_jre": {
            "bzlFile": "@@bazel_tools//tools/build_defs/repo:http.bzl",
            "ruleClassName": "http_file",
            "attributes": {
              "sha256": "f4d85c3e4d411694337cb873abea09b242b664bb013320be6105327c45991537",
              "urls": [
                "https://repo1.maven.org/maven2/com/google/guava/guava/33.0.0-jre/guava-33.0.0-jre.jar"
              ],
              "downloaded_file_path": "v1/com/google/guava/guava/33.0.0-jre/guava-33.0.0-jre.jar"
            }
          },
          "com_google_errorprone_error_prone_check_api_2_23_0": {
            "bzlFile": "@@bazel_tools//tools/build_defs/repo:http.bzl",
            "ruleClassName": "http_file",
            "attributes": {
              "sha256": "4b0fc913b91d094221f1c7152fa74470eb8836cd6289b9f2de61411d72349290",
              "urls": [
                "https://repo1.maven.org/maven2/com/google/errorprone/error_prone_check_api/2.23.0/error_prone_check_api-2.23.0.jar"
              ],
              "downloaded_file_path": "v1/com/google/errorprone/error_prone_check_api/2.23.0/error_prone_check_api-2.23.0.jar"
            }
          },
          "com_google_errorprone_error_prone_annotations_2_3_4": {
            "bzlFile": "@@bazel_tools//tools/build_defs/repo:http.bzl",
            "ruleClassName": "http_file",
            "attributes": {
              "sha256": "baf7d6ea97ce606c53e11b6854ba5f2ce7ef5c24dddf0afa18d1260bd25b002c",
              "urls": [
                "https://dl.google.com/android/maven2/com/google/errorprone/error_prone_annotations/2.3.4/error_prone_annotations-2.3.4.jar",
                "https://repo1.maven.org/maven2/com/google/errorprone/error_prone_annotations/2.3.4/error_prone_annotations-2.3.4.jar"
              ],
              "downloaded_file_path": "v1/com/google/errorprone/error_prone_annotations/2.3.4/error_prone_annotations-2.3.4.jar"
            }
          },
          "com_google_re2j_re2j_1_7": {
            "bzlFile": "@@bazel_tools//tools/build_defs/repo:http.bzl",
            "ruleClassName": "http_file",
            "attributes": {
              "sha256": "4f657af51ab8bb0909bcc3eb40862d26125af8cbcf92aaaba595fed77f947bc0",
              "urls": [
                "https://repo1.maven.org/maven2/com/google/re2j/re2j/1.7/re2j-1.7.jar"
              ],
              "downloaded_file_path": "v1/com/google/re2j/re2j/1.7/re2j-1.7.jar"
            }
          },
          "software_amazon_awssdk_profiles_2_20_128": {
            "bzlFile": "@@bazel_tools//tools/build_defs/repo:http.bzl",
            "ruleClassName": "http_file",
            "attributes": {
              "sha256": "110a5a1bfa09b0be417d60bba97f9d8641d398ea36d72b942a97253066fd5fd0",
              "urls": [
                "https://repo1.maven.org/maven2/software/amazon/awssdk/profiles/2.20.128/profiles-2.20.128.jar"
              ],
              "downloaded_file_path": "v1/software/amazon/awssdk/profiles/2.20.128/profiles-2.20.128.jar"
            }
          },
          "com_google_auth_google_auth_library_oauth2_http_1_6_0": {
            "bzlFile": "@@bazel_tools//tools/build_defs/repo:http.bzl",
            "ruleClassName": "http_file",
            "attributes": {
              "sha256": "2220f02fcfc480e3798bab43b2618d158319f9fcb357c9eb04b4a68117699808",
              "urls": [
                "https://repo1.maven.org/maven2/com/google/auth/google-auth-library-oauth2-http/1.6.0/google-auth-library-oauth2-http-1.6.0.jar"
              ],
              "downloaded_file_path": "v1/com/google/auth/google-auth-library-oauth2-http/1.6.0/google-auth-library-oauth2-http-1.6.0.jar"
            }
          },
          "javax_annotation_javax_annotation_api_1_3_2": {
            "bzlFile": "@@bazel_tools//tools/build_defs/repo:http.bzl",
            "ruleClassName": "http_file",
            "attributes": {
              "sha256": "e04ba5195bcd555dc95650f7cc614d151e4bcd52d29a10b8aa2197f3ab89ab9b",
              "urls": [
                "https://repo1.maven.org/maven2/javax/annotation/javax.annotation-api/1.3.2/javax.annotation-api-1.3.2.jar"
              ],
              "downloaded_file_path": "v1/javax/annotation/javax.annotation-api/1.3.2/javax.annotation-api-1.3.2.jar"
            }
          },
          "com_google_auto_value_auto_value_annotations_1_10_2": {
            "bzlFile": "@@bazel_tools//tools/build_defs/repo:http.bzl",
            "ruleClassName": "http_file",
            "attributes": {
              "sha256": "3f3b7edfaf7fbbd88642f7bd5b09487b8dcf2b9e5f3a19f1eb7b3e53f20f14ba",
              "urls": [
                "https://repo1.maven.org/maven2/com/google/auto/value/auto-value-annotations/1.10.2/auto-value-annotations-1.10.2.jar"
              ],
              "downloaded_file_path": "v1/com/google/auto/value/auto-value-annotations/1.10.2/auto-value-annotations-1.10.2.jar"
            }
          },
          "io_netty_netty_common_4_1_93_Final": {
            "bzlFile": "@@bazel_tools//tools/build_defs/repo:http.bzl",
            "ruleClassName": "http_file",
            "attributes": {
              "sha256": "443bb316599fb16e3baeba2fb58881814d7ff0b7af176fe76e38071a6e86f8c0",
              "urls": [
                "https://repo1.maven.org/maven2/io/netty/netty-common/4.1.93.Final/netty-common-4.1.93.Final.jar"
              ],
              "downloaded_file_path": "v1/io/netty/netty-common/4.1.93.Final/netty-common-4.1.93.Final.jar"
            }
          },
          "com_google_j2objc_j2objc_annotations_1_3": {
            "bzlFile": "@@bazel_tools//tools/build_defs/repo:http.bzl",
            "ruleClassName": "http_file",
            "attributes": {
              "sha256": "21af30c92267bd6122c0e0b4d20cccb6641a37eaf956c6540ec471d584e64a7b",
              "urls": [
                "https://dl.google.com/android/maven2/com/google/j2objc/j2objc-annotations/1.3/j2objc-annotations-1.3.jar",
                "https://repo1.maven.org/maven2/com/google/j2objc/j2objc-annotations/1.3/j2objc-annotations-1.3.jar"
              ],
              "downloaded_file_path": "v1/com/google/j2objc/j2objc-annotations/1.3/j2objc-annotations-1.3.jar"
            }
          },
          "io_netty_netty_resolver_4_1_93_Final": {
            "bzlFile": "@@bazel_tools//tools/build_defs/repo:http.bzl",
            "ruleClassName": "http_file",
            "attributes": {
              "sha256": "e59770b66e81822e5d111ac4e544d7eb0c543e0a285f52628e53941acd8ed759",
              "urls": [
                "https://repo1.maven.org/maven2/io/netty/netty-resolver/4.1.93.Final/netty-resolver-4.1.93.Final.jar"
              ],
              "downloaded_file_path": "v1/io/netty/netty-resolver/4.1.93.Final/netty-resolver-4.1.93.Final.jar"
            }
          },
          "com_google_flogger_flogger_0_5_1": {
            "bzlFile": "@@bazel_tools//tools/build_defs/repo:http.bzl",
            "ruleClassName": "http_file",
            "attributes": {
              "sha256": "b5ecd1483e041197012786f749968a62063c1964d3ecfbf96ba92a95797bb8f5",
              "urls": [
                "https://repo1.maven.org/maven2/com/google/flogger/flogger/0.5.1/flogger-0.5.1.jar"
              ],
              "downloaded_file_path": "v1/com/google/flogger/flogger/0.5.1/flogger-0.5.1.jar"
            }
          },
          "io_netty_netty_tcnative_boringssl_static_jar_linux_x86_64_2_0_56_Final": {
            "bzlFile": "@@bazel_tools//tools/build_defs/repo:http.bzl",
            "ruleClassName": "http_file",
            "attributes": {
              "sha256": "725c26b4dd58a1aa782020952ad949bdb607235dd20ee49e5a5875c15456ca86",
              "urls": [
                "https://repo1.maven.org/maven2/io/netty/netty-tcnative-boringssl-static/2.0.56.Final/netty-tcnative-boringssl-static-2.0.56.Final-linux-x86_64.jar"
              ],
              "downloaded_file_path": "v1/io/netty/netty-tcnative-boringssl-static/2.0.56.Final/netty-tcnative-boringssl-static-2.0.56.Final-linux-x86_64.jar"
            }
          },
          "com_google_http_client_google_http_client_apache_v2_1_43_3": {
            "bzlFile": "@@bazel_tools//tools/build_defs/repo:http.bzl",
            "ruleClassName": "http_file",
            "attributes": {
              "sha256": "4cc8485bdda05607c7d8b95b130168ac82ad80bb3618c608fbf941047a96ac3b",
              "urls": [
                "https://repo1.maven.org/maven2/com/google/http-client/google-http-client-apache-v2/1.43.3/google-http-client-apache-v2-1.43.3.jar"
              ],
              "downloaded_file_path": "v1/com/google/http-client/google-http-client-apache-v2/1.43.3/google-http-client-apache-v2-1.43.3.jar"
            }
          },
          "com_ryanharter_auto_value_auto_value_gson_runtime_1_3_1": {
            "bzlFile": "@@bazel_tools//tools/build_defs/repo:http.bzl",
            "ruleClassName": "http_file",
            "attributes": {
              "sha256": "84ee23b7989d4bf19930b5bd3d03c0f2efb9e73bcee3a0208a9d1b2e1979c049",
              "urls": [
                "https://repo1.maven.org/maven2/com/ryanharter/auto/value/auto-value-gson-runtime/1.3.1/auto-value-gson-runtime-1.3.1.jar"
              ],
              "downloaded_file_path": "v1/com/ryanharter/auto/value/auto-value-gson-runtime/1.3.1/auto-value-gson-runtime-1.3.1.jar"
            }
          },
          "org_apache_velocity_velocity_1_7": {
            "bzlFile": "@@bazel_tools//tools/build_defs/repo:http.bzl",
            "ruleClassName": "http_file",
            "attributes": {
              "sha256": "ec92dae810034f4b46dbb16ef4364a4013b0efb24a8c5dd67435cae46a290d8e",
              "urls": [
                "https://repo1.maven.org/maven2/org/apache/velocity/velocity/1.7/velocity-1.7.jar"
              ],
              "downloaded_file_path": "v1/org/apache/velocity/velocity/1.7/velocity-1.7.jar"
            }
          },
          "org_ow2_asm_asm_tree_9_2": {
            "bzlFile": "@@bazel_tools//tools/build_defs/repo:http.bzl",
            "ruleClassName": "http_file",
            "attributes": {
              "sha256": "aabf9bd23091a4ebfc109c1f3ee7cf3e4b89f6ba2d3f51c5243f16b3cffae011",
              "urls": [
                "https://repo1.maven.org/maven2/org/ow2/asm/asm-tree/9.2/asm-tree-9.2.jar"
              ],
              "downloaded_file_path": "v1/org/ow2/asm/asm-tree/9.2/asm-tree-9.2.jar"
            }
          },
          "io_netty_netty_transport_classes_epoll_4_1_93_Final": {
            "bzlFile": "@@bazel_tools//tools/build_defs/repo:http.bzl",
            "ruleClassName": "http_file",
            "attributes": {
              "sha256": "23722fa366ba017137a68c5e92fc3ee27bbb341c681ac4790f61c6adb7289e26",
              "urls": [
                "https://repo1.maven.org/maven2/io/netty/netty-transport-classes-epoll/4.1.93.Final/netty-transport-classes-epoll-4.1.93.Final.jar"
              ],
              "downloaded_file_path": "v1/io/netty/netty-transport-classes-epoll/4.1.93.Final/netty-transport-classes-epoll-4.1.93.Final.jar"
            }
          },
          "org_ow2_asm_asm_tree_9_1": {
            "bzlFile": "@@bazel_tools//tools/build_defs/repo:http.bzl",
            "ruleClassName": "http_file",
            "attributes": {
              "sha256": "fd00afa49e9595d7646205b09cecb4a776a8ff0ba06f2d59b8f7bf9c704b4a73",
              "urls": [
                "https://dl.google.com/android/maven2/org/ow2/asm/asm-tree/9.1/asm-tree-9.1.jar",
                "https://repo1.maven.org/maven2/org/ow2/asm/asm-tree/9.1/asm-tree-9.1.jar"
              ],
              "downloaded_file_path": "v1/org/ow2/asm/asm-tree/9.1/asm-tree-9.1.jar"
            }
          },
          "androidx_databinding_databinding_compiler_common_3_4_0_alpha10": {
            "bzlFile": "@@bazel_tools//tools/build_defs/repo:http.bzl",
            "ruleClassName": "http_file",
            "attributes": {
              "sha256": "7e1ffef1c21064f2b065b17a69bc217270e14b6723311cf795f4276a05b83750",
              "urls": [
                "https://dl.google.com/android/maven2/androidx/databinding/databinding-compiler-common/3.4.0-alpha10/databinding-compiler-common-3.4.0-alpha10.jar",
                "https://repo1.maven.org/maven2/androidx/databinding/databinding-compiler-common/3.4.0-alpha10/databinding-compiler-common-3.4.0-alpha10.jar"
              ],
              "downloaded_file_path": "v1/androidx/databinding/databinding-compiler-common/3.4.0-alpha10/databinding-compiler-common-3.4.0-alpha10.jar"
            }
          },
          "com_google_api_client_google_api_client_2_2_0": {
            "bzlFile": "@@bazel_tools//tools/build_defs/repo:http.bzl",
            "ruleClassName": "http_file",
            "attributes": {
              "sha256": "58eca9fb0a869391689ffc828b3bd0b19ac76042ff9fab4881eddf7fde76903f",
              "urls": [
                "https://repo1.maven.org/maven2/com/google/api-client/google-api-client/2.2.0/google-api-client-2.2.0.jar"
              ],
              "downloaded_file_path": "v1/com/google/api-client/google-api-client/2.2.0/google-api-client-2.2.0.jar"
            }
          },
          "rules_jvm_external_deps": {
            "bzlFile": "@@rules_jvm_external~//:coursier.bzl",
            "ruleClassName": "pinned_coursier_fetch",
            "attributes": {
              "user_provided_name": "rules_jvm_external_deps",
              "repositories": [
                "{ \"repo_url\": \"https://repo1.maven.org/maven2\" }"
              ],
              "artifacts": [
                "{ \"group\": \"com.google.auth\", \"artifact\": \"google-auth-library-credentials\", \"version\": \"1.19.0\" }",
                "{ \"group\": \"com.google.auth\", \"artifact\": \"google-auth-library-oauth2-http\", \"version\": \"1.19.0\" }",
                "{ \"group\": \"com.google.cloud\", \"artifact\": \"google-cloud-core\", \"version\": \"2.22.0\" }",
                "{ \"group\": \"com.google.cloud\", \"artifact\": \"google-cloud-storage\", \"version\": \"2.26.1\" }",
                "{ \"group\": \"com.google.code.gson\", \"artifact\": \"gson\", \"version\": \"2.10.1\" }",
                "{ \"group\": \"com.google.googlejavaformat\", \"artifact\": \"google-java-format\", \"version\": \"1.17.0\" }",
                "{ \"group\": \"com.google.guava\", \"artifact\": \"guava\", \"version\": \"32.1.2-jre\" }",
                "{ \"group\": \"org.apache.maven\", \"artifact\": \"maven-artifact\", \"version\": \"3.9.4\" }",
                "{ \"group\": \"software.amazon.awssdk\", \"artifact\": \"s3\", \"version\": \"2.20.128\" }"
              ],
              "fetch_sources": false,
              "fetch_javadoc": false,
              "generate_compat_repositories": false,
              "maven_install_json": "@@rules_jvm_external~//:rules_jvm_external_deps_install.json",
              "override_targets": {},
              "strict_visibility": false,
              "strict_visibility_value": [
                "@@//visibility:private"
              ],
              "additional_netrc_lines": [],
              "fail_if_repin_required": false,
              "use_starlark_android_rules": false,
              "aar_import_bzl_label": "@build_bazel_rules_android//android:rules.bzl",
              "duplicate_version_warning": "warn",
              "excluded_artifacts": [],
              "repin_instructions": ""
            }
          },
          "org_apache_commons_commons_lang3_3_14_0": {
            "bzlFile": "@@bazel_tools//tools/build_defs/repo:http.bzl",
            "ruleClassName": "http_file",
            "attributes": {
              "sha256": "7b96bf3ee68949abb5bc465559ac270e0551596fa34523fddf890ec418dde13c",
              "urls": [
                "https://repo1.maven.org/maven2/org/apache/commons/commons-lang3/3.14.0/commons-lang3-3.14.0.jar"
              ],
              "downloaded_file_path": "v1/org/apache/commons/commons-lang3/3.14.0/commons-lang3-3.14.0.jar"
            }
          },
          "org_apache_commons_commons_compress_1_20": {
            "bzlFile": "@@bazel_tools//tools/build_defs/repo:http.bzl",
            "ruleClassName": "http_file",
            "attributes": {
              "sha256": "0aeb625c948c697ea7b205156e112363b59ed5e2551212cd4e460bdb72c7c06e",
              "urls": [
                "https://dl.google.com/android/maven2/org/apache/commons/commons-compress/1.20/commons-compress-1.20.jar",
                "https://repo1.maven.org/maven2/org/apache/commons/commons-compress/1.20/commons-compress-1.20.jar"
              ],
              "downloaded_file_path": "v1/org/apache/commons/commons-compress/1.20/commons-compress-1.20.jar"
            }
          },
          "org_checkerframework_checker_qual_3_5_0": {
            "bzlFile": "@@bazel_tools//tools/build_defs/repo:http.bzl",
            "ruleClassName": "http_file",
            "attributes": {
              "sha256": "729990b3f18a95606fc2573836b6958bcdb44cb52bfbd1b7aa9c339cff35a5a4",
              "urls": [
                "https://dl.google.com/android/maven2/org/checkerframework/checker-qual/3.5.0/checker-qual-3.5.0.jar",
                "https://repo1.maven.org/maven2/org/checkerframework/checker-qual/3.5.0/checker-qual-3.5.0.jar"
              ],
              "downloaded_file_path": "v1/org/checkerframework/checker-qual/3.5.0/checker-qual-3.5.0.jar"
            }
          },
          "software_amazon_awssdk_crt_core_2_20_128": {
            "bzlFile": "@@bazel_tools//tools/build_defs/repo:http.bzl",
            "ruleClassName": "http_file",
            "attributes": {
              "sha256": "48d2b5c0102a234bf988da7e8ec5f36d51b41ae2b512df2cab29d99b6b7620eb",
              "urls": [
                "https://repo1.maven.org/maven2/software/amazon/awssdk/crt-core/2.20.128/crt-core-2.20.128.jar"
              ],
              "downloaded_file_path": "v1/software/amazon/awssdk/crt-core/2.20.128/crt-core-2.20.128.jar"
            }
          },
          "com_google_http_client_google_http_client_appengine_1_43_3": {
            "bzlFile": "@@bazel_tools//tools/build_defs/repo:http.bzl",
            "ruleClassName": "http_file",
            "attributes": {
              "sha256": "66ade3c0e73566ed231032a2bda9f2f8e50e74911f6720bf0ee5233f6e5e033e",
              "urls": [
                "https://repo1.maven.org/maven2/com/google/http-client/google-http-client-appengine/1.43.3/google-http-client-appengine-1.43.3.jar"
              ],
              "downloaded_file_path": "v1/com/google/http-client/google-http-client-appengine/1.43.3/google-http-client-appengine-1.43.3.jar"
            }
          },
          "io_grpc_grpc_auth_1_56_1": {
            "bzlFile": "@@bazel_tools//tools/build_defs/repo:http.bzl",
            "ruleClassName": "http_file",
            "attributes": {
              "sha256": "ac365e11532a4b779a2ac80ecc64dcbd3bafbdd666e08e22ffdb5c855069e3f9",
              "urls": [
                "https://repo1.maven.org/maven2/io/grpc/grpc-auth/1.56.1/grpc-auth-1.56.1.jar"
              ],
              "downloaded_file_path": "v1/io/grpc/grpc-auth/1.56.1/grpc-auth-1.56.1.jar"
            }
          },
          "com_google_code_java_allocation_instrumenter_java_allocation_instrumenter_3_3_0": {
            "bzlFile": "@@bazel_tools//tools/build_defs/repo:http.bzl",
            "ruleClassName": "http_file",
            "attributes": {
              "sha256": "1ef5535a8bd41cf3072469f381b9ee6ab28275311a7499f53d6e52adf976fef0",
              "urls": [
                "https://repo1.maven.org/maven2/com/google/code/java-allocation-instrumenter/java-allocation-instrumenter/3.3.0/java-allocation-instrumenter-3.3.0.jar"
              ],
              "downloaded_file_path": "v1/com/google/code/java-allocation-instrumenter/java-allocation-instrumenter/3.3.0/java-allocation-instrumenter-3.3.0.jar"
            }
          },
          "com_google_turbine_turbine_0_6_0": {
            "bzlFile": "@@bazel_tools//tools/build_defs/repo:http.bzl",
            "ruleClassName": "http_file",
            "attributes": {
              "sha256": "277b6d59934dc8af95675a6cf6f054e9f43e0708344b08ba2aa927a578174950",
              "urls": [
                "https://repo1.maven.org/maven2/com/google/turbine/turbine/0.6.0/turbine-0.6.0.jar"
              ],
              "downloaded_file_path": "v1/com/google/turbine/turbine/0.6.0/turbine-0.6.0.jar"
            }
          },
          "org_jetbrains_kotlin_kotlin_stdlib_jdk7_1_4_32": {
            "bzlFile": "@@bazel_tools//tools/build_defs/repo:http.bzl",
            "ruleClassName": "http_file",
            "attributes": {
              "sha256": "5f801e75ca27d8791c14b07943c608da27620d910a8093022af57f543d5d98b6",
              "urls": [
                "https://dl.google.com/android/maven2/org/jetbrains/kotlin/kotlin-stdlib-jdk7/1.4.32/kotlin-stdlib-jdk7-1.4.32.jar",
                "https://repo1.maven.org/maven2/org/jetbrains/kotlin/kotlin-stdlib-jdk7/1.4.32/kotlin-stdlib-jdk7-1.4.32.jar"
              ],
              "downloaded_file_path": "v1/org/jetbrains/kotlin/kotlin-stdlib-jdk7/1.4.32/kotlin-stdlib-jdk7-1.4.32.jar"
            }
          },
          "maven_android": {
            "bzlFile": "@@rules_jvm_external~//:coursier.bzl",
            "ruleClassName": "pinned_coursier_fetch",
            "attributes": {
              "user_provided_name": "maven_android",
              "repositories": [
                "{ \"repo_url\": \"https://dl.google.com/android/maven2\" }",
                "{ \"repo_url\": \"https://repo1.maven.org/maven2\" }"
              ],
              "artifacts": [
                "{ \"group\": \"androidx.databinding\", \"artifact\": \"databinding-compiler\", \"version\": \"3.4.0-alpha10\" }",
                "{ \"group\": \"com.android.tools.build\", \"artifact\": \"builder\", \"version\": \"7.1.3\" }",
                "{ \"group\": \"com.android.tools.build\", \"artifact\": \"manifest-merger\", \"version\": \"30.1.3\" }",
                "{ \"group\": \"com.android.tools\", \"artifact\": \"sdk-common\", \"version\": \"30.1.3\" }",
                "{ \"group\": \"com.android.tools\", \"artifact\": \"annotations\", \"version\": \"30.1.3\" }",
                "{ \"group\": \"com.android.tools.layoutlib\", \"artifact\": \"layoutlib-api\", \"version\": \"30.1.3\" }",
                "{ \"group\": \"com.android.tools\", \"artifact\": \"common\", \"version\": \"30.1.3\" }",
                "{ \"group\": \"com.android.tools\", \"artifact\": \"repository\", \"version\": \"30.1.3\" }"
              ],
              "fetch_sources": false,
              "fetch_javadoc": false,
              "generate_compat_repositories": false,
              "maven_install_json": "@@//src/tools/android:maven_android_install.json",
              "override_targets": {},
              "strict_visibility": false,
              "strict_visibility_value": [
                "@@//visibility:private"
              ],
              "additional_netrc_lines": [],
              "fail_if_repin_required": true,
              "use_starlark_android_rules": false,
              "aar_import_bzl_label": "@build_bazel_rules_android//android:rules.bzl",
              "duplicate_version_warning": "warn",
              "excluded_artifacts": [],
              "repin_instructions": ""
            }
          },
          "com_google_code_gson_gson_2_8_6": {
            "bzlFile": "@@bazel_tools//tools/build_defs/repo:http.bzl",
            "ruleClassName": "http_file",
            "attributes": {
              "sha256": "c8fb4839054d280b3033f800d1f5a97de2f028eb8ba2eb458ad287e536f3f25f",
              "urls": [
                "https://dl.google.com/android/maven2/com/google/code/gson/gson/2.8.6/gson-2.8.6.jar",
                "https://repo1.maven.org/maven2/com/google/code/gson/gson/2.8.6/gson-2.8.6.jar"
              ],
              "downloaded_file_path": "v1/com/google/code/gson/gson/2.8.6/gson-2.8.6.jar"
            }
          },
          "com_google_auto_service_auto_service_annotations_1_0_1": {
            "bzlFile": "@@bazel_tools//tools/build_defs/repo:http.bzl",
            "ruleClassName": "http_file",
            "attributes": {
              "sha256": "c7bec54b7b5588b5967e870341091c5691181d954cf2039f1bf0a6eeb837473b",
              "urls": [
                "https://repo1.maven.org/maven2/com/google/auto/service/auto-service-annotations/1.0.1/auto-service-annotations-1.0.1.jar"
              ],
              "downloaded_file_path": "v1/com/google/auto/service/auto-service-annotations/1.0.1/auto-service-annotations-1.0.1.jar"
            }
          },
          "io_netty_netty_transport_native_unix_common_jar_linux_aarch_64_4_1_93_Final": {
            "bzlFile": "@@bazel_tools//tools/build_defs/repo:http.bzl",
            "ruleClassName": "http_file",
            "attributes": {
              "sha256": "29675f1d9a2f09e426c0016e5fb89328d38afad0403f1bd1b98f985253d96ad8",
              "urls": [
                "https://repo1.maven.org/maven2/io/netty/netty-transport-native-unix-common/4.1.93.Final/netty-transport-native-unix-common-4.1.93.Final-linux-aarch_64.jar"
              ],
              "downloaded_file_path": "v1/io/netty/netty-transport-native-unix-common/4.1.93.Final/netty-transport-native-unix-common-4.1.93.Final-linux-aarch_64.jar"
            }
          },
          "org_jetbrains_kotlin_kotlin_stdlib_1_4_32": {
            "bzlFile": "@@bazel_tools//tools/build_defs/repo:http.bzl",
            "ruleClassName": "http_file",
            "attributes": {
              "sha256": "13e9fd3e69dc7230ce0fc873a92a4e5d521d179bcf1bef75a6705baac3bfecba",
              "urls": [
                "https://dl.google.com/android/maven2/org/jetbrains/kotlin/kotlin-stdlib/1.4.32/kotlin-stdlib-1.4.32.jar",
                "https://repo1.maven.org/maven2/org/jetbrains/kotlin/kotlin-stdlib/1.4.32/kotlin-stdlib-1.4.32.jar"
              ],
              "downloaded_file_path": "v1/org/jetbrains/kotlin/kotlin-stdlib/1.4.32/kotlin-stdlib-1.4.32.jar"
            }
          },
          "com_android_tools_layoutlib_layoutlib_api_30_1_3": {
            "bzlFile": "@@bazel_tools//tools/build_defs/repo:http.bzl",
            "ruleClassName": "http_file",
            "attributes": {
              "sha256": "14d7ffdcedeea701c7316d6eba58ae32d329293de215c3b7218d14711ecfffaf",
              "urls": [
                "https://dl.google.com/android/maven2/com/android/tools/layoutlib/layoutlib-api/30.1.3/layoutlib-api-30.1.3.jar",
                "https://repo1.maven.org/maven2/com/android/tools/layoutlib/layoutlib-api/30.1.3/layoutlib-api-30.1.3.jar"
              ],
              "downloaded_file_path": "v1/com/android/tools/layoutlib/layoutlib-api/30.1.3/layoutlib-api-30.1.3.jar"
            }
          },
          "io_netty_netty_transport_classes_kqueue_4_1_93_Final": {
            "bzlFile": "@@bazel_tools//tools/build_defs/repo:http.bzl",
            "ruleClassName": "http_file",
            "attributes": {
              "sha256": "453fe595c3e12b9228b930b845140aaed93a9fb87d1a5d829c55b31d670def9f",
              "urls": [
                "https://repo1.maven.org/maven2/io/netty/netty-transport-classes-kqueue/4.1.93.Final/netty-transport-classes-kqueue-4.1.93.Final.jar"
              ],
              "downloaded_file_path": "v1/io/netty/netty-transport-classes-kqueue/4.1.93.Final/netty-transport-classes-kqueue-4.1.93.Final.jar"
            }
          },
          "junit_junit_4_13_2": {
            "bzlFile": "@@bazel_tools//tools/build_defs/repo:http.bzl",
            "ruleClassName": "http_file",
            "attributes": {
              "sha256": "8e495b634469d64fb8acfa3495a065cbacc8a0fff55ce1e31007be4c16dc57d3",
              "urls": [
                "https://repo1.maven.org/maven2/junit/junit/4.13.2/junit-4.13.2.jar"
              ],
              "downloaded_file_path": "v1/junit/junit/4.13.2/junit-4.13.2.jar"
            }
          },
          "com_android_tools_sdklib_30_1_3": {
            "bzlFile": "@@bazel_tools//tools/build_defs/repo:http.bzl",
            "ruleClassName": "http_file",
            "attributes": {
              "sha256": "edf456a67ada3154c9fd23f9829699e8b654dc7f33f2430b50839d6904760b48",
              "urls": [
                "https://dl.google.com/android/maven2/com/android/tools/sdklib/30.1.3/sdklib-30.1.3.jar",
                "https://repo1.maven.org/maven2/com/android/tools/sdklib/30.1.3/sdklib-30.1.3.jar"
              ],
              "downloaded_file_path": "v1/com/android/tools/sdklib/30.1.3/sdklib-30.1.3.jar"
            }
          },
          "com_guardsquare_proguard_core_9_1_4": {
            "bzlFile": "@@bazel_tools//tools/build_defs/repo:http.bzl",
            "ruleClassName": "http_file",
            "attributes": {
              "sha256": "c51bb89ac5668280e3db7e4ab6c16f454ec5132ed356c840a4f930f16ef6ed51",
              "urls": [
                "https://repo1.maven.org/maven2/com/guardsquare/proguard-core/9.1.4/proguard-core-9.1.4.jar"
              ],
              "downloaded_file_path": "v1/com/guardsquare/proguard-core/9.1.4/proguard-core-9.1.4.jar"
            }
          },
          "com_google_api_grpc_proto_google_cloud_storage_v2_2_26_1_alpha": {
            "bzlFile": "@@bazel_tools//tools/build_defs/repo:http.bzl",
            "ruleClassName": "http_file",
            "attributes": {
              "sha256": "e1c33f066db9189f09d1b7ec698f939eb4591f937fcd1ca1cbd4f05f1eb0e25c",
              "urls": [
                "https://repo1.maven.org/maven2/com/google/api/grpc/proto-google-cloud-storage-v2/2.26.1-alpha/proto-google-cloud-storage-v2-2.26.1-alpha.jar"
              ],
              "downloaded_file_path": "v1/com/google/api/grpc/proto-google-cloud-storage-v2/2.26.1-alpha/proto-google-cloud-storage-v2-2.26.1-alpha.jar"
            }
          },
          "org_tukaani_xz_1_9": {
            "bzlFile": "@@bazel_tools//tools/build_defs/repo:http.bzl",
            "ruleClassName": "http_file",
            "attributes": {
              "sha256": "211b306cfc44f8f96df3a0a3ddaf75ba8c5289eed77d60d72f889bb855f535e5",
              "urls": [
                "https://repo1.maven.org/maven2/org/tukaani/xz/1.9/xz-1.9.jar"
              ],
              "downloaded_file_path": "v1/org/tukaani/xz/1.9/xz-1.9.jar"
            }
          },
          "com_google_http_client_google_http_client_1_42_0": {
            "bzlFile": "@@bazel_tools//tools/build_defs/repo:http.bzl",
            "ruleClassName": "http_file",
            "attributes": {
              "sha256": "82ca0e08171846d1768d5ac3f13244d6fe5a54102c14735ef40bf15d57d478e5",
              "urls": [
                "https://repo1.maven.org/maven2/com/google/http-client/google-http-client/1.42.0/google-http-client-1.42.0.jar"
              ],
              "downloaded_file_path": "v1/com/google/http-client/google-http-client/1.42.0/google-http-client-1.42.0.jar"
            }
          },
          "com_android_tools_sdk_common_30_1_3": {
            "bzlFile": "@@bazel_tools//tools/build_defs/repo:http.bzl",
            "ruleClassName": "http_file",
            "attributes": {
              "sha256": "6c44d6ffa3b1b34505fcb05422f08bd293391648dc974cc252ddc541fd9b27f5",
              "urls": [
                "https://dl.google.com/android/maven2/com/android/tools/sdk-common/30.1.3/sdk-common-30.1.3.jar",
                "https://repo1.maven.org/maven2/com/android/tools/sdk-common/30.1.3/sdk-common-30.1.3.jar"
              ],
              "downloaded_file_path": "v1/com/android/tools/sdk-common/30.1.3/sdk-common-30.1.3.jar"
            }
          },
          "org_checkerframework_checker_qual_3_33_0": {
            "bzlFile": "@@bazel_tools//tools/build_defs/repo:http.bzl",
            "ruleClassName": "http_file",
            "attributes": {
              "sha256": "e316255bbfcd9fe50d165314b85abb2b33cb2a66a93c491db648e498a82c2de1",
              "urls": [
                "https://repo1.maven.org/maven2/org/checkerframework/checker-qual/3.33.0/checker-qual-3.33.0.jar"
              ],
              "downloaded_file_path": "v1/org/checkerframework/checker-qual/3.33.0/checker-qual-3.33.0.jar"
            }
          },
          "org_hamcrest_hamcrest_core_1_3": {
            "bzlFile": "@@bazel_tools//tools/build_defs/repo:http.bzl",
            "ruleClassName": "http_file",
            "attributes": {
              "sha256": "66fdef91e9739348df7a096aa384a5685f4e875584cce89386a7a47251c4d8e9",
              "urls": [
                "https://repo1.maven.org/maven2/org/hamcrest/hamcrest-core/1.3/hamcrest-core-1.3.jar"
              ],
              "downloaded_file_path": "v1/org/hamcrest/hamcrest-core/1.3/hamcrest-core-1.3.jar"
            }
          },
          "io_netty_netty_transport_native_unix_common_jar_osx_aarch_64_4_1_93_Final": {
            "bzlFile": "@@bazel_tools//tools/build_defs/repo:http.bzl",
            "ruleClassName": "http_file",
            "attributes": {
              "sha256": "6c6ecf73016d360e09a1cac31acd953f508309612f1b97d73db2ed0813d8bf14",
              "urls": [
                "https://repo1.maven.org/maven2/io/netty/netty-transport-native-unix-common/4.1.93.Final/netty-transport-native-unix-common-4.1.93.Final-osx-aarch_64.jar"
              ],
              "downloaded_file_path": "v1/io/netty/netty-transport-native-unix-common/4.1.93.Final/netty-transport-native-unix-common-4.1.93.Final-osx-aarch_64.jar"
            }
          },
          "io_sweers_autotransient_autotransient_1_0_0": {
            "bzlFile": "@@bazel_tools//tools/build_defs/repo:http.bzl",
            "ruleClassName": "http_file",
            "attributes": {
              "sha256": "914ce84508410ee1419514925f93b1855a9f7a7b5b5d02fc07f411d2a45f1bba",
              "urls": [
                "https://repo1.maven.org/maven2/io/sweers/autotransient/autotransient/1.0.0/autotransient-1.0.0.jar"
              ],
              "downloaded_file_path": "v1/io/sweers/autotransient/autotransient/1.0.0/autotransient-1.0.0.jar"
            }
          },
          "unpinned_rules_jvm_external_deps": {
            "bzlFile": "@@rules_jvm_external~//:coursier.bzl",
            "ruleClassName": "coursier_fetch",
            "attributes": {
              "user_provided_name": "rules_jvm_external_deps",
              "repositories": [
                "{ \"repo_url\": \"https://repo1.maven.org/maven2\" }"
              ],
              "artifacts": [
                "{ \"group\": \"com.google.auth\", \"artifact\": \"google-auth-library-credentials\", \"version\": \"1.19.0\" }",
                "{ \"group\": \"com.google.auth\", \"artifact\": \"google-auth-library-oauth2-http\", \"version\": \"1.19.0\" }",
                "{ \"group\": \"com.google.cloud\", \"artifact\": \"google-cloud-core\", \"version\": \"2.22.0\" }",
                "{ \"group\": \"com.google.cloud\", \"artifact\": \"google-cloud-storage\", \"version\": \"2.26.1\" }",
                "{ \"group\": \"com.google.code.gson\", \"artifact\": \"gson\", \"version\": \"2.10.1\" }",
                "{ \"group\": \"com.google.googlejavaformat\", \"artifact\": \"google-java-format\", \"version\": \"1.17.0\" }",
                "{ \"group\": \"com.google.guava\", \"artifact\": \"guava\", \"version\": \"32.1.2-jre\" }",
                "{ \"group\": \"org.apache.maven\", \"artifact\": \"maven-artifact\", \"version\": \"3.9.4\" }",
                "{ \"group\": \"software.amazon.awssdk\", \"artifact\": \"s3\", \"version\": \"2.20.128\" }"
              ],
              "fail_on_missing_checksum": true,
              "fetch_sources": false,
              "fetch_javadoc": false,
              "excluded_artifacts": [],
              "generate_compat_repositories": false,
              "version_conflict_policy": "default",
              "override_targets": {},
              "strict_visibility": false,
              "strict_visibility_value": [
                "@@//visibility:private"
              ],
              "maven_install_json": "@@rules_jvm_external~//:rules_jvm_external_deps_install.json",
              "resolve_timeout": 600,
              "use_starlark_android_rules": false,
              "aar_import_bzl_label": "@build_bazel_rules_android//android:rules.bzl",
              "duplicate_version_warning": "warn",
              "ignore_empty_files": false
            }
          },
          "io_grpc_grpc_rls_1_56_1": {
            "bzlFile": "@@bazel_tools//tools/build_defs/repo:http.bzl",
            "ruleClassName": "http_file",
            "attributes": {
              "sha256": "ff56fa9750087f9deea2d00e08f46c7a3fd40f1032c3f5b44a702c595ddb7f55",
              "urls": [
                "https://repo1.maven.org/maven2/io/grpc/grpc-rls/1.56.1/grpc-rls-1.56.1.jar"
              ],
              "downloaded_file_path": "v1/io/grpc/grpc-rls/1.56.1/grpc-rls-1.56.1.jar"
            }
          },
          "com_google_auth_google_auth_library_credentials_1_6_0": {
            "bzlFile": "@@bazel_tools//tools/build_defs/repo:http.bzl",
            "ruleClassName": "http_file",
            "attributes": {
              "sha256": "153fa3cdc153ac3ee25649e8037aeda4438256153d35acf3c27e83e4ee6165a4",
              "urls": [
                "https://repo1.maven.org/maven2/com/google/auth/google-auth-library-credentials/1.6.0/google-auth-library-credentials-1.6.0.jar"
              ],
              "downloaded_file_path": "v1/com/google/auth/google-auth-library-credentials/1.6.0/google-auth-library-credentials-1.6.0.jar"
            }
          },
          "io_netty_netty_tcnative_boringssl_static_jar_windows_x86_64_2_0_56_Final": {
            "bzlFile": "@@bazel_tools//tools/build_defs/repo:http.bzl",
            "ruleClassName": "http_file",
            "attributes": {
              "sha256": "b0d9505b09427ab655369506a802358966762edcb7cf08fc162dc2b368a2041c",
              "urls": [
                "https://repo1.maven.org/maven2/io/netty/netty-tcnative-boringssl-static/2.0.56.Final/netty-tcnative-boringssl-static-2.0.56.Final-windows-x86_64.jar"
              ],
              "downloaded_file_path": "v1/io/netty/netty-tcnative-boringssl-static/2.0.56.Final/netty-tcnative-boringssl-static-2.0.56.Final-windows-x86_64.jar"
            }
          },
          "io_netty_netty_transport_classes_epoll_4_1_94_Final": {
            "bzlFile": "@@bazel_tools//tools/build_defs/repo:http.bzl",
            "ruleClassName": "http_file",
            "attributes": {
              "sha256": "9d5d51eb42081d6fc13f4dca6855cd30d098a5b1d0b06d5644a1342bd1e50a44",
              "urls": [
                "https://repo1.maven.org/maven2/io/netty/netty-transport-classes-epoll/4.1.94.Final/netty-transport-classes-epoll-4.1.94.Final.jar"
              ],
              "downloaded_file_path": "v1/io/netty/netty-transport-classes-epoll/4.1.94.Final/netty-transport-classes-epoll-4.1.94.Final.jar"
            }
          },
          "com_googlecode_juniversalchardet_juniversalchardet_1_0_3": {
            "bzlFile": "@@bazel_tools//tools/build_defs/repo:http.bzl",
            "ruleClassName": "http_file",
            "attributes": {
              "sha256": "757bfe906193b8b651e79dc26cd67d6b55d0770a2cdfb0381591504f779d4a76",
              "urls": [
                "https://dl.google.com/android/maven2/com/googlecode/juniversalchardet/juniversalchardet/1.0.3/juniversalchardet-1.0.3.jar",
                "https://repo1.maven.org/maven2/com/googlecode/juniversalchardet/juniversalchardet/1.0.3/juniversalchardet-1.0.3.jar"
              ],
              "downloaded_file_path": "v1/com/googlecode/juniversalchardet/juniversalchardet/1.0.3/juniversalchardet-1.0.3.jar"
            }
          },
          "io_opencensus_opencensus_contrib_http_util_0_31_1": {
            "bzlFile": "@@bazel_tools//tools/build_defs/repo:http.bzl",
            "ruleClassName": "http_file",
            "attributes": {
              "sha256": "3ea995b55a4068be22989b70cc29a4d788c2d328d1d50613a7a9afd13fdd2d0a",
              "urls": [
                "https://repo1.maven.org/maven2/io/opencensus/opencensus-contrib-http-util/0.31.1/opencensus-contrib-http-util-0.31.1.jar"
              ],
              "downloaded_file_path": "v1/io/opencensus/opencensus-contrib-http-util/0.31.1/opencensus-contrib-http-util-0.31.1.jar"
            }
          },
          "io_grpc_grpc_alts_1_56_1": {
            "bzlFile": "@@bazel_tools//tools/build_defs/repo:http.bzl",
            "ruleClassName": "http_file",
            "attributes": {
              "sha256": "04317f8835b3a8736ba12a7a25e474430c7f2d8c0b7afc433c2abc4cb2f0d4e8",
              "urls": [
                "https://repo1.maven.org/maven2/io/grpc/grpc-alts/1.56.1/grpc-alts-1.56.1.jar"
              ],
              "downloaded_file_path": "v1/io/grpc/grpc-alts/1.56.1/grpc-alts-1.56.1.jar"
            }
          },
          "com_google_flogger_google_extensions_0_5_1": {
            "bzlFile": "@@bazel_tools//tools/build_defs/repo:http.bzl",
            "ruleClassName": "http_file",
            "attributes": {
              "sha256": "8b0862cad85b9549f355fe383c6c63816d2f19529634e033ae06d0107ab110b9",
              "urls": [
                "https://repo1.maven.org/maven2/com/google/flogger/google-extensions/0.5.1/google-extensions-0.5.1.jar"
              ],
              "downloaded_file_path": "v1/com/google/flogger/google-extensions/0.5.1/google-extensions-0.5.1.jar"
            }
          },
          "org_jetbrains_kotlin_kotlin_metadata_jvm_2_0_0": {
            "bzlFile": "@@bazel_tools//tools/build_defs/repo:http.bzl",
            "ruleClassName": "http_file",
            "attributes": {
              "sha256": "ad8f1c7dbc5ac46f5cbd2d2e5de39c56c9db65dd7de716a84e01ce208758aee6",
              "urls": [
                "https://repo1.maven.org/maven2/org/jetbrains/kotlin/kotlin-metadata-jvm/2.0.0/kotlin-metadata-jvm-2.0.0.jar"
              ],
              "downloaded_file_path": "v1/org/jetbrains/kotlin/kotlin-metadata-jvm/2.0.0/kotlin-metadata-jvm-2.0.0.jar"
            }
          },
          "com_sun_activation_javax_activation_1_2_0": {
            "bzlFile": "@@bazel_tools//tools/build_defs/repo:http.bzl",
            "ruleClassName": "http_file",
            "attributes": {
              "sha256": "993302b16cd7056f21e779cc577d175a810bb4900ef73cd8fbf2b50f928ba9ce",
              "urls": [
                "https://dl.google.com/android/maven2/com/sun/activation/javax.activation/1.2.0/javax.activation-1.2.0.jar",
                "https://repo1.maven.org/maven2/com/sun/activation/javax.activation/1.2.0/javax.activation-1.2.0.jar"
              ],
              "downloaded_file_path": "v1/com/sun/activation/javax.activation/1.2.0/javax.activation-1.2.0.jar"
            }
          },
          "org_apache_logging_log4j_log4j_api_2_19_0": {
            "bzlFile": "@@bazel_tools//tools/build_defs/repo:http.bzl",
            "ruleClassName": "http_file",
            "attributes": {
              "sha256": "5ccb24ad9f92e768d0bc456d3061a737951262df803e004d2cad096b75a88d60",
              "urls": [
                "https://repo1.maven.org/maven2/org/apache/logging/log4j/log4j-api/2.19.0/log4j-api-2.19.0.jar"
              ],
              "downloaded_file_path": "v1/org/apache/logging/log4j/log4j-api/2.19.0/log4j-api-2.19.0.jar"
            }
          },
          "com_google_auth_google_auth_library_oauth2_http_1_19_0": {
            "bzlFile": "@@bazel_tools//tools/build_defs/repo:http.bzl",
            "ruleClassName": "http_file",
            "attributes": {
              "sha256": "01bdf5c5cd85e10b794e401775d9909b56a38ffce313fbd39510a5d87ed56f58",
              "urls": [
                "https://repo1.maven.org/maven2/com/google/auth/google-auth-library-oauth2-http/1.19.0/google-auth-library-oauth2-http-1.19.0.jar"
              ],
              "downloaded_file_path": "v1/com/google/auth/google-auth-library-oauth2-http/1.19.0/google-auth-library-oauth2-http-1.19.0.jar"
            }
          },
          "com_ryanharter_auto_value_auto_value_gson_extension_1_3_1": {
            "bzlFile": "@@bazel_tools//tools/build_defs/repo:http.bzl",
            "ruleClassName": "http_file",
            "attributes": {
              "sha256": "261be84be30a56994e132d718a85efcd579197a2edb9426b84c5722c56955eca",
              "urls": [
                "https://repo1.maven.org/maven2/com/ryanharter/auto/value/auto-value-gson-extension/1.3.1/auto-value-gson-extension-1.3.1.jar"
              ],
              "downloaded_file_path": "v1/com/ryanharter/auto/value/auto-value-gson-extension/1.3.1/auto-value-gson-extension-1.3.1.jar"
            }
          },
          "com_google_guava_guava_30_1_jre": {
            "bzlFile": "@@bazel_tools//tools/build_defs/repo:http.bzl",
            "ruleClassName": "http_file",
            "attributes": {
              "sha256": "e6dd072f9d3fe02a4600688380bd422bdac184caf6fe2418cfdd0934f09432aa",
              "urls": [
                "https://dl.google.com/android/maven2/com/google/guava/guava/30.1-jre/guava-30.1-jre.jar",
                "https://repo1.maven.org/maven2/com/google/guava/guava/30.1-jre/guava-30.1-jre.jar"
              ],
              "downloaded_file_path": "v1/com/google/guava/guava/30.1-jre/guava-30.1-jre.jar"
            }
          },
          "net_bytebuddy_byte_buddy_agent_1_14_5": {
            "bzlFile": "@@bazel_tools//tools/build_defs/repo:http.bzl",
            "ruleClassName": "http_file",
            "attributes": {
              "sha256": "55f19862b870f5d85890ba5386b1b45e9bbc88d5fe1f819abe0c788b4929fa6b",
              "urls": [
                "https://repo1.maven.org/maven2/net/bytebuddy/byte-buddy-agent/1.14.5/byte-buddy-agent-1.14.5.jar"
              ],
              "downloaded_file_path": "v1/net/bytebuddy/byte-buddy-agent/1.14.5/byte-buddy-agent-1.14.5.jar"
            }
          },
          "com_google_cloud_google_cloud_core_http_2_22_0": {
            "bzlFile": "@@bazel_tools//tools/build_defs/repo:http.bzl",
            "ruleClassName": "http_file",
            "attributes": {
              "sha256": "eba963e2d7aee9cb7dd71872f634d4418c7dffc260f740431b9f577b09417c03",
              "urls": [
                "https://repo1.maven.org/maven2/com/google/cloud/google-cloud-core-http/2.22.0/google-cloud-core-http-2.22.0.jar"
              ],
              "downloaded_file_path": "v1/com/google/cloud/google-cloud-core-http/2.22.0/google-cloud-core-http-2.22.0.jar"
            }
          },
          "com_google_j2objc_j2objc_annotations_2_8": {
            "bzlFile": "@@bazel_tools//tools/build_defs/repo:http.bzl",
            "ruleClassName": "http_file",
            "attributes": {
              "sha256": "f02a95fa1a5e95edb3ed859fd0fb7df709d121a35290eff8b74dce2ab7f4d6ed",
              "urls": [
                "https://repo1.maven.org/maven2/com/google/j2objc/j2objc-annotations/2.8/j2objc-annotations-2.8.jar"
              ],
              "downloaded_file_path": "v1/com/google/j2objc/j2objc-annotations/2.8/j2objc-annotations-2.8.jar"
            }
          },
          "com_google_auth_google_auth_library_credentials_1_19_0": {
            "bzlFile": "@@bazel_tools//tools/build_defs/repo:http.bzl",
            "ruleClassName": "http_file",
            "attributes": {
              "sha256": "095984b0594888a47f311b3c9dcf6da9ed86feeea8f78140c55e14c27b0593e5",
              "urls": [
                "https://repo1.maven.org/maven2/com/google/auth/google-auth-library-credentials/1.19.0/google-auth-library-credentials-1.19.0.jar"
              ],
              "downloaded_file_path": "v1/com/google/auth/google-auth-library-credentials/1.19.0/google-auth-library-credentials-1.19.0.jar"
            }
          },
          "net_java_dev_jna_jna_platform_5_6_0": {
            "bzlFile": "@@bazel_tools//tools/build_defs/repo:http.bzl",
            "ruleClassName": "http_file",
            "attributes": {
              "sha256": "9ecea8bf2b1b39963939d18b70464eef60c508fed8820f9dcaba0c35518eabf7",
              "urls": [
                "https://dl.google.com/android/maven2/net/java/dev/jna/jna-platform/5.6.0/jna-platform-5.6.0.jar",
                "https://repo1.maven.org/maven2/net/java/dev/jna/jna-platform/5.6.0/jna-platform-5.6.0.jar"
              ],
              "downloaded_file_path": "v1/net/java/dev/jna/jna-platform/5.6.0/jna-platform-5.6.0.jar"
            }
          },
          "io_grpc_grpc_xds_1_56_1": {
            "bzlFile": "@@bazel_tools//tools/build_defs/repo:http.bzl",
            "ruleClassName": "http_file",
            "attributes": {
              "sha256": "688950e2dc79c2b227fcad553f4e4c8faf8de324eeccb3a591ff679929bbfa24",
              "urls": [
                "https://repo1.maven.org/maven2/io/grpc/grpc-xds/1.56.1/grpc-xds-1.56.1.jar"
              ],
              "downloaded_file_path": "v1/io/grpc/grpc-xds/1.56.1/grpc-xds-1.56.1.jar"
            }
          },
          "com_android_tools_analytics_library_shared_30_1_3": {
            "bzlFile": "@@bazel_tools//tools/build_defs/repo:http.bzl",
            "ruleClassName": "http_file",
            "attributes": {
              "sha256": "7c7d19727641e1fbbb61e8569712b3a0229e4e0352636b5745049d41e1a71e00",
              "urls": [
                "https://dl.google.com/android/maven2/com/android/tools/analytics-library/shared/30.1.3/shared-30.1.3.jar",
                "https://repo1.maven.org/maven2/com/android/tools/analytics-library/shared/30.1.3/shared-30.1.3.jar"
              ],
              "downloaded_file_path": "v1/com/android/tools/analytics-library/shared/30.1.3/shared-30.1.3.jar"
            }
          },
          "com_google_code_findbugs_jsr305_3_0_2": {
            "bzlFile": "@@bazel_tools//tools/build_defs/repo:http.bzl",
            "ruleClassName": "http_file",
            "attributes": {
              "sha256": "766ad2a0783f2687962c8ad74ceecc38a28b9f72a2d085ee438b7813e928d0c7",
              "urls": [
                "https://repo1.maven.org/maven2/com/google/code/findbugs/jsr305/3.0.2/jsr305-3.0.2.jar"
              ],
              "downloaded_file_path": "v1/com/google/code/findbugs/jsr305/3.0.2/jsr305-3.0.2.jar"
            }
          },
          "software_amazon_awssdk_aws_core_2_20_128": {
            "bzlFile": "@@bazel_tools//tools/build_defs/repo:http.bzl",
            "ruleClassName": "http_file",
            "attributes": {
              "sha256": "105f5d4a204a6a759ab502922df4cd5aa2a6d1b0c5f53ce88713f60abd4650e9",
              "urls": [
                "https://repo1.maven.org/maven2/software/amazon/awssdk/aws-core/2.20.128/aws-core-2.20.128.jar"
              ],
              "downloaded_file_path": "v1/software/amazon/awssdk/aws-core/2.20.128/aws-core-2.20.128.jar"
            }
          },
          "com_google_apis_google_api_services_storage_v1_rev20230617_2_0_0": {
            "bzlFile": "@@bazel_tools//tools/build_defs/repo:http.bzl",
            "ruleClassName": "http_file",
            "attributes": {
              "sha256": "43484b32b410b2b8ff32ac9ab1b89c039c727c2e37465e375ce2846d5a804645",
              "urls": [
                "https://repo1.maven.org/maven2/com/google/apis/google-api-services-storage/v1-rev20230617-2.0.0/google-api-services-storage-v1-rev20230617-2.0.0.jar"
              ],
              "downloaded_file_path": "v1/com/google/apis/google-api-services-storage/v1-rev20230617-2.0.0/google-api-services-storage-v1-rev20230617-2.0.0.jar"
            }
          },
          "com_google_http_client_google_http_client_gson_1_42_0": {
            "bzlFile": "@@bazel_tools//tools/build_defs/repo:http.bzl",
            "ruleClassName": "http_file",
            "attributes": {
              "sha256": "cb852272c1cb0c8449d8b1a70f3e0f2c1efb2063e543183faa43078fb446f540",
              "urls": [
                "https://repo1.maven.org/maven2/com/google/http-client/google-http-client-gson/1.42.0/google-http-client-gson-1.42.0.jar"
              ],
              "downloaded_file_path": "v1/com/google/http-client/google-http-client-gson/1.42.0/google-http-client-gson-1.42.0.jar"
            }
          },
          "com_google_googlejavaformat_google_java_format_1_17_0": {
            "bzlFile": "@@bazel_tools//tools/build_defs/repo:http.bzl",
            "ruleClassName": "http_file",
            "attributes": {
              "sha256": "631ba54c39f6c20df027dc1420736df2e5e43c581880efdd1e46ddb4ce050e3e",
              "urls": [
                "https://repo1.maven.org/maven2/com/google/googlejavaformat/google-java-format/1.17.0/google-java-format-1.17.0.jar"
              ],
              "downloaded_file_path": "v1/com/google/googlejavaformat/google-java-format/1.17.0/google-java-format-1.17.0.jar"
            }
          },
          "org_mockito_mockito_core_5_4_0": {
            "bzlFile": "@@bazel_tools//tools/build_defs/repo:http.bzl",
            "ruleClassName": "http_file",
            "attributes": {
              "sha256": "b1689b06617ea01fd777bfaedbdde512faf083d639a049f79b388d5a4e96d2e5",
              "urls": [
                "https://repo1.maven.org/maven2/org/mockito/mockito-core/5.4.0/mockito-core-5.4.0.jar"
              ],
              "downloaded_file_path": "v1/org/mockito/mockito-core/5.4.0/mockito-core-5.4.0.jar"
            }
          },
          "com_google_auto_value_auto_value_1_11_0": {
            "bzlFile": "@@bazel_tools//tools/build_defs/repo:http.bzl",
            "ruleClassName": "http_file",
            "attributes": {
              "sha256": "aaf8d637bfed3c420436b9facf1b7a88d12c8785374e4202382783005319c2c3",
              "urls": [
                "https://repo1.maven.org/maven2/com/google/auto/value/auto-value/1.11.0/auto-value-1.11.0.jar"
              ],
              "downloaded_file_path": "v1/com/google/auto/value/auto-value/1.11.0/auto-value-1.11.0.jar"
            }
          },
          "com_google_guava_failureaccess_1_0_2": {
            "bzlFile": "@@bazel_tools//tools/build_defs/repo:http.bzl",
            "ruleClassName": "http_file",
            "attributes": {
              "sha256": "8a8f81cf9b359e3f6dfa691a1e776985c061ef2f223c9b2c80753e1b458e8064",
              "urls": [
                "https://repo1.maven.org/maven2/com/google/guava/failureaccess/1.0.2/failureaccess-1.0.2.jar"
              ],
              "downloaded_file_path": "v1/com/google/guava/failureaccess/1.0.2/failureaccess-1.0.2.jar"
            }
          },
          "io_opencensus_opencensus_api_0_31_1": {
            "bzlFile": "@@bazel_tools//tools/build_defs/repo:http.bzl",
            "ruleClassName": "http_file",
            "attributes": {
              "sha256": "f1474d47f4b6b001558ad27b952e35eda5cc7146788877fc52938c6eba24b382",
              "urls": [
                "https://repo1.maven.org/maven2/io/opencensus/opencensus-api/0.31.1/opencensus-api-0.31.1.jar"
              ],
              "downloaded_file_path": "v1/io/opencensus/opencensus-api/0.31.1/opencensus-api-0.31.1.jar"
            }
          },
          "com_google_guava_failureaccess_1_0_1": {
            "bzlFile": "@@bazel_tools//tools/build_defs/repo:http.bzl",
            "ruleClassName": "http_file",
            "attributes": {
              "sha256": "a171ee4c734dd2da837e4b16be9df4661afab72a41adaf31eb84dfdaf936ca26",
              "urls": [
                "https://dl.google.com/android/maven2/com/google/guava/failureaccess/1.0.1/failureaccess-1.0.1.jar",
                "https://repo1.maven.org/maven2/com/google/guava/failureaccess/1.0.1/failureaccess-1.0.1.jar"
              ],
              "downloaded_file_path": "v1/com/google/guava/failureaccess/1.0.1/failureaccess-1.0.1.jar"
            }
          },
          "io_perfmark_perfmark_api_0_26_0": {
            "bzlFile": "@@bazel_tools//tools/build_defs/repo:http.bzl",
            "ruleClassName": "http_file",
            "attributes": {
              "sha256": "b7d23e93a34537ce332708269a0d1404788a5b5e1949e82f5535fce51b3ea95b",
              "urls": [
                "https://repo1.maven.org/maven2/io/perfmark/perfmark-api/0.26.0/perfmark-api-0.26.0.jar"
              ],
              "downloaded_file_path": "v1/io/perfmark/perfmark-api/0.26.0/perfmark-api-0.26.0.jar"
            }
          },
          "io_grpc_grpc_context_1_56_1": {
            "bzlFile": "@@bazel_tools//tools/build_defs/repo:http.bzl",
            "ruleClassName": "http_file",
            "attributes": {
              "sha256": "3d442ce08bfb1b487edf76d12e2dfd991c3877af32cf772a83c73d06f89743bc",
              "urls": [
                "https://repo1.maven.org/maven2/io/grpc/grpc-context/1.56.1/grpc-context-1.56.1.jar"
              ],
              "downloaded_file_path": "v1/io/grpc/grpc-context/1.56.1/grpc-context-1.56.1.jar"
            }
          },
          "org_objenesis_objenesis_3_3": {
            "bzlFile": "@@bazel_tools//tools/build_defs/repo:http.bzl",
            "ruleClassName": "http_file",
            "attributes": {
              "sha256": "02dfd0b0439a5591e35b708ed2f5474eb0948f53abf74637e959b8e4ef69bfeb",
              "urls": [
                "https://repo1.maven.org/maven2/org/objenesis/objenesis/3.3/objenesis-3.3.jar"
              ],
              "downloaded_file_path": "v1/org/objenesis/objenesis/3.3/objenesis-3.3.jar"
            }
          },
          "com_google_guava_guava_testlib_33_0_0_jre": {
            "bzlFile": "@@bazel_tools//tools/build_defs/repo:http.bzl",
            "ruleClassName": "http_file",
            "attributes": {
              "sha256": "79626019fed282b70eef91f645a9febd5f6b9f7be46484b6b328313a481f05f0",
              "urls": [
                "https://repo1.maven.org/maven2/com/google/guava/guava-testlib/33.0.0-jre/guava-testlib-33.0.0-jre.jar"
              ],
              "downloaded_file_path": "v1/com/google/guava/guava-testlib/33.0.0-jre/guava-testlib-33.0.0-jre.jar"
            }
          },
          "org_apache_maven_maven_artifact_3_9_4": {
            "bzlFile": "@@bazel_tools//tools/build_defs/repo:http.bzl",
            "ruleClassName": "http_file",
            "attributes": {
              "sha256": "7dd352fd9f8ff86a1d0a7d89e6289d8d3cd346ac9b214ed85868d585be05ab78",
              "urls": [
                "https://repo1.maven.org/maven2/org/apache/maven/maven-artifact/3.9.4/maven-artifact-3.9.4.jar"
              ],
              "downloaded_file_path": "v1/org/apache/maven/maven-artifact/3.9.4/maven-artifact-3.9.4.jar"
            }
          },
          "com_google_truth_truth_1_4_0": {
            "bzlFile": "@@bazel_tools//tools/build_defs/repo:http.bzl",
            "ruleClassName": "http_file",
            "attributes": {
              "sha256": "235c28e96ee6701ab01cc852fb294cb0f34756f636a8154b9aef08fb1215bbc4",
              "urls": [
                "https://repo1.maven.org/maven2/com/google/truth/truth/1.4.0/truth-1.4.0.jar"
              ],
              "downloaded_file_path": "v1/com/google/truth/truth/1.4.0/truth-1.4.0.jar"
            }
          },
          "com_android_tools_build_apksig_7_1_3": {
            "bzlFile": "@@bazel_tools//tools/build_defs/repo:http.bzl",
            "ruleClassName": "http_file",
            "attributes": {
              "sha256": "095885c56af3e52e9c7d2ac9b6cf07a8e3bf7fedfbab3914c75c39677d346ada",
              "urls": [
                "https://dl.google.com/android/maven2/com/android/tools/build/apksig/7.1.3/apksig-7.1.3.jar",
                "https://repo1.maven.org/maven2/com/android/tools/build/apksig/7.1.3/apksig-7.1.3.jar"
              ],
              "downloaded_file_path": "v1/com/android/tools/build/apksig/7.1.3/apksig-7.1.3.jar"
            }
          },
          "com_beust_jcommander_1_82": {
            "bzlFile": "@@bazel_tools//tools/build_defs/repo:http.bzl",
            "ruleClassName": "http_file",
            "attributes": {
              "sha256": "deeac157c8de6822878d85d0c7bc8467a19cc8484d37788f7804f039dde280b1",
              "urls": [
                "https://repo1.maven.org/maven2/com/beust/jcommander/1.82/jcommander-1.82.jar"
              ],
              "downloaded_file_path": "v1/com/beust/jcommander/1.82/jcommander-1.82.jar"
            }
          },
          "it_unimi_dsi_fastutil_7_2_1": {
            "bzlFile": "@@bazel_tools//tools/build_defs/repo:http.bzl",
            "ruleClassName": "http_file",
            "attributes": {
              "sha256": "d73dec5ec18f973f380869b6125d60f5cda77cf6e40e321bd06e0308ed0a40b7",
              "urls": [
                "https://repo1.maven.org/maven2/it/unimi/dsi/fastutil/7.2.1/fastutil-7.2.1.jar"
              ],
              "downloaded_file_path": "v1/it/unimi/dsi/fastutil/7.2.1/fastutil-7.2.1.jar"
            }
          },
          "software_amazon_awssdk_metrics_spi_2_20_128": {
            "bzlFile": "@@bazel_tools//tools/build_defs/repo:http.bzl",
            "ruleClassName": "http_file",
            "attributes": {
              "sha256": "5fcbfe4d10d0814ea1caa963d66129b1dfcf5e2f7c3a8298596676985234f94c",
              "urls": [
                "https://repo1.maven.org/maven2/software/amazon/awssdk/metrics-spi/2.20.128/metrics-spi-2.20.128.jar"
              ],
              "downloaded_file_path": "v1/software/amazon/awssdk/metrics-spi/2.20.128/metrics-spi-2.20.128.jar"
            }
          },
          "androidx_databinding_databinding_common_3_4_0_alpha10": {
            "bzlFile": "@@bazel_tools//tools/build_defs/repo:http.bzl",
            "ruleClassName": "http_file",
            "attributes": {
              "sha256": "1b2cfc3beaf6139e1851dd4a888cda8192ba0ad4be3de43450d5f30569845303",
              "urls": [
                "https://dl.google.com/android/maven2/androidx/databinding/databinding-common/3.4.0-alpha10/databinding-common-3.4.0-alpha10.jar",
                "https://repo1.maven.org/maven2/androidx/databinding/databinding-common/3.4.0-alpha10/databinding-common-3.4.0-alpha10.jar"
              ],
              "downloaded_file_path": "v1/androidx/databinding/databinding-common/3.4.0-alpha10/databinding-common-3.4.0-alpha10.jar"
            }
          },
          "org_codehaus_mojo_animal_sniffer_annotations_1_23": {
            "bzlFile": "@@bazel_tools//tools/build_defs/repo:http.bzl",
            "ruleClassName": "http_file",
            "attributes": {
              "sha256": "9ffe526bf43a6348e9d8b33b9cd6f580a7f5eed0cf055913007eda263de974d0",
              "urls": [
                "https://repo1.maven.org/maven2/org/codehaus/mojo/animal-sniffer-annotations/1.23/animal-sniffer-annotations-1.23.jar"
              ],
              "downloaded_file_path": "v1/org/codehaus/mojo/animal-sniffer-annotations/1.23/animal-sniffer-annotations-1.23.jar"
            }
          },
          "tools_profiler_async_profiler_3_0": {
            "bzlFile": "@@bazel_tools//tools/build_defs/repo:http.bzl",
            "ruleClassName": "http_file",
            "attributes": {
              "sha256": "8f798860049d01f4a2f853596d28c85d2983f0c098f165a32909b7da9c74209f",
              "urls": [
                "https://repo1.maven.org/maven2/tools/profiler/async-profiler/3.0/async-profiler-3.0.jar"
              ],
              "downloaded_file_path": "v1/tools/profiler/async-profiler/3.0/async-profiler-3.0.jar"
            }
          },
          "software_amazon_eventstream_eventstream_1_0_1": {
            "bzlFile": "@@bazel_tools//tools/build_defs/repo:http.bzl",
            "ruleClassName": "http_file",
            "attributes": {
              "sha256": "0c37d8e696117f02c302191b8110b0d0eb20fa412fce34c3a269ec73c16ce822",
              "urls": [
                "https://repo1.maven.org/maven2/software/amazon/eventstream/eventstream/1.0.1/eventstream-1.0.1.jar"
              ],
              "downloaded_file_path": "v1/software/amazon/eventstream/eventstream/1.0.1/eventstream-1.0.1.jar"
            }
          },
          "org_threeten_threeten_extra_1_5_0": {
            "bzlFile": "@@bazel_tools//tools/build_defs/repo:http.bzl",
            "ruleClassName": "http_file",
            "attributes": {
              "sha256": "e7def554536188fbaf8aac1a0a2f956b039cbbb5696edc3b8336c442c56ae445",
              "urls": [
                "https://repo1.maven.org/maven2/org/threeten/threeten-extra/1.5.0/threeten-extra-1.5.0.jar"
              ],
              "downloaded_file_path": "v1/org/threeten/threeten-extra/1.5.0/threeten-extra-1.5.0.jar"
            }
          },
          "io_netty_netty_codec_dns_4_1_93_Final": {
            "bzlFile": "@@bazel_tools//tools/build_defs/repo:http.bzl",
            "ruleClassName": "http_file",
            "attributes": {
              "sha256": "10a278b19d6393d5637f745007cb26d47dd16d468898dcc4a43e26d39c6cdd29",
              "urls": [
                "https://repo1.maven.org/maven2/io/netty/netty-codec-dns/4.1.93.Final/netty-codec-dns-4.1.93.Final.jar"
              ],
              "downloaded_file_path": "v1/io/netty/netty-codec-dns/4.1.93.Final/netty-codec-dns-4.1.93.Final.jar"
            }
          },
          "io_netty_netty_transport_native_unix_common_jar_linux_x86_64_4_1_93_Final": {
            "bzlFile": "@@bazel_tools//tools/build_defs/repo:http.bzl",
            "ruleClassName": "http_file",
            "attributes": {
              "sha256": "8923a73ba8a373f7b994906f5902ba9f6bb59d181d4ad01576a6e0c5abb09b67",
              "urls": [
                "https://repo1.maven.org/maven2/io/netty/netty-transport-native-unix-common/4.1.93.Final/netty-transport-native-unix-common-4.1.93.Final-linux-x86_64.jar"
              ],
              "downloaded_file_path": "v1/io/netty/netty-transport-native-unix-common/4.1.93.Final/netty-transport-native-unix-common-4.1.93.Final-linux-x86_64.jar"
            }
          },
          "io_netty_netty_handler_4_1_93_Final": {
            "bzlFile": "@@bazel_tools//tools/build_defs/repo:http.bzl",
            "ruleClassName": "http_file",
            "attributes": {
              "sha256": "4e5f563ae14ed713381816d582f5fcfd0615aefb29203486cdfb782d8a00a02b",
              "urls": [
                "https://repo1.maven.org/maven2/io/netty/netty-handler/4.1.93.Final/netty-handler-4.1.93.Final.jar"
              ],
              "downloaded_file_path": "v1/io/netty/netty-handler/4.1.93.Final/netty-handler-4.1.93.Final.jar"
            }
          },
          "com_android_databinding_baseLibrary_3_4_0_alpha10": {
            "bzlFile": "@@bazel_tools//tools/build_defs/repo:http.bzl",
            "ruleClassName": "http_file",
            "attributes": {
              "sha256": "1aed4f3e46bf83c80a1722ce6cc64a8133c4554a668c483f6b3d0f2c06dd7461",
              "urls": [
                "https://dl.google.com/android/maven2/com/android/databinding/baseLibrary/3.4.0-alpha10/baseLibrary-3.4.0-alpha10.jar",
                "https://repo1.maven.org/maven2/com/android/databinding/baseLibrary/3.4.0-alpha10/baseLibrary-3.4.0-alpha10.jar"
              ],
              "downloaded_file_path": "v1/com/android/databinding/baseLibrary/3.4.0-alpha10/baseLibrary-3.4.0-alpha10.jar"
            }
          },
          "org_codehaus_mojo_animal_sniffer_annotations_1_21": {
            "bzlFile": "@@bazel_tools//tools/build_defs/repo:http.bzl",
            "ruleClassName": "http_file",
            "attributes": {
              "sha256": "2f25841c937e24959a57b630e2c4b8525b3d0f536f2e511c9b2bed30b1651d54",
              "urls": [
                "https://repo1.maven.org/maven2/org/codehaus/mojo/animal-sniffer-annotations/1.21/animal-sniffer-annotations-1.21.jar"
              ],
              "downloaded_file_path": "v1/org/codehaus/mojo/animal-sniffer-annotations/1.21/animal-sniffer-annotations-1.21.jar"
            }
          },
          "software_amazon_awssdk_json_utils_2_20_128": {
            "bzlFile": "@@bazel_tools//tools/build_defs/repo:http.bzl",
            "ruleClassName": "http_file",
            "attributes": {
              "sha256": "82a05550dcf9538d878d9d26e8c97913aa34600f7614cd7fd3b6e1f3f67c13cd",
              "urls": [
                "https://repo1.maven.org/maven2/software/amazon/awssdk/json-utils/2.20.128/json-utils-2.20.128.jar"
              ],
              "downloaded_file_path": "v1/software/amazon/awssdk/json-utils/2.20.128/json-utils-2.20.128.jar"
            }
          },
          "com_google_errorprone_error_prone_annotation_2_23_0": {
            "bzlFile": "@@bazel_tools//tools/build_defs/repo:http.bzl",
            "ruleClassName": "http_file",
            "attributes": {
              "sha256": "64eef5d9f2cd58459221f0a664e3add6d22abe7ecf5293601f1044555f5224f1",
              "urls": [
                "https://repo1.maven.org/maven2/com/google/errorprone/error_prone_annotation/2.23.0/error_prone_annotation-2.23.0.jar"
              ],
              "downloaded_file_path": "v1/com/google/errorprone/error_prone_annotation/2.23.0/error_prone_annotation-2.23.0.jar"
            }
          },
          "io_netty_netty_codec_http2_4_1_93_Final": {
            "bzlFile": "@@bazel_tools//tools/build_defs/repo:http.bzl",
            "ruleClassName": "http_file",
            "attributes": {
              "sha256": "d96cc09045a1341c6d47494352aa263b87b72fb1d2ea9eca161aa73820bfe8bb",
              "urls": [
                "https://repo1.maven.org/maven2/io/netty/netty-codec-http2/4.1.93.Final/netty-codec-http2-4.1.93.Final.jar"
              ],
              "downloaded_file_path": "v1/io/netty/netty-codec-http2/4.1.93.Final/netty-codec-http2-4.1.93.Final.jar"
            }
          },
          "io_grpc_grpc_protobuf_1_56_1": {
            "bzlFile": "@@bazel_tools//tools/build_defs/repo:http.bzl",
            "ruleClassName": "http_file",
            "attributes": {
              "sha256": "46185731a718d723d853723610a77e9062da9a6fc8b4ff14f370ba10cf097893",
              "urls": [
                "https://repo1.maven.org/maven2/io/grpc/grpc-protobuf/1.56.1/grpc-protobuf-1.56.1.jar"
              ],
              "downloaded_file_path": "v1/io/grpc/grpc-protobuf/1.56.1/grpc-protobuf-1.56.1.jar"
            }
          },
          "io_netty_netty_buffer_4_1_93_Final": {
            "bzlFile": "@@bazel_tools//tools/build_defs/repo:http.bzl",
            "ruleClassName": "http_file",
            "attributes": {
              "sha256": "007c7d9c378df02d390567d0d7ddf542ffddb021b7313dbf502392113ffabb08",
              "urls": [
                "https://repo1.maven.org/maven2/io/netty/netty-buffer/4.1.93.Final/netty-buffer-4.1.93.Final.jar"
              ],
              "downloaded_file_path": "v1/io/netty/netty-buffer/4.1.93.Final/netty-buffer-4.1.93.Final.jar"
            }
          },
          "commons_lang_commons_lang_2_6": {
            "bzlFile": "@@bazel_tools//tools/build_defs/repo:http.bzl",
            "ruleClassName": "http_file",
            "attributes": {
              "sha256": "50f11b09f877c294d56f24463f47d28f929cf5044f648661c0f0cfbae9a2f49c",
              "urls": [
                "https://repo1.maven.org/maven2/commons-lang/commons-lang/2.6/commons-lang-2.6.jar"
              ],
              "downloaded_file_path": "v1/commons-lang/commons-lang/2.6/commons-lang-2.6.jar"
            }
          },
          "org_antlr_antlr4_4_5_3": {
            "bzlFile": "@@bazel_tools//tools/build_defs/repo:http.bzl",
            "ruleClassName": "http_file",
            "attributes": {
              "sha256": "a32de739cfdf515774e696f91aa9697d2e7731e5cb5045ca8a4b657f8b1b4fb4",
              "urls": [
                "https://dl.google.com/android/maven2/org/antlr/antlr4/4.5.3/antlr4-4.5.3.jar",
                "https://repo1.maven.org/maven2/org/antlr/antlr4/4.5.3/antlr4-4.5.3.jar"
              ],
              "downloaded_file_path": "v1/org/antlr/antlr4/4.5.3/antlr4-4.5.3.jar"
            }
          },
          "io_netty_netty_tcnative_classes_2_0_56_Final": {
            "bzlFile": "@@bazel_tools//tools/build_defs/repo:http.bzl",
            "ruleClassName": "http_file",
            "attributes": {
              "sha256": "eede807f0dd5eb1ad74ea1ae1094430631da63fcde00d4dc20eb0cd048bb0ac3",
              "urls": [
                "https://repo1.maven.org/maven2/io/netty/netty-tcnative-classes/2.0.56.Final/netty-tcnative-classes-2.0.56.Final.jar"
              ],
              "downloaded_file_path": "v1/io/netty/netty-tcnative-classes/2.0.56.Final/netty-tcnative-classes-2.0.56.Final.jar"
            }
          },
          "com_google_api_grpc_proto_google_common_protos_2_23_0": {
            "bzlFile": "@@bazel_tools//tools/build_defs/repo:http.bzl",
            "ruleClassName": "http_file",
            "attributes": {
              "sha256": "ff880ec7fae731bed60377871fa3138ad6ea6fd31d0c6055c2e70ea47917402b",
              "urls": [
                "https://repo1.maven.org/maven2/com/google/api/grpc/proto-google-common-protos/2.23.0/proto-google-common-protos-2.23.0.jar"
              ],
              "downloaded_file_path": "v1/com/google/api/grpc/proto-google-common-protos/2.23.0/proto-google-common-protos-2.23.0.jar"
            }
          },
          "com_google_http_client_google_http_client_apache_v2_1_42_0": {
            "bzlFile": "@@bazel_tools//tools/build_defs/repo:http.bzl",
            "ruleClassName": "http_file",
            "attributes": {
              "sha256": "1fc4964236b67cf3c5651d7ac1dff668f73b7810c7f1dc0862a0e5bc01608785",
              "urls": [
                "https://repo1.maven.org/maven2/com/google/http-client/google-http-client-apache-v2/1.42.0/google-http-client-apache-v2-1.42.0.jar"
              ],
              "downloaded_file_path": "v1/com/google/http-client/google-http-client-apache-v2/1.42.0/google-http-client-apache-v2-1.42.0.jar"
            }
          },
          "io_perfmark_perfmark_api_0_25_0": {
            "bzlFile": "@@bazel_tools//tools/build_defs/repo:http.bzl",
            "ruleClassName": "http_file",
            "attributes": {
              "sha256": "2044542933fcdf40ad18441bec37646d150c491871157f288847e29cb81de4cb",
              "urls": [
                "https://repo1.maven.org/maven2/io/perfmark/perfmark-api/0.25.0/perfmark-api-0.25.0.jar"
              ],
              "downloaded_file_path": "v1/io/perfmark/perfmark-api/0.25.0/perfmark-api-0.25.0.jar"
            }
          },
          "io_netty_netty_transport_4_1_94_Final": {
            "bzlFile": "@@bazel_tools//tools/build_defs/repo:http.bzl",
            "ruleClassName": "http_file",
            "attributes": {
              "sha256": "a75afa84ca35a50225991b39e6b6278186e612f7a2a0c0e981de523aaac516a4",
              "urls": [
                "https://repo1.maven.org/maven2/io/netty/netty-transport/4.1.94.Final/netty-transport-4.1.94.Final.jar"
              ],
              "downloaded_file_path": "v1/io/netty/netty-transport/4.1.94.Final/netty-transport-4.1.94.Final.jar"
            }
          },
          "io_grpc_grpc_api_1_48_1": {
            "bzlFile": "@@bazel_tools//tools/build_defs/repo:http.bzl",
            "ruleClassName": "http_file",
            "attributes": {
              "sha256": "aeb8d7a1361aa3d8f5a191580fa7f8cbc5ceb53137a4a698590f612f791e2c45",
              "urls": [
                "https://repo1.maven.org/maven2/io/grpc/grpc-api/1.48.1/grpc-api-1.48.1.jar"
              ],
              "downloaded_file_path": "v1/io/grpc/grpc-api/1.48.1/grpc-api-1.48.1.jar"
            }
          },
          "org_ow2_asm_asm_analysis_9_2": {
            "bzlFile": "@@bazel_tools//tools/build_defs/repo:http.bzl",
            "ruleClassName": "http_file",
            "attributes": {
              "sha256": "878fbe521731c072d14d2d65b983b1beae6ad06fda0007b6a8bae81f73f433c4",
              "urls": [
                "https://repo1.maven.org/maven2/org/ow2/asm/asm-analysis/9.2/asm-analysis-9.2.jar"
              ],
              "downloaded_file_path": "v1/org/ow2/asm/asm-analysis/9.2/asm-analysis-9.2.jar"
            }
          },
          "io_netty_netty_common_4_1_94_Final": {
            "bzlFile": "@@bazel_tools//tools/build_defs/repo:http.bzl",
            "ruleClassName": "http_file",
            "attributes": {
              "sha256": "cb8d84a3e63aea90d0d7a333a02e50ac751d2b05db55745d981b5eff893f647b",
              "urls": [
                "https://repo1.maven.org/maven2/io/netty/netty-common/4.1.94.Final/netty-common-4.1.94.Final.jar"
              ],
              "downloaded_file_path": "v1/io/netty/netty-common/4.1.94.Final/netty-common-4.1.94.Final.jar"
            }
          },
          "software_amazon_awssdk_aws_xml_protocol_2_20_128": {
            "bzlFile": "@@bazel_tools//tools/build_defs/repo:http.bzl",
            "ruleClassName": "http_file",
            "attributes": {
              "sha256": "085f9e55c26daa7d38b17795d0e767e159da595892b95a60a6be4e76936ea68f",
              "urls": [
                "https://repo1.maven.org/maven2/software/amazon/awssdk/aws-xml-protocol/2.20.128/aws-xml-protocol-2.20.128.jar"
              ],
              "downloaded_file_path": "v1/software/amazon/awssdk/aws-xml-protocol/2.20.128/aws-xml-protocol-2.20.128.jar"
            }
          },
          "org_ow2_asm_asm_analysis_9_1": {
            "bzlFile": "@@bazel_tools//tools/build_defs/repo:http.bzl",
            "ruleClassName": "http_file",
            "attributes": {
              "sha256": "81a88041b1b8beda5a8a99646098046c48709538270c49def68abff25ac3be34",
              "urls": [
                "https://dl.google.com/android/maven2/org/ow2/asm/asm-analysis/9.1/asm-analysis-9.1.jar",
                "https://repo1.maven.org/maven2/org/ow2/asm/asm-analysis/9.1/asm-analysis-9.1.jar"
              ],
              "downloaded_file_path": "v1/org/ow2/asm/asm-analysis/9.1/asm-analysis-9.1.jar"
            }
          },
          "com_squareup_javapoet_1_12_0": {
            "bzlFile": "@@bazel_tools//tools/build_defs/repo:http.bzl",
            "ruleClassName": "http_file",
            "attributes": {
              "sha256": "2b70cdfa8c9e997b4007035a266c273c0df341f9c57c9d0b45a680ae3fd882db",
              "urls": [
                "https://repo1.maven.org/maven2/com/squareup/javapoet/1.12.0/javapoet-1.12.0.jar"
              ],
              "downloaded_file_path": "v1/com/squareup/javapoet/1.12.0/javapoet-1.12.0.jar"
            }
          },
          "unpinned_maven_android": {
            "bzlFile": "@@rules_jvm_external~//:coursier.bzl",
            "ruleClassName": "coursier_fetch",
            "attributes": {
              "user_provided_name": "maven_android",
              "repositories": [
                "{ \"repo_url\": \"https://dl.google.com/android/maven2\" }",
                "{ \"repo_url\": \"https://repo1.maven.org/maven2\" }"
              ],
              "artifacts": [
                "{ \"group\": \"androidx.databinding\", \"artifact\": \"databinding-compiler\", \"version\": \"3.4.0-alpha10\" }",
                "{ \"group\": \"com.android.tools.build\", \"artifact\": \"builder\", \"version\": \"7.1.3\" }",
                "{ \"group\": \"com.android.tools.build\", \"artifact\": \"manifest-merger\", \"version\": \"30.1.3\" }",
                "{ \"group\": \"com.android.tools\", \"artifact\": \"sdk-common\", \"version\": \"30.1.3\" }",
                "{ \"group\": \"com.android.tools\", \"artifact\": \"annotations\", \"version\": \"30.1.3\" }",
                "{ \"group\": \"com.android.tools.layoutlib\", \"artifact\": \"layoutlib-api\", \"version\": \"30.1.3\" }",
                "{ \"group\": \"com.android.tools\", \"artifact\": \"common\", \"version\": \"30.1.3\" }",
                "{ \"group\": \"com.android.tools\", \"artifact\": \"repository\", \"version\": \"30.1.3\" }"
              ],
              "fail_on_missing_checksum": true,
              "fetch_sources": false,
              "fetch_javadoc": false,
              "excluded_artifacts": [],
              "generate_compat_repositories": false,
              "version_conflict_policy": "default",
              "override_targets": {},
              "strict_visibility": false,
              "strict_visibility_value": [
                "@@//visibility:private"
              ],
              "maven_install_json": "@@//src/tools/android:maven_android_install.json",
              "resolve_timeout": 600,
              "use_starlark_android_rules": false,
              "aar_import_bzl_label": "@build_bazel_rules_android//android:rules.bzl",
              "duplicate_version_warning": "warn",
              "ignore_empty_files": false
            }
          },
          "software_amazon_awssdk_s3_2_20_128": {
            "bzlFile": "@@bazel_tools//tools/build_defs/repo:http.bzl",
            "ruleClassName": "http_file",
            "attributes": {
              "sha256": "9b8f061683e06703d5728f22379c31d39bcb1bdcb418e38957cdea886c2aea00",
              "urls": [
                "https://repo1.maven.org/maven2/software/amazon/awssdk/s3/2.20.128/s3-2.20.128.jar"
              ],
              "downloaded_file_path": "v1/software/amazon/awssdk/s3/2.20.128/s3-2.20.128.jar"
            }
          },
          "org_apache_commons_commons_compress_1_26_1": {
            "bzlFile": "@@bazel_tools//tools/build_defs/repo:http.bzl",
            "ruleClassName": "http_file",
            "attributes": {
              "sha256": "27bb5d40f37c3bb7205b4a0540247df057715e9f6cbbd97d626ab8b50318bb04",
              "urls": [
                "https://repo1.maven.org/maven2/org/apache/commons/commons-compress/1.26.1/commons-compress-1.26.1.jar"
              ],
              "downloaded_file_path": "v1/org/apache/commons/commons-compress/1.26.1/commons-compress-1.26.1.jar"
            }
          },
          "com_squareup_javapoet_1_8_0": {
            "bzlFile": "@@bazel_tools//tools/build_defs/repo:http.bzl",
            "ruleClassName": "http_file",
            "attributes": {
              "sha256": "8e108c92027bb428196f10fa11cffbe589f7648a6af2016d652279385fdfd789",
              "urls": [
                "https://dl.google.com/android/maven2/com/squareup/javapoet/1.8.0/javapoet-1.8.0.jar",
                "https://repo1.maven.org/maven2/com/squareup/javapoet/1.8.0/javapoet-1.8.0.jar"
              ],
              "downloaded_file_path": "v1/com/squareup/javapoet/1.8.0/javapoet-1.8.0.jar"
            }
          },
          "io_netty_netty_codec_http2_4_1_94_Final": {
            "bzlFile": "@@bazel_tools//tools/build_defs/repo:http.bzl",
            "ruleClassName": "http_file",
            "attributes": {
              "sha256": "8fbd2e95abec6155b60ed3c9c1600ed4e17ffe3f053cd5a40677d879c0af961f",
              "urls": [
                "https://repo1.maven.org/maven2/io/netty/netty-codec-http2/4.1.94.Final/netty-codec-http2-4.1.94.Final.jar"
              ],
              "downloaded_file_path": "v1/io/netty/netty-codec-http2/4.1.94.Final/netty-codec-http2-4.1.94.Final.jar"
            }
          },
          "software_amazon_awssdk_protocol_core_2_20_128": {
            "bzlFile": "@@bazel_tools//tools/build_defs/repo:http.bzl",
            "ruleClassName": "http_file",
            "attributes": {
              "sha256": "59107235409e9af0ec2f68aaad0d6cfe78b79e23600a59081a3f2af83e81c3c2",
              "urls": [
                "https://repo1.maven.org/maven2/software/amazon/awssdk/protocol-core/2.20.128/protocol-core-2.20.128.jar"
              ],
              "downloaded_file_path": "v1/software/amazon/awssdk/protocol-core/2.20.128/protocol-core-2.20.128.jar"
            }
          },
          "software_amazon_awssdk_arns_2_20_128": {
            "bzlFile": "@@bazel_tools//tools/build_defs/repo:http.bzl",
            "ruleClassName": "http_file",
            "attributes": {
              "sha256": "db6e5c582aaafcbe2e1804090505c6dbd76188b2a1661ecfd06afb7e949985b9",
              "urls": [
                "https://repo1.maven.org/maven2/software/amazon/awssdk/arns/2.20.128/arns-2.20.128.jar"
              ],
              "downloaded_file_path": "v1/software/amazon/awssdk/arns/2.20.128/arns-2.20.128.jar"
            }
          },
          "io_grpc_grpc_protobuf_lite_1_48_1": {
            "bzlFile": "@@bazel_tools//tools/build_defs/repo:http.bzl",
            "ruleClassName": "http_file",
            "attributes": {
              "sha256": "0a4c735bb80e342d418c0ef7d2add7793aaf72b91c449bde2769ea81f1869737",
              "urls": [
                "https://repo1.maven.org/maven2/io/grpc/grpc-protobuf-lite/1.48.1/grpc-protobuf-lite-1.48.1.jar"
              ],
              "downloaded_file_path": "v1/io/grpc/grpc-protobuf-lite/1.48.1/grpc-protobuf-lite-1.48.1.jar"
            }
          },
          "software_amazon_awssdk_third_party_jackson_core_2_20_128": {
            "bzlFile": "@@bazel_tools//tools/build_defs/repo:http.bzl",
            "ruleClassName": "http_file",
            "attributes": {
              "sha256": "5487638bb3033b4de5f9cc04d97c4b5ec48533f2617803818e6263edc58b37cc",
              "urls": [
                "https://repo1.maven.org/maven2/software/amazon/awssdk/third-party-jackson-core/2.20.128/third-party-jackson-core-2.20.128.jar"
              ],
              "downloaded_file_path": "v1/software/amazon/awssdk/third-party-jackson-core/2.20.128/third-party-jackson-core-2.20.128.jar"
            }
          },
          "com_squareup_javawriter_2_5_0": {
            "bzlFile": "@@bazel_tools//tools/build_defs/repo:http.bzl",
            "ruleClassName": "http_file",
            "attributes": {
              "sha256": "fcfb09fb0ea0aa97d3cfe7ea792398081348e468f126b3603cb3803f240197f0",
              "urls": [
                "https://dl.google.com/android/maven2/com/squareup/javawriter/2.5.0/javawriter-2.5.0.jar",
                "https://repo1.maven.org/maven2/com/squareup/javawriter/2.5.0/javawriter-2.5.0.jar"
              ],
              "downloaded_file_path": "v1/com/squareup/javawriter/2.5.0/javawriter-2.5.0.jar"
            }
          },
          "org_apache_httpcomponents_httpclient_4_5_14": {
            "bzlFile": "@@bazel_tools//tools/build_defs/repo:http.bzl",
            "ruleClassName": "http_file",
            "attributes": {
              "sha256": "c8bc7e1c51a6d4ce72f40d2ebbabf1c4b68bfe76e732104b04381b493478e9d6",
              "urls": [
                "https://repo1.maven.org/maven2/org/apache/httpcomponents/httpclient/4.5.14/httpclient-4.5.14.jar"
              ],
              "downloaded_file_path": "v1/org/apache/httpcomponents/httpclient/4.5.14/httpclient-4.5.14.jar"
            }
          },
          "com_google_api_api_common_2_15_0": {
            "bzlFile": "@@bazel_tools//tools/build_defs/repo:http.bzl",
            "ruleClassName": "http_file",
            "attributes": {
              "sha256": "8c56f69021f1e6dc5bbf5597459220df176d78278456c5a80b47369c83af251b",
              "urls": [
                "https://repo1.maven.org/maven2/com/google/api/api-common/2.15.0/api-common-2.15.0.jar"
              ],
              "downloaded_file_path": "v1/com/google/api/api-common/2.15.0/api-common-2.15.0.jar"
            }
          },
          "net_sf_kxml_kxml2_2_3_0": {
            "bzlFile": "@@bazel_tools//tools/build_defs/repo:http.bzl",
            "ruleClassName": "http_file",
            "attributes": {
              "sha256": "f264dd9f79a1fde10ce5ecc53221eff24be4c9331c830b7d52f2f08a7b633de2",
              "urls": [
                "https://dl.google.com/android/maven2/net/sf/kxml/kxml2/2.3.0/kxml2-2.3.0.jar",
                "https://repo1.maven.org/maven2/net/sf/kxml/kxml2/2.3.0/kxml2-2.3.0.jar"
              ],
              "downloaded_file_path": "v1/net/sf/kxml/kxml2/2.3.0/kxml2-2.3.0.jar"
            }
          },
          "io_grpc_grpc_core_1_56_1": {
            "bzlFile": "@@bazel_tools//tools/build_defs/repo:http.bzl",
            "ruleClassName": "http_file",
            "attributes": {
              "sha256": "fddeafc25019b7e5600028d6398e9ed7383056d9aecaf95aec5c39c5085a4830",
              "urls": [
                "https://repo1.maven.org/maven2/io/grpc/grpc-core/1.56.1/grpc-core-1.56.1.jar"
              ],
              "downloaded_file_path": "v1/io/grpc/grpc-core/1.56.1/grpc-core-1.56.1.jar"
            }
          },
          "io_grpc_grpc_services_1_56_1": {
            "bzlFile": "@@bazel_tools//tools/build_defs/repo:http.bzl",
            "ruleClassName": "http_file",
            "attributes": {
              "sha256": "0d14ece28e97b30aa9ef1b63782d48261dd63738ef1c5615afefb8b963c121c8",
              "urls": [
                "https://repo1.maven.org/maven2/io/grpc/grpc-services/1.56.1/grpc-services-1.56.1.jar"
              ],
              "downloaded_file_path": "v1/io/grpc/grpc-services/1.56.1/grpc-services-1.56.1.jar"
            }
          },
          "software_amazon_awssdk_regions_2_20_128": {
            "bzlFile": "@@bazel_tools//tools/build_defs/repo:http.bzl",
            "ruleClassName": "http_file",
            "attributes": {
              "sha256": "79ac0d6a19daf4b5cb480a955bc36ed083e728fd2d0fb78efde2bcaaed0fce9f",
              "urls": [
                "https://repo1.maven.org/maven2/software/amazon/awssdk/regions/2.20.128/regions-2.20.128.jar"
              ],
              "downloaded_file_path": "v1/software/amazon/awssdk/regions/2.20.128/regions-2.20.128.jar"
            }
          },
          "jakarta_xml_bind_jakarta_xml_bind_api_2_3_2": {
            "bzlFile": "@@bazel_tools//tools/build_defs/repo:http.bzl",
            "ruleClassName": "http_file",
            "attributes": {
              "sha256": "69156304079bdeed9fc0ae3b39389f19b3cc4ba4443bc80508995394ead742ea",
              "urls": [
                "https://dl.google.com/android/maven2/jakarta/xml/bind/jakarta.xml.bind-api/2.3.2/jakarta.xml.bind-api-2.3.2.jar",
                "https://repo1.maven.org/maven2/jakarta/xml/bind/jakarta.xml.bind-api/2.3.2/jakarta.xml.bind-api-2.3.2.jar"
              ],
              "downloaded_file_path": "v1/jakarta/xml/bind/jakarta.xml.bind-api/2.3.2/jakarta.xml.bind-api-2.3.2.jar"
            }
          },
          "com_google_errorprone_error_prone_annotations_2_24_1": {
            "bzlFile": "@@bazel_tools//tools/build_defs/repo:http.bzl",
            "ruleClassName": "http_file",
            "attributes": {
              "sha256": "19fe2f7155d20ea093168527999da98108103ee546d1e8b726bc4b27c31a3c30",
              "urls": [
                "https://repo1.maven.org/maven2/com/google/errorprone/error_prone_annotations/2.24.1/error_prone_annotations-2.24.1.jar"
              ],
              "downloaded_file_path": "v1/com/google/errorprone/error_prone_annotations/2.24.1/error_prone_annotations-2.24.1.jar"
            }
          },
          "com_google_api_grpc_grpc_google_cloud_storage_v2_2_26_1_alpha": {
            "bzlFile": "@@bazel_tools//tools/build_defs/repo:http.bzl",
            "ruleClassName": "http_file",
            "attributes": {
              "sha256": "c5fa3121300bf3558248792ca8279f13208b395f6ba5e004ae32fcb2964810bd",
              "urls": [
                "https://repo1.maven.org/maven2/com/google/api/grpc/grpc-google-cloud-storage-v2/2.26.1-alpha/grpc-google-cloud-storage-v2-2.26.1-alpha.jar"
              ],
              "downloaded_file_path": "v1/com/google/api/grpc/grpc-google-cloud-storage-v2/2.26.1-alpha/grpc-google-cloud-storage-v2-2.26.1-alpha.jar"
            }
          },
          "org_pcollections_pcollections_3_1_4": {
            "bzlFile": "@@bazel_tools//tools/build_defs/repo:http.bzl",
            "ruleClassName": "http_file",
            "attributes": {
              "sha256": "34f579ba075c8da2c8a0fedd0f04e21eac2fb6c660d90d0fabb573e8b4dc6918",
              "urls": [
                "https://repo1.maven.org/maven2/org/pcollections/pcollections/3.1.4/pcollections-3.1.4.jar"
              ],
              "downloaded_file_path": "v1/org/pcollections/pcollections/3.1.4/pcollections-3.1.4.jar"
            }
          },
          "xerces_xercesImpl_2_12_0": {
            "bzlFile": "@@bazel_tools//tools/build_defs/repo:http.bzl",
            "ruleClassName": "http_file",
            "attributes": {
              "sha256": "b50d3a4ca502faa4d1c838acb8aa9480446953421f7327e338c5dda3da5e76d0",
              "urls": [
                "https://dl.google.com/android/maven2/xerces/xercesImpl/2.12.0/xercesImpl-2.12.0.jar",
                "https://repo1.maven.org/maven2/xerces/xercesImpl/2.12.0/xercesImpl-2.12.0.jar"
              ],
              "downloaded_file_path": "v1/xerces/xercesImpl/2.12.0/xercesImpl-2.12.0.jar"
            }
          },
          "org_codehaus_plexus_plexus_utils_3_5_1": {
            "bzlFile": "@@bazel_tools//tools/build_defs/repo:http.bzl",
            "ruleClassName": "http_file",
            "attributes": {
              "sha256": "86e0255d4c879c61b4833ed7f13124e8bb679df47debb127326e7db7dd49a07b",
              "urls": [
                "https://repo1.maven.org/maven2/org/codehaus/plexus/plexus-utils/3.5.1/plexus-utils-3.5.1.jar"
              ],
              "downloaded_file_path": "v1/org/codehaus/plexus/plexus-utils/3.5.1/plexus-utils-3.5.1.jar"
            }
          },
          "io_netty_netty_handler_4_1_94_Final": {
            "bzlFile": "@@bazel_tools//tools/build_defs/repo:http.bzl",
            "ruleClassName": "http_file",
            "attributes": {
              "sha256": "8e50719a9ab89e33ef85c5f36d780e0d7056b3f768b07d261d87baed7094eb3c",
              "urls": [
                "https://repo1.maven.org/maven2/io/netty/netty-handler/4.1.94.Final/netty-handler-4.1.94.Final.jar"
              ],
              "downloaded_file_path": "v1/io/netty/netty-handler/4.1.94.Final/netty-handler-4.1.94.Final.jar"
            }
          },
          "com_android_tools_analytics_library_tracker_30_1_3": {
            "bzlFile": "@@bazel_tools//tools/build_defs/repo:http.bzl",
            "ruleClassName": "http_file",
            "attributes": {
              "sha256": "c30e3634f83d524680f3aba2861078fb14bd347e6f9f0e5c079fba6142eec7e9",
              "urls": [
                "https://dl.google.com/android/maven2/com/android/tools/analytics-library/tracker/30.1.3/tracker-30.1.3.jar",
                "https://repo1.maven.org/maven2/com/android/tools/analytics-library/tracker/30.1.3/tracker-30.1.3.jar"
              ],
              "downloaded_file_path": "v1/com/android/tools/analytics-library/tracker/30.1.3/tracker-30.1.3.jar"
            }
          },
          "io_netty_netty_tcnative_boringssl_static_jar_osx_x86_64_2_0_56_Final": {
            "bzlFile": "@@bazel_tools//tools/build_defs/repo:http.bzl",
            "ruleClassName": "http_file",
            "attributes": {
              "sha256": "9a77e8910af04becbdb535592c6a1e1a9accecde522aa1bb925a023c2c59d6dc",
              "urls": [
                "https://repo1.maven.org/maven2/io/netty/netty-tcnative-boringssl-static/2.0.56.Final/netty-tcnative-boringssl-static-2.0.56.Final-osx-x86_64.jar"
              ],
              "downloaded_file_path": "v1/io/netty/netty-tcnative-boringssl-static/2.0.56.Final/netty-tcnative-boringssl-static-2.0.56.Final-osx-x86_64.jar"
            }
          },
          "com_google_http_client_google_http_client_1_43_3": {
            "bzlFile": "@@bazel_tools//tools/build_defs/repo:http.bzl",
            "ruleClassName": "http_file",
            "attributes": {
              "sha256": "60aca7428c5a1ff3655b70541a98ff3d70dded48ac1324dae1af39f1b61914af",
              "urls": [
                "https://repo1.maven.org/maven2/com/google/http-client/google-http-client/1.43.3/google-http-client-1.43.3.jar"
              ],
              "downloaded_file_path": "v1/com/google/http-client/google-http-client/1.43.3/google-http-client-1.43.3.jar"
            }
          },
          "com_google_truth_extensions_truth_proto_extension_1_4_0": {
            "bzlFile": "@@bazel_tools//tools/build_defs/repo:http.bzl",
            "ruleClassName": "http_file",
            "attributes": {
              "sha256": "99e6cede45cb1fe962e6ae4e95fb045df8038b01eee03eee362bb073e42f54fc",
              "urls": [
                "https://repo1.maven.org/maven2/com/google/truth/extensions/truth-proto-extension/1.4.0/truth-proto-extension-1.4.0.jar"
              ],
              "downloaded_file_path": "v1/com/google/truth/extensions/truth-proto-extension/1.4.0/truth-proto-extension-1.4.0.jar"
            }
          },
          "io_grpc_grpc_stub_1_48_1": {
            "bzlFile": "@@bazel_tools//tools/build_defs/repo:http.bzl",
            "ruleClassName": "http_file",
            "attributes": {
              "sha256": "6436f19cef264fd949fb7a41e11424e373aa3b1096cad0b7e518f1c81aa60f23",
              "urls": [
                "https://repo1.maven.org/maven2/io/grpc/grpc-stub/1.48.1/grpc-stub-1.48.1.jar"
              ],
              "downloaded_file_path": "v1/io/grpc/grpc-stub/1.48.1/grpc-stub-1.48.1.jar"
            }
          },
          "io_opencensus_opencensus_proto_0_2_0": {
            "bzlFile": "@@bazel_tools//tools/build_defs/repo:http.bzl",
            "ruleClassName": "http_file",
            "attributes": {
              "sha256": "0c192d451e9dd74e98721b27d02f0e2b6bca44b51563b5dabf2e211f7a3ebf13",
              "urls": [
                "https://repo1.maven.org/maven2/io/opencensus/opencensus-proto/0.2.0/opencensus-proto-0.2.0.jar"
              ],
              "downloaded_file_path": "v1/io/opencensus/opencensus-proto/0.2.0/opencensus-proto-0.2.0.jar"
            }
          },
          "org_slf4j_slf4j_api_1_7_30": {
            "bzlFile": "@@bazel_tools//tools/build_defs/repo:http.bzl",
            "ruleClassName": "http_file",
            "attributes": {
              "sha256": "cdba07964d1bb40a0761485c6b1e8c2f8fd9eb1d19c53928ac0d7f9510105c57",
              "urls": [
                "https://repo1.maven.org/maven2/org/slf4j/slf4j-api/1.7.30/slf4j-api-1.7.30.jar"
              ],
              "downloaded_file_path": "v1/org/slf4j/slf4j-api/1.7.30/slf4j-api-1.7.30.jar"
            }
          },
          "commons_io_commons_io_2_15_1": {
            "bzlFile": "@@bazel_tools//tools/build_defs/repo:http.bzl",
            "ruleClassName": "http_file",
            "attributes": {
              "sha256": "a58af12ee1b68cfd2ebb0c27caef164f084381a00ec81a48cc275fd7ea54e154",
              "urls": [
                "https://repo1.maven.org/maven2/commons-io/commons-io/2.15.1/commons-io-2.15.1.jar"
              ],
              "downloaded_file_path": "v1/commons-io/commons-io/2.15.1/commons-io-2.15.1.jar"
            }
          },
          "org_jetbrains_annotations_13_0": {
            "bzlFile": "@@bazel_tools//tools/build_defs/repo:http.bzl",
            "ruleClassName": "http_file",
            "attributes": {
              "sha256": "ace2a10dc8e2d5fd34925ecac03e4988b2c0f851650c94b8cef49ba1bd111478",
              "urls": [
                "https://dl.google.com/android/maven2/org/jetbrains/annotations/13.0/annotations-13.0.jar",
                "https://repo1.maven.org/maven2/org/jetbrains/annotations/13.0/annotations-13.0.jar"
              ],
              "downloaded_file_path": "v1/org/jetbrains/annotations/13.0/annotations-13.0.jar"
            }
          },
          "org_jvnet_staxex_stax_ex_1_8_1": {
            "bzlFile": "@@bazel_tools//tools/build_defs/repo:http.bzl",
            "ruleClassName": "http_file",
            "attributes": {
              "sha256": "20522549056e9e50aa35ef0b445a2e47a53d06be0b0a9467d704e2483ffb049a",
              "urls": [
                "https://dl.google.com/android/maven2/org/jvnet/staxex/stax-ex/1.8.1/stax-ex-1.8.1.jar",
                "https://repo1.maven.org/maven2/org/jvnet/staxex/stax-ex/1.8.1/stax-ex-1.8.1.jar"
              ],
              "downloaded_file_path": "v1/org/jvnet/staxex/stax-ex/1.8.1/stax-ex-1.8.1.jar"
            }
          },
          "commons_logging_commons_logging_1_2": {
            "bzlFile": "@@bazel_tools//tools/build_defs/repo:http.bzl",
            "ruleClassName": "http_file",
            "attributes": {
              "sha256": "daddea1ea0be0f56978ab3006b8ac92834afeefbd9b7e4e6316fca57df0fa636",
              "urls": [
                "https://dl.google.com/android/maven2/commons-logging/commons-logging/1.2/commons-logging-1.2.jar",
                "https://repo1.maven.org/maven2/commons-logging/commons-logging/1.2/commons-logging-1.2.jar"
              ],
              "downloaded_file_path": "v1/commons-logging/commons-logging/1.2/commons-logging-1.2.jar"
            }
          },
          "com_google_api_client_google_api_client_gson_1_35_2": {
            "bzlFile": "@@bazel_tools//tools/build_defs/repo:http.bzl",
            "ruleClassName": "http_file",
            "attributes": {
              "sha256": "54e5be675e5c2ab0958647fcaa35c14bd8f7c08358c634f5ab786e4ed7268576",
              "urls": [
                "https://repo1.maven.org/maven2/com/google/api-client/google-api-client-gson/1.35.2/google-api-client-gson-1.35.2.jar"
              ],
              "downloaded_file_path": "v1/com/google/api-client/google-api-client-gson/1.35.2/google-api-client-gson-1.35.2.jar"
            }
          },
          "com_sun_xml_fastinfoset_FastInfoset_1_2_16": {
            "bzlFile": "@@bazel_tools//tools/build_defs/repo:http.bzl",
            "ruleClassName": "http_file",
            "attributes": {
              "sha256": "056f3a1e144409f21ed16afc26805f58e9a21f3fce1543c42d400719d250c511",
              "urls": [
                "https://dl.google.com/android/maven2/com/sun/xml/fastinfoset/FastInfoset/1.2.16/FastInfoset-1.2.16.jar",
                "https://repo1.maven.org/maven2/com/sun/xml/fastinfoset/FastInfoset/1.2.16/FastInfoset-1.2.16.jar"
              ],
              "downloaded_file_path": "v1/com/sun/xml/fastinfoset/FastInfoset/1.2.16/FastInfoset-1.2.16.jar"
            }
          },
          "com_google_errorprone_error_prone_annotations_2_18_0": {
            "bzlFile": "@@bazel_tools//tools/build_defs/repo:http.bzl",
            "ruleClassName": "http_file",
            "attributes": {
              "sha256": "9e6814cb71816988a4fd1b07a993a8f21bb7058d522c162b1de849e19bea54ae",
              "urls": [
                "https://repo1.maven.org/maven2/com/google/errorprone/error_prone_annotations/2.18.0/error_prone_annotations-2.18.0.jar"
              ],
              "downloaded_file_path": "v1/com/google/errorprone/error_prone_annotations/2.18.0/error_prone_annotations-2.18.0.jar"
            }
          },
          "commons_io_commons_io_2_4": {
            "bzlFile": "@@bazel_tools//tools/build_defs/repo:http.bzl",
            "ruleClassName": "http_file",
            "attributes": {
              "sha256": "cc6a41dc3eaacc9e440a6bd0d2890b20d36b4ee408fe2d67122f328bb6e01581",
              "urls": [
                "https://dl.google.com/android/maven2/commons-io/commons-io/2.4/commons-io-2.4.jar",
                "https://repo1.maven.org/maven2/commons-io/commons-io/2.4/commons-io-2.4.jar"
              ],
              "downloaded_file_path": "v1/commons-io/commons-io/2.4/commons-io-2.4.jar"
            }
          },
          "io_netty_netty_codec_4_1_94_Final": {
            "bzlFile": "@@bazel_tools//tools/build_defs/repo:http.bzl",
            "ruleClassName": "http_file",
            "attributes": {
              "sha256": "91243776ad68b4d8e39eafb9ec115e1b8fa9aecd147b12ef15bb691639498328",
              "urls": [
                "https://repo1.maven.org/maven2/io/netty/netty-codec/4.1.94.Final/netty-codec-4.1.94.Final.jar"
              ],
              "downloaded_file_path": "v1/io/netty/netty-codec/4.1.94.Final/netty-codec-4.1.94.Final.jar"
            }
          },
          "io_netty_netty_transport_native_epoll_jar_linux_x86_64_4_1_93_Final": {
            "bzlFile": "@@bazel_tools//tools/build_defs/repo:http.bzl",
            "ruleClassName": "http_file",
            "attributes": {
              "sha256": "f87a502f3d257bc41f80bd0b90c19e6b4a48d0600fb26e7b5d6c2c675680fa0e",
              "urls": [
                "https://repo1.maven.org/maven2/io/netty/netty-transport-native-epoll/4.1.93.Final/netty-transport-native-epoll-4.1.93.Final-linux-x86_64.jar"
              ],
              "downloaded_file_path": "v1/io/netty/netty-transport-native-epoll/4.1.93.Final/netty-transport-native-epoll-4.1.93.Final-linux-x86_64.jar"
            }
          },
          "org_conscrypt_conscrypt_openjdk_uber_2_5_2": {
            "bzlFile": "@@bazel_tools//tools/build_defs/repo:http.bzl",
            "ruleClassName": "http_file",
            "attributes": {
              "sha256": "eaf537d98e033d0f0451cd1b8cc74e02d7b55ec882da63c88060d806ba89c348",
              "urls": [
                "https://repo1.maven.org/maven2/org/conscrypt/conscrypt-openjdk-uber/2.5.2/conscrypt-openjdk-uber-2.5.2.jar"
              ],
              "downloaded_file_path": "v1/org/conscrypt/conscrypt-openjdk-uber/2.5.2/conscrypt-openjdk-uber-2.5.2.jar"
            }
          },
          "com_github_stephenc_jcip_jcip_annotations_1_0_1": {
            "bzlFile": "@@bazel_tools//tools/build_defs/repo:http.bzl",
            "ruleClassName": "http_file",
            "attributes": {
              "sha256": "4fccff8382aafc589962c4edb262f6aa595e34f1e11e61057d1c6a96e8fc7323",
              "urls": [
                "https://repo1.maven.org/maven2/com/github/stephenc/jcip/jcip-annotations/1.0-1/jcip-annotations-1.0-1.jar"
              ],
              "downloaded_file_path": "v1/com/github/stephenc/jcip/jcip-annotations/1.0-1/jcip-annotations-1.0-1.jar"
            }
          },
          "com_google_api_client_google_api_client_1_35_2": {
            "bzlFile": "@@bazel_tools//tools/build_defs/repo:http.bzl",
            "ruleClassName": "http_file",
            "attributes": {
              "sha256": "f195cd6228d3f99fa7e30ff2dee60ad0f2c7923be31399a7dcdc1abd679aa22e",
              "urls": [
                "https://repo1.maven.org/maven2/com/google/api-client/google-api-client/1.35.2/google-api-client-1.35.2.jar"
              ],
              "downloaded_file_path": "v1/com/google/api-client/google-api-client/1.35.2/google-api-client-1.35.2.jar"
            }
          },
          "commons_codec_commons_codec_1_16_1": {
            "bzlFile": "@@bazel_tools//tools/build_defs/repo:http.bzl",
            "ruleClassName": "http_file",
            "attributes": {
              "sha256": "ec87bfb55f22cbd1b21e2190eeda28b2b312ed2a431ee49fbdcc01812d04a5e4",
              "urls": [
                "https://repo1.maven.org/maven2/commons-codec/commons-codec/1.16.1/commons-codec-1.16.1.jar"
              ],
              "downloaded_file_path": "v1/commons-codec/commons-codec/1.16.1/commons-codec-1.16.1.jar"
            }
          },
          "org_ow2_asm_asm_commons_9_2": {
            "bzlFile": "@@bazel_tools//tools/build_defs/repo:http.bzl",
            "ruleClassName": "http_file",
            "attributes": {
              "sha256": "be4ce53138a238bb522cd781cf91f3ba5ce2f6ca93ec62d46a162a127225e0a6",
              "urls": [
                "https://repo1.maven.org/maven2/org/ow2/asm/asm-commons/9.2/asm-commons-9.2.jar"
              ],
              "downloaded_file_path": "v1/org/ow2/asm/asm-commons/9.2/asm-commons-9.2.jar"
            }
          },
          "com_google_protobuf_protobuf_java_3_23_2": {
            "bzlFile": "@@bazel_tools//tools/build_defs/repo:http.bzl",
            "ruleClassName": "http_file",
            "attributes": {
              "sha256": "18a057f5e0f828daa92b71c19df91f6bcc2aad067ca2cdd6b5698055ca7bcece",
              "urls": [
                "https://repo1.maven.org/maven2/com/google/protobuf/protobuf-java/3.23.2/protobuf-java-3.23.2.jar"
              ],
              "downloaded_file_path": "v1/com/google/protobuf/protobuf-java/3.23.2/protobuf-java-3.23.2.jar"
            }
          },
          "org_ow2_asm_asm_commons_9_1": {
            "bzlFile": "@@bazel_tools//tools/build_defs/repo:http.bzl",
            "ruleClassName": "http_file",
            "attributes": {
              "sha256": "afcb26dc1fc12c0c4a99ada670908dd82e18dfc488caf5ee92546996b470c00c",
              "urls": [
                "https://dl.google.com/android/maven2/org/ow2/asm/asm-commons/9.1/asm-commons-9.1.jar",
                "https://repo1.maven.org/maven2/org/ow2/asm/asm-commons/9.1/asm-commons-9.1.jar"
              ],
              "downloaded_file_path": "v1/org/ow2/asm/asm-commons/9.1/asm-commons-9.1.jar"
            }
          },
          "org_apache_logging_log4j_log4j_core_2_19_0": {
            "bzlFile": "@@bazel_tools//tools/build_defs/repo:http.bzl",
            "ruleClassName": "http_file",
            "attributes": {
              "sha256": "b4a1796fab7bfc36df015c1b4052459147997e8d215a7199d71d05f9e747e4f4",
              "urls": [
                "https://repo1.maven.org/maven2/org/apache/logging/log4j/log4j-core/2.19.0/log4j-core-2.19.0.jar"
              ],
              "downloaded_file_path": "v1/org/apache/logging/log4j/log4j-core/2.19.0/log4j-core-2.19.0.jar"
            }
          },
          "com_android_tools_dvlib_30_1_3": {
            "bzlFile": "@@bazel_tools//tools/build_defs/repo:http.bzl",
            "ruleClassName": "http_file",
            "attributes": {
              "sha256": "50886691517d30762c571f585a07f384e6a8cca5fcbea9d46660ba078b613bfa",
              "urls": [
                "https://dl.google.com/android/maven2/com/android/tools/dvlib/30.1.3/dvlib-30.1.3.jar",
                "https://repo1.maven.org/maven2/com/android/tools/dvlib/30.1.3/dvlib-30.1.3.jar"
              ],
              "downloaded_file_path": "v1/com/android/tools/dvlib/30.1.3/dvlib-30.1.3.jar"
            }
          },
          "io_netty_netty_buffer_4_1_94_Final": {
            "bzlFile": "@@bazel_tools//tools/build_defs/repo:http.bzl",
            "ruleClassName": "http_file",
            "attributes": {
              "sha256": "8066ee7c49f9f29da96ee62f7cb13bee022cb4b68e51437b33da3b6d01398f13",
              "urls": [
                "https://repo1.maven.org/maven2/io/netty/netty-buffer/4.1.94.Final/netty-buffer-4.1.94.Final.jar"
              ],
              "downloaded_file_path": "v1/io/netty/netty-buffer/4.1.94.Final/netty-buffer-4.1.94.Final.jar"
            }
          },
          "org_yaml_snakeyaml_2_0": {
            "bzlFile": "@@bazel_tools//tools/build_defs/repo:http.bzl",
            "ruleClassName": "http_file",
            "attributes": {
              "sha256": "880c9d896e4b74a06c549c15ca496450165d6909fa15d7e662bee8f6a66d7afa",
              "urls": [
                "https://repo1.maven.org/maven2/org/yaml/snakeyaml/2.0/snakeyaml-2.0.jar"
              ],
              "downloaded_file_path": "v1/org/yaml/snakeyaml/2.0/snakeyaml-2.0.jar"
            }
          },
          "io_reactivex_rxjava3_rxjava_3_1_2": {
            "bzlFile": "@@bazel_tools//tools/build_defs/repo:http.bzl",
            "ruleClassName": "http_file",
            "attributes": {
              "sha256": "8d784075bec0b7c55042c109a4de8923b3b6d2ebd2e00912d518f07240f9c23a",
              "urls": [
                "https://repo1.maven.org/maven2/io/reactivex/rxjava3/rxjava/3.1.2/rxjava-3.1.2.jar"
              ],
              "downloaded_file_path": "v1/io/reactivex/rxjava3/rxjava/3.1.2/rxjava-3.1.2.jar"
            }
          },
          "com_android_tools_build_apkzlib_7_1_3": {
            "bzlFile": "@@bazel_tools//tools/build_defs/repo:http.bzl",
            "ruleClassName": "http_file",
            "attributes": {
              "sha256": "5c10846c4a325b4313cdfcb236505ce1defa68f55d1a4259b503be115453c661",
              "urls": [
                "https://dl.google.com/android/maven2/com/android/tools/build/apkzlib/7.1.3/apkzlib-7.1.3.jar",
                "https://repo1.maven.org/maven2/com/android/tools/build/apkzlib/7.1.3/apkzlib-7.1.3.jar"
              ],
              "downloaded_file_path": "v1/com/android/tools/build/apkzlib/7.1.3/apkzlib-7.1.3.jar"
            }
          },
          "io_github_java_diff_utils_java_diff_utils_4_12": {
            "bzlFile": "@@bazel_tools//tools/build_defs/repo:http.bzl",
            "ruleClassName": "http_file",
            "attributes": {
              "sha256": "9990a2039778f6b4cc94790141c2868864eacee0620c6c459451121a901cd5b5",
              "urls": [
                "https://repo1.maven.org/maven2/io/github/java-diff-utils/java-diff-utils/4.12/java-diff-utils-4.12.jar"
              ],
              "downloaded_file_path": "v1/io/github/java-diff-utils/java-diff-utils/4.12/java-diff-utils-4.12.jar"
            }
          },
          "io_grpc_grpc_netty_1_48_1": {
            "bzlFile": "@@bazel_tools//tools/build_defs/repo:http.bzl",
            "ruleClassName": "http_file",
            "attributes": {
              "sha256": "2a51593342a2ee4f8f1b946dc48d06b02d0721493238e4ae83d1ad66f8b0c9f4",
              "urls": [
                "https://repo1.maven.org/maven2/io/grpc/grpc-netty/1.48.1/grpc-netty-1.48.1.jar"
              ],
              "downloaded_file_path": "v1/io/grpc/grpc-netty/1.48.1/grpc-netty-1.48.1.jar"
            }
          },
          "maven": {
            "bzlFile": "@@rules_jvm_external~//:coursier.bzl",
            "ruleClassName": "pinned_coursier_fetch",
            "attributes": {
              "user_provided_name": "maven",
              "repositories": [
                "{ \"repo_url\": \"https://repo1.maven.org/maven2\" }"
              ],
              "artifacts": [
                "{ \"group\": \"com.google.guava\", \"artifact\": \"guava-testlib\", \"version\": \"33.0.0-jre\", \"testonly\": true }",
                "{ \"group\": \"com.google.jimfs\", \"artifact\": \"jimfs\", \"version\": \"1.2\", \"testonly\": true }",
                "{ \"group\": \"com.google.testing.compile\", \"artifact\": \"compile-testing\", \"version\": \"0.18\", \"testonly\": true }",
                "{ \"group\": \"com.google.testparameterinjector\", \"artifact\": \"test-parameter-injector\", \"version\": \"1.16\", \"testonly\": true }",
                "{ \"group\": \"com.google.truth\", \"artifact\": \"truth\", \"version\": \"1.4.0\", \"testonly\": true }",
                "{ \"group\": \"com.google.truth.extensions\", \"artifact\": \"truth-java8-extension\", \"version\": \"1.4.0\", \"testonly\": true }",
                "{ \"group\": \"com.google.truth.extensions\", \"artifact\": \"truth-liteproto-extension\", \"version\": \"1.4.0\", \"testonly\": true }",
                "{ \"group\": \"com.google.truth.extensions\", \"artifact\": \"truth-proto-extension\", \"version\": \"1.4.0\", \"testonly\": true }",
                "{ \"group\": \"org.mockito\", \"artifact\": \"mockito-core\", \"version\": \"5.4.0\", \"testonly\": true }",
                "{ \"group\": \"com.beust\", \"artifact\": \"jcommander\", \"version\": \"1.82\" }",
                "{ \"group\": \"com.github.ben-manes.caffeine\", \"artifact\": \"caffeine\", \"version\": \"3.0.5\" }",
                "{ \"group\": \"com.github.stephenc.jcip\", \"artifact\": \"jcip-annotations\", \"version\": \"1.0-1\" }",
                "{ \"group\": \"com.google.api-client\", \"artifact\": \"google-api-client\", \"version\": \"1.35.2\" }",
                "{ \"group\": \"com.google.api-client\", \"artifact\": \"google-api-client-gson\", \"version\": \"1.35.2\" }",
                "{ \"group\": \"com.google.auth\", \"artifact\": \"google-auth-library-credentials\", \"version\": \"1.6.0\" }",
                "{ \"group\": \"com.google.auth\", \"artifact\": \"google-auth-library-oauth2-http\", \"version\": \"1.6.0\" }",
                "{ \"group\": \"com.google.auto\", \"artifact\": \"auto-common\", \"version\": \"1.2.1\" }",
                "{ \"group\": \"com.google.auto.service\", \"artifact\": \"auto-service\", \"version\": \"1.0\" }",
                "{ \"group\": \"com.google.auto.service\", \"artifact\": \"auto-service-annotations\", \"version\": \"1.0.1\" }",
                "{ \"group\": \"com.google.auto.value\", \"artifact\": \"auto-value\", \"version\": \"1.11.0\" }",
                "{ \"group\": \"com.google.auto.value\", \"artifact\": \"auto-value-annotations\", \"version\": \"1.11.0\" }",
                "{ \"group\": \"com.google.code.findbugs\", \"artifact\": \"jsr305\", \"version\": \"3.0.2\" }",
                "{ \"group\": \"com.google.code.gson\", \"artifact\": \"gson\", \"version\": \"2.10.1\" }",
                "{ \"group\": \"com.google.code.java-allocation-instrumenter\", \"artifact\": \"java-allocation-instrumenter\", \"version\": \"3.3.0\" }",
                "{ \"group\": \"com.google.errorprone\", \"artifact\": \"error_prone_annotation\", \"version\": \"2.23.0\" }",
                "{ \"group\": \"com.google.errorprone\", \"artifact\": \"error_prone_annotations\", \"version\": \"2.23.0\" }",
                "{ \"group\": \"com.google.errorprone\", \"artifact\": \"error_prone_check_api\", \"version\": \"2.23.0\" }",
                "{ \"group\": \"com.google.errorprone\", \"artifact\": \"error_prone_core\", \"version\": \"2.23.0\" }",
                "{ \"group\": \"com.google.errorprone\", \"artifact\": \"error_prone_type_annotations\", \"version\": \"2.23.0\" }",
                "{ \"group\": \"com.google.flogger\", \"artifact\": \"flogger\", \"version\": \"0.5.1\" }",
                "{ \"group\": \"com.google.flogger\", \"artifact\": \"flogger-system-backend\", \"version\": \"0.5.1\" }",
                "{ \"group\": \"com.google.flogger\", \"artifact\": \"google-extensions\", \"version\": \"0.5.1\" }",
                "{ \"group\": \"com.google.guava\", \"artifact\": \"failureaccess\", \"version\": \"1.0.1\" }",
                "{ \"group\": \"com.google.guava\", \"artifact\": \"guava\", \"version\": \"33.0.0-jre\" }",
                "{ \"group\": \"com.google.http-client\", \"artifact\": \"google-http-client\", \"version\": \"1.42.0\" }",
                "{ \"group\": \"com.google.http-client\", \"artifact\": \"google-http-client-gson\", \"version\": \"1.42.0\" }",
                "{ \"group\": \"com.google.j2objc\", \"artifact\": \"j2objc-annotations\", \"version\": \"1.3\" }",
                "{ \"group\": \"com.google.turbine\", \"artifact\": \"turbine\", \"version\": \"0.6.0\" }",
                "{ \"group\": \"com.guardsquare\", \"artifact\": \"proguard-base\", \"version\": \"7.5.0\", \"packaging\": \"jar\" }",
                "{ \"group\": \"com.ryanharter.auto.value\", \"artifact\": \"auto-value-gson-extension\", \"version\": \"1.3.1\" }",
                "{ \"group\": \"com.ryanharter.auto.value\", \"artifact\": \"auto-value-gson-factory\", \"version\": \"1.3.1\" }",
                "{ \"group\": \"com.ryanharter.auto.value\", \"artifact\": \"auto-value-gson-runtime\", \"version\": \"1.3.1\" }",
                "{ \"group\": \"com.squareup\", \"artifact\": \"javapoet\", \"version\": \"1.12.0\" }",
                "{ \"group\": \"commons-collections\", \"artifact\": \"commons-collections\", \"version\": \"3.2.2\" }",
                "{ \"group\": \"commons-lang\", \"artifact\": \"commons-lang\", \"version\": \"2.6\" }",
                "{ \"group\": \"io.github.java-diff-utils\", \"artifact\": \"java-diff-utils\", \"version\": \"4.12\" }",
                "{ \"group\": \"io.grpc\", \"artifact\": \"grpc-api\", \"version\": \"1.48.1\" }",
                "{ \"group\": \"io.grpc\", \"artifact\": \"grpc-auth\", \"version\": \"1.48.1\" }",
                "{ \"group\": \"io.grpc\", \"artifact\": \"grpc-context\", \"version\": \"1.48.1\" }",
                "{ \"group\": \"io.grpc\", \"artifact\": \"grpc-core\", \"version\": \"1.48.1\" }",
                "{ \"group\": \"io.grpc\", \"artifact\": \"grpc-netty\", \"version\": \"1.48.1\" }",
                "{ \"group\": \"io.grpc\", \"artifact\": \"grpc-protobuf\", \"version\": \"1.48.1\" }",
                "{ \"group\": \"io.grpc\", \"artifact\": \"grpc-protobuf-lite\", \"version\": \"1.48.1\" }",
                "{ \"group\": \"io.grpc\", \"artifact\": \"grpc-stub\", \"version\": \"1.48.1\" }",
                "{ \"group\": \"io.netty\", \"artifact\": \"netty-buffer\", \"version\": \"4.1.93.Final\" }",
                "{ \"group\": \"io.netty\", \"artifact\": \"netty-codec\", \"version\": \"4.1.93.Final\" }",
                "{ \"group\": \"io.netty\", \"artifact\": \"netty-codec-http\", \"version\": \"4.1.93.Final\" }",
                "{ \"group\": \"io.netty\", \"artifact\": \"netty-codec-http2\", \"version\": \"4.1.93.Final\" }",
                "{ \"group\": \"io.netty\", \"artifact\": \"netty-common\", \"version\": \"4.1.93.Final\" }",
                "{ \"group\": \"io.netty\", \"artifact\": \"netty-handler\", \"version\": \"4.1.93.Final\" }",
                "{ \"group\": \"io.netty\", \"artifact\": \"netty-handler-proxy\", \"version\": \"4.1.93.Final\" }",
                "{ \"group\": \"io.netty\", \"artifact\": \"netty-resolver\", \"version\": \"4.1.93.Final\" }",
                "{ \"group\": \"io.netty\", \"artifact\": \"netty-resolver-dns\", \"version\": \"4.1.93.Final\" }",
                "{ \"group\": \"io.netty\", \"artifact\": \"netty-tcnative-boringssl-static\", \"version\": \"2.0.56.Final\", \"packaging\": \"jar\", \"classifier\": \"linux-aarch_64\" }",
                "{ \"group\": \"io.netty\", \"artifact\": \"netty-tcnative-boringssl-static\", \"version\": \"2.0.56.Final\", \"packaging\": \"jar\", \"classifier\": \"linux-x86_64\" }",
                "{ \"group\": \"io.netty\", \"artifact\": \"netty-tcnative-boringssl-static\", \"version\": \"2.0.56.Final\", \"packaging\": \"jar\", \"classifier\": \"osx-aarch_64\" }",
                "{ \"group\": \"io.netty\", \"artifact\": \"netty-tcnative-boringssl-static\", \"version\": \"2.0.56.Final\", \"packaging\": \"jar\", \"classifier\": \"osx-x86_64\" }",
                "{ \"group\": \"io.netty\", \"artifact\": \"netty-tcnative-boringssl-static\", \"version\": \"2.0.56.Final\", \"packaging\": \"jar\", \"classifier\": \"windows-x86_64\" }",
                "{ \"group\": \"io.netty\", \"artifact\": \"netty-tcnative-classes\", \"version\": \"2.0.56.Final\" }",
                "{ \"group\": \"io.netty\", \"artifact\": \"netty-transport\", \"version\": \"4.1.93.Final\" }",
                "{ \"group\": \"io.netty\", \"artifact\": \"netty-transport-classes-epoll\", \"version\": \"4.1.93.Final\" }",
                "{ \"group\": \"io.netty\", \"artifact\": \"netty-transport-classes-kqueue\", \"version\": \"4.1.93.Final\" }",
                "{ \"group\": \"io.netty\", \"artifact\": \"netty-transport-native-epoll\", \"version\": \"4.1.93.Final\", \"packaging\": \"jar\", \"classifier\": \"linux-aarch_64\" }",
                "{ \"group\": \"io.netty\", \"artifact\": \"netty-transport-native-epoll\", \"version\": \"4.1.93.Final\", \"packaging\": \"jar\", \"classifier\": \"linux-x86_64\" }",
                "{ \"group\": \"io.netty\", \"artifact\": \"netty-transport-native-kqueue\", \"version\": \"4.1.93.Final\", \"packaging\": \"jar\", \"classifier\": \"osx-aarch_64\" }",
                "{ \"group\": \"io.netty\", \"artifact\": \"netty-transport-native-kqueue\", \"version\": \"4.1.93.Final\", \"packaging\": \"jar\", \"classifier\": \"osx-x86_64\" }",
                "{ \"group\": \"io.netty\", \"artifact\": \"netty-transport-native-unix-common\", \"version\": \"4.1.93.Final\" }",
                "{ \"group\": \"io.netty\", \"artifact\": \"netty-transport-native-unix-common\", \"version\": \"4.1.93.Final\", \"packaging\": \"jar\", \"classifier\": \"linux-aarch_64\" }",
                "{ \"group\": \"io.netty\", \"artifact\": \"netty-transport-native-unix-common\", \"version\": \"4.1.93.Final\", \"packaging\": \"jar\", \"classifier\": \"linux-x86_64\" }",
                "{ \"group\": \"io.netty\", \"artifact\": \"netty-transport-native-unix-common\", \"version\": \"4.1.93.Final\", \"packaging\": \"jar\", \"classifier\": \"osx-aarch_64\" }",
                "{ \"group\": \"io.netty\", \"artifact\": \"netty-transport-native-unix-common\", \"version\": \"4.1.93.Final\", \"packaging\": \"jar\", \"classifier\": \"osx-x86_64\" }",
                "{ \"group\": \"io.reactivex.rxjava3\", \"artifact\": \"rxjava\", \"version\": \"3.1.2\" }",
                "{ \"group\": \"it.unimi.dsi\", \"artifact\": \"fastutil\", \"version\": \"7.2.1\" }",
                "{ \"group\": \"javax.activation\", \"artifact\": \"javax.activation-api\", \"version\": \"1.2.0\" }",
                "{ \"group\": \"javax.annotation\", \"artifact\": \"javax.annotation-api\", \"version\": \"1.3.2\" }",
                "{ \"group\": \"javax.inject\", \"artifact\": \"javax.inject\", \"version\": \"1\" }",
                "{ \"group\": \"org.apache.commons\", \"artifact\": \"commons-compress\", \"version\": \"1.26.1\" }",
                "{ \"group\": \"org.apache.commons\", \"artifact\": \"commons-pool2\", \"version\": \"2.8.0\" }",
                "{ \"group\": \"org.apache.tomcat\", \"artifact\": \"tomcat-annotations-api\", \"version\": \"8.0.5\" }",
                "{ \"group\": \"org.apache.velocity\", \"artifact\": \"velocity\", \"version\": \"1.7\" }",
                "{ \"group\": \"org.checkerframework\", \"artifact\": \"checker-qual\", \"version\": \"3.19.0\" }",
                "{ \"group\": \"org.openjdk.jmh\", \"artifact\": \"jmh-core\", \"version\": \"1.37\" }",
                "{ \"group\": \"org.openjdk.jmh\", \"artifact\": \"jmh-generator-annprocess\", \"version\": \"1.37\" }",
                "{ \"group\": \"org.ow2.asm\", \"artifact\": \"asm\", \"version\": \"9.2\" }",
                "{ \"group\": \"org.ow2.asm\", \"artifact\": \"asm-analysis\", \"version\": \"9.2\" }",
                "{ \"group\": \"org.ow2.asm\", \"artifact\": \"asm-commons\", \"version\": \"9.2\" }",
                "{ \"group\": \"org.ow2.asm\", \"artifact\": \"asm-tree\", \"version\": \"9.2\" }",
                "{ \"group\": \"org.ow2.asm\", \"artifact\": \"asm-util\", \"version\": \"9.2\" }",
                "{ \"group\": \"org.pcollections\", \"artifact\": \"pcollections\", \"version\": \"3.1.4\" }",
                "{ \"group\": \"org.threeten\", \"artifact\": \"threeten-extra\", \"version\": \"1.5.0\" }",
                "{ \"group\": \"org.tukaani\", \"artifact\": \"xz\", \"version\": \"1.9\" }",
                "{ \"group\": \"org.yaml\", \"artifact\": \"snakeyaml\", \"version\": \"1.28\" }",
                "{ \"group\": \"tools.profiler\", \"artifact\": \"async-profiler\", \"version\": \"3.0\" }",
                "{ \"group\": \"junit\", \"artifact\": \"junit\", \"version\": \"4.13.2\" }",
                "{ \"group\": \"org.hamcrest\", \"artifact\": \"hamcrest-core\", \"version\": \"1.3\" }",
                "{ \"group\": \"com.google.code.findbugs\", \"artifact\": \"jsr305\", \"version\": \"3.0.2\" }",
                "{ \"group\": \"com.google.code.gson\", \"artifact\": \"gson\", \"version\": \"2.8.9\" }",
                "{ \"group\": \"com.google.errorprone\", \"artifact\": \"error_prone_annotations\", \"version\": \"2.3.2\" }",
                "{ \"group\": \"com.google.j2objc\", \"artifact\": \"j2objc-annotations\", \"version\": \"1.3\" }",
                "{ \"group\": \"com.google.guava\", \"artifact\": \"guava\", \"version\": \"31.1-jre\" }",
                "{ \"group\": \"com.google.guava\", \"artifact\": \"guava-testlib\", \"version\": \"31.1-jre\" }",
                "{ \"group\": \"com.google.truth\", \"artifact\": \"truth\", \"version\": \"1.1.2\" }",
                "{ \"group\": \"junit\", \"artifact\": \"junit\", \"version\": \"4.13.2\" }",
                "{ \"group\": \"org.mockito\", \"artifact\": \"mockito-core\", \"version\": \"4.3.1\" }"
              ],
              "fetch_sources": false,
              "fetch_javadoc": false,
              "generate_compat_repositories": false,
              "maven_install_json": "@@//:maven_install.json",
              "override_targets": {},
              "strict_visibility": true,
              "strict_visibility_value": [
                "@@//visibility:private"
              ],
              "additional_netrc_lines": [],
              "fail_if_repin_required": true,
              "use_starlark_android_rules": false,
              "aar_import_bzl_label": "@build_bazel_rules_android//android:rules.bzl",
              "duplicate_version_warning": "warn",
              "excluded_artifacts": [
                "{ \"group\": \"org.apache.httpcomponents\", \"artifact\": \"httpclient\" }",
                "{ \"group\": \"org.apache.httpcomponents\", \"artifact\": \"httpcore\" }",
                "{ \"group\": \"org.eclipse.jgit\", \"artifact\": \"org.eclipse.jgit\" }",
                "{ \"group\": \"com.google.protobuf\", \"artifact\": \"protobuf-java\" }",
                "{ \"group\": \"com.google.protobuf\", \"artifact\": \"protobuf-javalite\" }"
              ],
              "repin_instructions": ""
            }
          },
          "com_google_cloud_google_cloud_core_2_22_0": {
            "bzlFile": "@@bazel_tools//tools/build_defs/repo:http.bzl",
            "ruleClassName": "http_file",
            "attributes": {
              "sha256": "5bc01f00878cb5bf2dcd596cc577979357460f311807aee65aaa6837bdf0eef9",
              "urls": [
                "https://repo1.maven.org/maven2/com/google/cloud/google-cloud-core/2.22.0/google-cloud-core-2.22.0.jar"
              ],
              "downloaded_file_path": "v1/com/google/cloud/google-cloud-core/2.22.0/google-cloud-core-2.22.0.jar"
            }
          },
          "com_google_auto_service_auto_service_1_0": {
            "bzlFile": "@@bazel_tools//tools/build_defs/repo:http.bzl",
            "ruleClassName": "http_file",
            "attributes": {
              "sha256": "4ae44dd05b49a1109a463c0d2aaf920c24f76d1e996bb89f29481c4ff75ec526",
              "urls": [
                "https://repo1.maven.org/maven2/com/google/auto/service/auto-service/1.0/auto-service-1.0.jar"
              ],
              "downloaded_file_path": "v1/com/google/auto/service/auto-service/1.0/auto-service-1.0.jar"
            }
          },
          "software_amazon_awssdk_aws_query_protocol_2_20_128": {
            "bzlFile": "@@bazel_tools//tools/build_defs/repo:http.bzl",
            "ruleClassName": "http_file",
            "attributes": {
              "sha256": "dddab4ee63ad1bbc42bfcb3a9085917983ff4b5db71bc60b7ba6c5c17cbe5256",
              "urls": [
                "https://repo1.maven.org/maven2/software/amazon/awssdk/aws-query-protocol/2.20.128/aws-query-protocol-2.20.128.jar"
              ],
              "downloaded_file_path": "v1/software/amazon/awssdk/aws-query-protocol/2.20.128/aws-query-protocol-2.20.128.jar"
            }
          },
          "org_openjdk_jmh_jmh_core_1_37": {
            "bzlFile": "@@bazel_tools//tools/build_defs/repo:http.bzl",
            "ruleClassName": "http_file",
            "attributes": {
              "sha256": "dc0eaf2bbf0036a70b60798c785d6e03a9daf06b68b8edb0f1ba9eb3421baeb3",
              "urls": [
                "https://repo1.maven.org/maven2/org/openjdk/jmh/jmh-core/1.37/jmh-core-1.37.jar"
              ],
              "downloaded_file_path": "v1/org/openjdk/jmh/jmh-core/1.37/jmh-core-1.37.jar"
            }
          },
          "aopalliance_aopalliance_1_0": {
            "bzlFile": "@@bazel_tools//tools/build_defs/repo:http.bzl",
            "ruleClassName": "http_file",
            "attributes": {
              "sha256": "0addec670fedcd3f113c5c8091d783280d23f75e3acb841b61a9cdb079376a08",
              "urls": [
                "https://repo1.maven.org/maven2/aopalliance/aopalliance/1.0/aopalliance-1.0.jar"
              ],
              "downloaded_file_path": "v1/aopalliance/aopalliance/1.0/aopalliance-1.0.jar"
            }
          },
          "org_bouncycastle_bcpkix_jdk15on_1_56": {
            "bzlFile": "@@bazel_tools//tools/build_defs/repo:http.bzl",
            "ruleClassName": "http_file",
            "attributes": {
              "sha256": "7043dee4e9e7175e93e0b36f45b1ec1ecb893c5f755667e8b916eb8dd201c6ca",
              "urls": [
                "https://dl.google.com/android/maven2/org/bouncycastle/bcpkix-jdk15on/1.56/bcpkix-jdk15on-1.56.jar",
                "https://repo1.maven.org/maven2/org/bouncycastle/bcpkix-jdk15on/1.56/bcpkix-jdk15on-1.56.jar"
              ],
              "downloaded_file_path": "v1/org/bouncycastle/bcpkix-jdk15on/1.56/bcpkix-jdk15on-1.56.jar"
            }
          },
          "io_netty_netty_transport_native_unix_common_jar_osx_x86_64_4_1_93_Final": {
            "bzlFile": "@@bazel_tools//tools/build_defs/repo:http.bzl",
            "ruleClassName": "http_file",
            "attributes": {
              "sha256": "deded602209c23f624e9d91f3d4c27cbba9b303e35ea9b4693090d54ac245b6c",
              "urls": [
                "https://repo1.maven.org/maven2/io/netty/netty-transport-native-unix-common/4.1.93.Final/netty-transport-native-unix-common-4.1.93.Final-osx-x86_64.jar"
              ],
              "downloaded_file_path": "v1/io/netty/netty-transport-native-unix-common/4.1.93.Final/netty-transport-native-unix-common-4.1.93.Final-osx-x86_64.jar"
            }
          },
          "com_android_tools_build_builder_test_api_7_1_3": {
            "bzlFile": "@@bazel_tools//tools/build_defs/repo:http.bzl",
            "ruleClassName": "http_file",
            "attributes": {
              "sha256": "6259c32a8602d9a18fc9a5abb274b915dbba32837c5ce91ac07a2d229460078a",
              "urls": [
                "https://dl.google.com/android/maven2/com/android/tools/build/builder-test-api/7.1.3/builder-test-api-7.1.3.jar",
                "https://repo1.maven.org/maven2/com/android/tools/build/builder-test-api/7.1.3/builder-test-api-7.1.3.jar"
              ],
              "downloaded_file_path": "v1/com/android/tools/build/builder-test-api/7.1.3/builder-test-api-7.1.3.jar"
            }
          },
          "com_google_http_client_google_http_client_jackson2_1_43_3": {
            "bzlFile": "@@bazel_tools//tools/build_defs/repo:http.bzl",
            "ruleClassName": "http_file",
            "attributes": {
              "sha256": "8157f93ce7b51a013ea8c514413db6647056e39d7acb829bfc5da5b3bd25db3e",
              "urls": [
                "https://repo1.maven.org/maven2/com/google/http-client/google-http-client-jackson2/1.43.3/google-http-client-jackson2-1.43.3.jar"
              ],
              "downloaded_file_path": "v1/com/google/http-client/google-http-client-jackson2/1.43.3/google-http-client-jackson2-1.43.3.jar"
            }
          },
          "io_grpc_grpc_googleapis_1_56_1": {
            "bzlFile": "@@bazel_tools//tools/build_defs/repo:http.bzl",
            "ruleClassName": "http_file",
            "attributes": {
              "sha256": "39b880dc2da28695984bdb77c1fb052e2d3e446d1fbd902e00ea27bebf5f7860",
              "urls": [
                "https://repo1.maven.org/maven2/io/grpc/grpc-googleapis/1.56.1/grpc-googleapis-1.56.1.jar"
              ],
              "downloaded_file_path": "v1/io/grpc/grpc-googleapis/1.56.1/grpc-googleapis-1.56.1.jar"
            }
          },
          "com_google_api_gax_2_32_0": {
            "bzlFile": "@@bazel_tools//tools/build_defs/repo:http.bzl",
            "ruleClassName": "http_file",
            "attributes": {
              "sha256": "eedeceb93a8d92e3b5d9781c87db1deb3d72eb545ae4e27a18cddde4100a5173",
              "urls": [
                "https://repo1.maven.org/maven2/com/google/api/gax/2.32.0/gax-2.32.0.jar"
              ],
              "downloaded_file_path": "v1/com/google/api/gax/2.32.0/gax-2.32.0.jar"
            }
          },
          "commons_collections_commons_collections_3_2_2": {
            "bzlFile": "@@bazel_tools//tools/build_defs/repo:http.bzl",
            "ruleClassName": "http_file",
            "attributes": {
              "sha256": "eeeae917917144a68a741d4c0dff66aa5c5c5fd85593ff217bced3fc8ca783b8",
              "urls": [
                "https://repo1.maven.org/maven2/commons-collections/commons-collections/3.2.2/commons-collections-3.2.2.jar"
              ],
              "downloaded_file_path": "v1/commons-collections/commons-collections/3.2.2/commons-collections-3.2.2.jar"
            }
          },
          "io_github_eisop_dataflow_errorprone_3_34_0_eisop1": {
            "bzlFile": "@@bazel_tools//tools/build_defs/repo:http.bzl",
            "ruleClassName": "http_file",
            "attributes": {
              "sha256": "89b4f5d2bd5059f067c5982a0e5988b87dfc8a8234795d68c6f3178846de3319",
              "urls": [
                "https://repo1.maven.org/maven2/io/github/eisop/dataflow-errorprone/3.34.0-eisop1/dataflow-errorprone-3.34.0-eisop1.jar"
              ],
              "downloaded_file_path": "v1/io/github/eisop/dataflow-errorprone/3.34.0-eisop1/dataflow-errorprone-3.34.0-eisop1.jar"
            }
          },
          "com_google_api_grpc_proto_google_common_protos_2_9_0": {
            "bzlFile": "@@bazel_tools//tools/build_defs/repo:http.bzl",
            "ruleClassName": "http_file",
            "attributes": {
              "sha256": "0d830380ec66bd7e25eee63aa0a5a08578e46ad187fb72d99b44d9ba22827f91",
              "urls": [
                "https://repo1.maven.org/maven2/com/google/api/grpc/proto-google-common-protos/2.9.0/proto-google-common-protos-2.9.0.jar"
              ],
              "downloaded_file_path": "v1/com/google/api/grpc/proto-google-common-protos/2.9.0/proto-google-common-protos-2.9.0.jar"
            }
          },
          "com_android_tools_ddms_ddmlib_30_1_3": {
            "bzlFile": "@@bazel_tools//tools/build_defs/repo:http.bzl",
            "ruleClassName": "http_file",
            "attributes": {
              "sha256": "b88ba88a1a8f0156c9a056eb0c83a181321541bdbb78e834bf837fd1dd07e4f3",
              "urls": [
                "https://dl.google.com/android/maven2/com/android/tools/ddms/ddmlib/30.1.3/ddmlib-30.1.3.jar",
                "https://repo1.maven.org/maven2/com/android/tools/ddms/ddmlib/30.1.3/ddmlib-30.1.3.jar"
              ],
              "downloaded_file_path": "v1/com/android/tools/ddms/ddmlib/30.1.3/ddmlib-30.1.3.jar"
            }
          },
          "org_apache_commons_commons_pool2_2_8_0": {
            "bzlFile": "@@bazel_tools//tools/build_defs/repo:http.bzl",
            "ruleClassName": "http_file",
            "attributes": {
              "sha256": "5efa9fbb54a58b1a12205a5fac565f6982abfeb0ff45bdbc318748ef5fd3a3ff",
              "urls": [
                "https://repo1.maven.org/maven2/org/apache/commons/commons-pool2/2.8.0/commons-pool2-2.8.0.jar"
              ],
              "downloaded_file_path": "v1/org/apache/commons/commons-pool2/2.8.0/commons-pool2-2.8.0.jar"
            }
          },
          "io_grpc_grpc_grpclb_1_56_1": {
            "bzlFile": "@@bazel_tools//tools/build_defs/repo:http.bzl",
            "ruleClassName": "http_file",
            "attributes": {
              "sha256": "6ba786cc5271c7355cb0cdb57660d807cbf0f082b50edae15232e8c354228496",
              "urls": [
                "https://repo1.maven.org/maven2/io/grpc/grpc-grpclb/1.56.1/grpc-grpclb-1.56.1.jar"
              ],
              "downloaded_file_path": "v1/io/grpc/grpc-grpclb/1.56.1/grpc-grpclb-1.56.1.jar"
            }
          },
          "com_guardsquare_proguard_base_7_5_0": {
            "bzlFile": "@@bazel_tools//tools/build_defs/repo:http.bzl",
            "ruleClassName": "http_file",
            "attributes": {
              "sha256": "04f507bf11e57d798d972b6640cd026302e0b54800cd75813dc4715da66f3ab5",
              "urls": [
                "https://repo1.maven.org/maven2/com/guardsquare/proguard-base/7.5.0/proguard-base-7.5.0.jar"
              ],
              "downloaded_file_path": "v1/com/guardsquare/proguard-base/7.5.0/proguard-base-7.5.0.jar"
            }
          },
          "com_google_inject_guice_5_1_0": {
            "bzlFile": "@@bazel_tools//tools/build_defs/repo:http.bzl",
            "ruleClassName": "http_file",
            "attributes": {
              "sha256": "4130e50bfac48099c860f0d903b91860c81a249c90f38245f8fed58fc817bc26",
              "urls": [
                "https://repo1.maven.org/maven2/com/google/inject/guice/5.1.0/guice-5.1.0.jar"
              ],
              "downloaded_file_path": "v1/com/google/inject/guice/5.1.0/guice-5.1.0.jar"
            }
          },
          "io_netty_netty_codec_socks_4_1_93_Final": {
            "bzlFile": "@@bazel_tools//tools/build_defs/repo:http.bzl",
            "ruleClassName": "http_file",
            "attributes": {
              "sha256": "0ea47b5ba23ca1da8eb9146c8fc755c1271414633b1e2be2ce1df764ba0fff2a",
              "urls": [
                "https://repo1.maven.org/maven2/io/netty/netty-codec-socks/4.1.93.Final/netty-codec-socks-4.1.93.Final.jar"
              ],
              "downloaded_file_path": "v1/io/netty/netty-codec-socks/4.1.93.Final/netty-codec-socks-4.1.93.Final.jar"
            }
          },
          "org_jetbrains_annotations_24_0_0": {
            "bzlFile": "@@bazel_tools//tools/build_defs/repo:http.bzl",
            "ruleClassName": "http_file",
            "attributes": {
              "sha256": "ff112f54ce874b8ae899cfd68f0315d96c9f406a338b8eca80c76d10e2e5a2f7",
              "urls": [
                "https://repo1.maven.org/maven2/org/jetbrains/annotations/24.0.0/annotations-24.0.0.jar"
              ],
              "downloaded_file_path": "v1/org/jetbrains/annotations/24.0.0/annotations-24.0.0.jar"
            }
          },
          "com_google_auto_auto_common_1_2_1": {
            "bzlFile": "@@bazel_tools//tools/build_defs/repo:http.bzl",
            "ruleClassName": "http_file",
            "attributes": {
              "sha256": "f43f29fe2a6ebaf04b2598cdeec32a4e346d49a9404e990f5fc19c19f3a28d0e",
              "urls": [
                "https://repo1.maven.org/maven2/com/google/auto/auto-common/1.2.1/auto-common-1.2.1.jar"
              ],
              "downloaded_file_path": "v1/com/google/auto/auto-common/1.2.1/auto-common-1.2.1.jar"
            }
          },
          "org_openjdk_jmh_jmh_generator_annprocess_1_37": {
            "bzlFile": "@@bazel_tools//tools/build_defs/repo:http.bzl",
            "ruleClassName": "http_file",
            "attributes": {
              "sha256": "6a5604b5b804e0daca1145df1077609321687734a8b49387e49f10557c186c77",
              "urls": [
                "https://repo1.maven.org/maven2/org/openjdk/jmh/jmh-generator-annprocess/1.37/jmh-generator-annprocess-1.37.jar"
              ],
              "downloaded_file_path": "v1/org/openjdk/jmh/jmh-generator-annprocess/1.37/jmh-generator-annprocess-1.37.jar"
            }
          },
          "io_netty_netty_transport_native_unix_common_4_1_93_Final": {
            "bzlFile": "@@bazel_tools//tools/build_defs/repo:http.bzl",
            "ruleClassName": "http_file",
            "attributes": {
              "sha256": "774165a1c4dbaacb17f9c1ad666b3569a6a59715ae828e7c3d47703f479a53e7",
              "urls": [
                "https://repo1.maven.org/maven2/io/netty/netty-transport-native-unix-common/4.1.93.Final/netty-transport-native-unix-common-4.1.93.Final.jar"
              ],
              "downloaded_file_path": "v1/io/netty/netty-transport-native-unix-common/4.1.93.Final/netty-transport-native-unix-common-4.1.93.Final.jar"
            }
          },
          "com_google_truth_extensions_truth_liteproto_extension_1_4_0": {
            "bzlFile": "@@bazel_tools//tools/build_defs/repo:http.bzl",
            "ruleClassName": "http_file",
            "attributes": {
              "sha256": "2445c955286b8bc58903a853d4b9166000c94e4b95aea6ac9da3e1fdc3e08f10",
              "urls": [
                "https://repo1.maven.org/maven2/com/google/truth/extensions/truth-liteproto-extension/1.4.0/truth-liteproto-extension-1.4.0.jar"
              ],
              "downloaded_file_path": "v1/com/google/truth/extensions/truth-liteproto-extension/1.4.0/truth-liteproto-extension-1.4.0.jar"
            }
          },
          "net_bytebuddy_byte_buddy_1_14_5": {
            "bzlFile": "@@bazel_tools//tools/build_defs/repo:http.bzl",
            "ruleClassName": "http_file",
            "attributes": {
              "sha256": "e99761a526df0fefbbd3fe14436b0f953000cdfa5151dc63c0b18d37d9c46f1c",
              "urls": [
                "https://repo1.maven.org/maven2/net/bytebuddy/byte-buddy/1.14.5/byte-buddy-1.14.5.jar"
              ],
              "downloaded_file_path": "v1/net/bytebuddy/byte-buddy/1.14.5/byte-buddy-1.14.5.jar"
            }
          },
          "org_jetbrains_kotlin_kotlin_stdlib_common_1_4_32": {
            "bzlFile": "@@bazel_tools//tools/build_defs/repo:http.bzl",
            "ruleClassName": "http_file",
            "attributes": {
              "sha256": "e1ff6f55ee9e7591dcc633f7757bac25a7edb1cc7f738b37ec652f10f66a4145",
              "urls": [
                "https://dl.google.com/android/maven2/org/jetbrains/kotlin/kotlin-stdlib-common/1.4.32/kotlin-stdlib-common-1.4.32.jar",
                "https://repo1.maven.org/maven2/org/jetbrains/kotlin/kotlin-stdlib-common/1.4.32/kotlin-stdlib-common-1.4.32.jar"
              ],
              "downloaded_file_path": "v1/org/jetbrains/kotlin/kotlin-stdlib-common/1.4.32/kotlin-stdlib-common-1.4.32.jar"
            }
          },
          "com_google_truth_extensions_truth_java8_extension_1_4_0": {
            "bzlFile": "@@bazel_tools//tools/build_defs/repo:http.bzl",
            "ruleClassName": "http_file",
            "attributes": {
              "sha256": "293f4e4c59ce48e8b68651321d2d9f2355534412b221369b2af8ff76e6acf381",
              "urls": [
                "https://repo1.maven.org/maven2/com/google/truth/extensions/truth-java8-extension/1.4.0/truth-java8-extension-1.4.0.jar"
              ],
              "downloaded_file_path": "v1/com/google/truth/extensions/truth-java8-extension/1.4.0/truth-java8-extension-1.4.0.jar"
            }
          },
          "org_jetbrains_intellij_deps_trove4j_1_0_20181211": {
            "bzlFile": "@@bazel_tools//tools/build_defs/repo:http.bzl",
            "ruleClassName": "http_file",
            "attributes": {
              "sha256": "affb7c85a3c87bdcf69ff1dbb84de11f63dc931293934bc08cd7ab18de083601",
              "urls": [
                "https://dl.google.com/android/maven2/org/jetbrains/intellij/deps/trove4j/1.0.20181211/trove4j-1.0.20181211.jar",
                "https://repo1.maven.org/maven2/org/jetbrains/intellij/deps/trove4j/1.0.20181211/trove4j-1.0.20181211.jar"
              ],
              "downloaded_file_path": "v1/org/jetbrains/intellij/deps/trove4j/1.0.20181211/trove4j-1.0.20181211.jar"
            }
          },
          "org_jetbrains_kotlin_kotlin_stdlib_jdk8_1_4_32": {
            "bzlFile": "@@bazel_tools//tools/build_defs/repo:http.bzl",
            "ruleClassName": "http_file",
            "attributes": {
              "sha256": "adc43e54757b106e0cd7b3b7aa257dff471b61efdabe067fc02b2f57e2396262",
              "urls": [
                "https://dl.google.com/android/maven2/org/jetbrains/kotlin/kotlin-stdlib-jdk8/1.4.32/kotlin-stdlib-jdk8-1.4.32.jar",
                "https://repo1.maven.org/maven2/org/jetbrains/kotlin/kotlin-stdlib-jdk8/1.4.32/kotlin-stdlib-jdk8-1.4.32.jar"
              ],
              "downloaded_file_path": "v1/org/jetbrains/kotlin/kotlin-stdlib-jdk8/1.4.32/kotlin-stdlib-jdk8-1.4.32.jar"
            }
          },
          "javax_inject_javax_inject_1": {
            "bzlFile": "@@bazel_tools//tools/build_defs/repo:http.bzl",
            "ruleClassName": "http_file",
            "attributes": {
              "sha256": "91c77044a50c481636c32d916fd89c9118a72195390452c81065080f957de7ff",
              "urls": [
                "https://repo1.maven.org/maven2/javax/inject/javax.inject/1/javax.inject-1.jar"
              ],
              "downloaded_file_path": "v1/javax/inject/javax.inject/1/javax.inject-1.jar"
            }
          },
          "commons_codec_commons_codec_1_10": {
            "bzlFile": "@@bazel_tools//tools/build_defs/repo:http.bzl",
            "ruleClassName": "http_file",
            "attributes": {
              "sha256": "4241dfa94e711d435f29a4604a3e2de5c4aa3c165e23bd066be6fc1fc4309569",
              "urls": [
                "https://dl.google.com/android/maven2/commons-codec/commons-codec/1.10/commons-codec-1.10.jar",
                "https://repo1.maven.org/maven2/commons-codec/commons-codec/1.10/commons-codec-1.10.jar"
              ],
              "downloaded_file_path": "v1/commons-codec/commons-codec/1.10/commons-codec-1.10.jar"
            }
          },
          "com_google_android_annotations_4_1_1_4": {
            "bzlFile": "@@bazel_tools//tools/build_defs/repo:http.bzl",
            "ruleClassName": "http_file",
            "attributes": {
              "sha256": "ba734e1e84c09d615af6a09d33034b4f0442f8772dec120efb376d86a565ae15",
              "urls": [
                "https://repo1.maven.org/maven2/com/google/android/annotations/4.1.1.4/annotations-4.1.1.4.jar"
              ],
              "downloaded_file_path": "v1/com/google/android/annotations/4.1.1.4/annotations-4.1.1.4.jar"
            }
          },
          "commons_codec_commons_codec_1_15": {
            "bzlFile": "@@bazel_tools//tools/build_defs/repo:http.bzl",
            "ruleClassName": "http_file",
            "attributes": {
              "sha256": "b3e9f6d63a790109bf0d056611fbed1cf69055826defeb9894a71369d246ed63",
              "urls": [
                "https://repo1.maven.org/maven2/commons-codec/commons-codec/1.15/commons-codec-1.15.jar"
              ],
              "downloaded_file_path": "v1/commons-codec/commons-codec/1.15/commons-codec-1.15.jar"
            }
          },
          "xml_apis_xml_apis_1_4_01": {
            "bzlFile": "@@bazel_tools//tools/build_defs/repo:http.bzl",
            "ruleClassName": "http_file",
            "attributes": {
              "sha256": "a840968176645684bb01aed376e067ab39614885f9eee44abe35a5f20ebe7fad",
              "urls": [
                "https://dl.google.com/android/maven2/xml-apis/xml-apis/1.4.01/xml-apis-1.4.01.jar",
                "https://repo1.maven.org/maven2/xml-apis/xml-apis/1.4.01/xml-apis-1.4.01.jar"
              ],
              "downloaded_file_path": "v1/xml-apis/xml-apis/1.4.01/xml-apis-1.4.01.jar"
            }
          },
          "com_android_tools_build_jetifier_jetifier_core_1_0_0_beta02": {
            "bzlFile": "@@bazel_tools//tools/build_defs/repo:http.bzl",
            "ruleClassName": "http_file",
            "attributes": {
              "sha256": "ef61f84302f8b41dce3858c1fc7e7a90ec74a263a0213b1f65e80c56145a4793",
              "urls": [
                "https://dl.google.com/android/maven2/com/android/tools/build/jetifier/jetifier-core/1.0.0-beta02/jetifier-core-1.0.0-beta02.jar",
                "https://repo1.maven.org/maven2/com/android/tools/build/jetifier/jetifier-core/1.0.0-beta02/jetifier-core-1.0.0-beta02.jar"
              ],
              "downloaded_file_path": "v1/com/android/tools/build/jetifier/jetifier-core/1.0.0-beta02/jetifier-core-1.0.0-beta02.jar"
            }
          },
          "org_glassfish_jaxb_txw2_2_3_2": {
            "bzlFile": "@@bazel_tools//tools/build_defs/repo:http.bzl",
            "ruleClassName": "http_file",
            "attributes": {
              "sha256": "4a6a9f483388d461b81aa9a28c685b8b74c0597993bf1884b04eddbca95f48fe",
              "urls": [
                "https://dl.google.com/android/maven2/org/glassfish/jaxb/txw2/2.3.2/txw2-2.3.2.jar",
                "https://repo1.maven.org/maven2/org/glassfish/jaxb/txw2/2.3.2/txw2-2.3.2.jar"
              ],
              "downloaded_file_path": "v1/org/glassfish/jaxb/txw2/2.3.2/txw2-2.3.2.jar"
            }
          },
          "io_netty_netty_transport_native_epoll_jar_linux_aarch_64_4_1_93_Final": {
            "bzlFile": "@@bazel_tools//tools/build_defs/repo:http.bzl",
            "ruleClassName": "http_file",
            "attributes": {
              "sha256": "cca126fd095563fa67288300b6ac2ef4a92e623600e9a3273382211de364695d",
              "urls": [
                "https://repo1.maven.org/maven2/io/netty/netty-transport-native-epoll/4.1.93.Final/netty-transport-native-epoll-4.1.93.Final-linux-aarch_64.jar"
              ],
              "downloaded_file_path": "v1/io/netty/netty-transport-native-epoll/4.1.93.Final/netty-transport-native-epoll-4.1.93.Final-linux-aarch_64.jar"
            }
          },
          "com_android_tools_build_aapt2_proto_7_0_0_beta04_7396180": {
            "bzlFile": "@@bazel_tools//tools/build_defs/repo:http.bzl",
            "ruleClassName": "http_file",
            "attributes": {
              "sha256": "1ca4f1b0f550c6c25f63c1916da84f6e7a92c66b7ad38ab1d5d49a20552a5984",
              "urls": [
                "https://dl.google.com/android/maven2/com/android/tools/build/aapt2-proto/7.0.0-beta04-7396180/aapt2-proto-7.0.0-beta04-7396180.jar",
                "https://repo1.maven.org/maven2/com/android/tools/build/aapt2-proto/7.0.0-beta04-7396180/aapt2-proto-7.0.0-beta04-7396180.jar"
              ],
              "downloaded_file_path": "v1/com/android/tools/build/aapt2-proto/7.0.0-beta04-7396180/aapt2-proto-7.0.0-beta04-7396180.jar"
            }
          },
          "software_amazon_awssdk_annotations_2_20_128": {
            "bzlFile": "@@bazel_tools//tools/build_defs/repo:http.bzl",
            "ruleClassName": "http_file",
            "attributes": {
              "sha256": "4eeddb1848a90c73b8ce85d7b556f0be36f0f97c780f1715b9cb59a93620eae2",
              "urls": [
                "https://repo1.maven.org/maven2/software/amazon/awssdk/annotations/2.20.128/annotations-2.20.128.jar"
              ],
              "downloaded_file_path": "v1/software/amazon/awssdk/annotations/2.20.128/annotations-2.20.128.jar"
            }
          },
          "io_netty_netty_transport_native_unix_common_4_1_94_Final": {
            "bzlFile": "@@bazel_tools//tools/build_defs/repo:http.bzl",
            "ruleClassName": "http_file",
            "attributes": {
              "sha256": "27d0dff1cd743190279becacfb372fe4d45b266edafad9f1c6c01b04d00280eb",
              "urls": [
                "https://repo1.maven.org/maven2/io/netty/netty-transport-native-unix-common/4.1.94.Final/netty-transport-native-unix-common-4.1.94.Final.jar"
              ],
              "downloaded_file_path": "v1/io/netty/netty-transport-native-unix-common/4.1.94.Final/netty-transport-native-unix-common-4.1.94.Final.jar"
            }
          },
          "net_java_dev_jna_jna_5_6_0": {
            "bzlFile": "@@bazel_tools//tools/build_defs/repo:http.bzl",
            "ruleClassName": "http_file",
            "attributes": {
              "sha256": "5557e235a8aa2f9766d5dc609d67948f2a8832c2d796cea9ef1d6cbe0b3b7eaf",
              "urls": [
                "https://dl.google.com/android/maven2/net/java/dev/jna/jna/5.6.0/jna-5.6.0.jar",
                "https://repo1.maven.org/maven2/net/java/dev/jna/jna/5.6.0/jna-5.6.0.jar"
              ],
              "downloaded_file_path": "v1/net/java/dev/jna/jna/5.6.0/jna-5.6.0.jar"
            }
          }
        },
        "recordedRepoMappingEntries": [
          [
            "rules_jvm_external~",
            "bazel_tools",
            "bazel_tools"
          ]
        ]
      }
    },
    "@@rules_kotlin~//src/main/starlark/core/repositories:bzlmod_setup.bzl%rules_kotlin_extensions": {
      "general": {
        "bzlTransitiveDigest": "HEEa2807W1hMMbUfqsZEgS3IyuR2PxPE8mEPkwu03Bs=",
        "usagesDigest": "NVenRWDvHRhBixN7Qd3DonxYCvo8Bzu7GU5tHat0wps=",
        "recordedFileInputs": {},
        "recordedDirentsInputs": {},
        "envVariables": {},
        "generatedRepoSpecs": {
          "rules_android": {
            "bzlFile": "@@bazel_tools//tools/build_defs/repo:http.bzl",
            "ruleClassName": "http_archive",
            "attributes": {
              "sha256": "cd06d15dd8bb59926e4d65f9003bfc20f9da4b2519985c27e190cddc8b7a7806",
              "strip_prefix": "rules_android-0.1.1",
              "urls": [
                "https://github.com/bazelbuild/rules_android/archive/v0.1.1.zip"
              ]
            }
          },
          "com_github_pinterest_ktlint": {
            "bzlFile": "@@bazel_tools//tools/build_defs/repo:http.bzl",
            "ruleClassName": "http_file",
            "attributes": {
              "sha256": "2b3f6f674a944d25bb8d283c3539947bbe86074793012909a55de4b771f74bcc",
              "urls": [
                "https://github.com/pinterest/ktlint/releases/download/0.49.1/ktlint"
              ],
              "executable": true
            }
          },
          "buildkite_config": {
            "bzlFile": "@@bazel_tools//tools/build_defs/repo:http.bzl",
            "ruleClassName": "http_archive",
            "attributes": {
              "urls": [
                "https://storage.googleapis.com/rbe-toolchain/bazel-configs/rbe-ubuntu1604/latest/rbe_default.tar"
              ]
            }
          },
          "com_github_jetbrains_kotlin": {
            "bzlFile": "@@rules_kotlin~//src/main/starlark/core/repositories:compiler.bzl",
            "ruleClassName": "kotlin_compiler_repository",
            "attributes": {
              "urls": [
                "https://github.com/JetBrains/kotlin/releases/download/v1.9.10/kotlin-compiler-1.9.10.zip"
              ],
              "sha256": "7d74863deecf8e0f28ea54c3735feab003d0eac67e8d3a791254b16889c20342",
              "compiler_version": "1.9.10"
            }
          },
          "com_github_google_ksp": {
            "bzlFile": "@@rules_kotlin~//src/main/starlark/core/repositories:ksp.bzl",
            "ruleClassName": "ksp_compiler_plugin_repository",
            "attributes": {
              "urls": [
                "https://github.com/google/ksp/releases/download/1.9.10-1.0.13/artifacts.zip"
              ],
              "sha256": "5b0b1179e8af40877d9d5929ec0260afb104956eabf2f23bb5568cfd6c20b37b",
              "strip_version": "1.9.10-1.0.13"
            }
          },
          "kt_java_stub_template": {
            "bzlFile": "@@bazel_tools//tools/build_defs/repo:http.bzl",
            "ruleClassName": "http_file",
            "attributes": {
              "urls": [
                "https://raw.githubusercontent.com/bazelbuild/bazel/6.2.1/src/main/java/com/google/devtools/build/lib/bazel/rules/java/java_stub_template.txt"
              ],
              "sha256": "78e29525872594ffc783c825f428b3e61d4f3e632f46eaa64f004b2814c4a612"
            }
          }
        },
        "recordedRepoMappingEntries": [
          [
            "rules_kotlin~",
            "bazel_tools",
            "bazel_tools"
          ]
        ]
      }
    },
    "@@rules_python~//python/private/bzlmod:pip.bzl%pip_internal": {
      "general": {
        "bzlTransitiveDigest": "xVPA71UbqiqvtS+Fj1PyzWwjgDSvniYWlI0zyhf84Bg=",
        "usagesDigest": "spYTfmH5Mw462zD7a6kcJXCuJA9q0cpZZc4yYSSxiPw=",
        "recordedFileInputs": {
          "@@rules_python~//tools/publish/requirements.txt": "8ced1e640eab3ee44298590e5ad88cd612f5bf96245af1981709f7a8884a982b",
          "@@rules_python~//tools/publish/requirements_windows.txt": "0b7327c4f5751dc429bf53d21fc0797a7a0a6ac468ddcb38e238bed90ef0a7da",
          "@@rules_python~//tools/publish/requirements_darwin.txt": "a29d72a09b755c284377ca1bb4ae1bea27ef8b01d575b40e21a777e53b513381"
        },
        "recordedDirentsInputs": {},
        "envVariables": {},
        "generatedRepoSpecs": {
          "rules_python_publish_deps_311_cffi_cp311_cp311_manylinux_2_17_aarch64_3548db28": {
            "bzlFile": "@@rules_python~//python/pip_install:pip_repository.bzl",
            "ruleClassName": "whl_library",
            "attributes": {
              "dep_template": "@rules_python_publish_deps//{name}:{target}",
              "experimental_target_platforms": [
                "linux_aarch64",
                "linux_arm",
                "linux_ppc",
                "linux_s390x",
                "linux_x86_64"
              ],
              "filename": "cffi-1.15.1-cp311-cp311-manylinux_2_17_aarch64.manylinux2014_aarch64.whl",
              "isolated": true,
              "python_interpreter_target": "@@rules_python~~python~python_3_11_host//:python",
              "quiet": true,
              "repo": "rules_python_publish_deps_311",
              "requirement": "cffi==1.15.1",
              "sha256": "3548db281cd7d2561c9ad9984681c95f7b0e38881201e157833a2342c30d5e8c",
              "timeout": 600,
              "urls": [
                "https://files.pythonhosted.org/packages/91/bc/b7723c2fe7a22eee71d7edf2102cd43423d5f95ff3932ebaa2f82c7ec8d0/cffi-1.15.1-cp311-cp311-manylinux_2_17_aarch64.manylinux2014_aarch64.whl"
              ]
            }
          },
          "rules_python_publish_deps_311_zipp_sdist_a7a22e05": {
            "bzlFile": "@@rules_python~//python/pip_install:pip_repository.bzl",
            "ruleClassName": "whl_library",
            "attributes": {
              "dep_template": "@rules_python_publish_deps//{name}:{target}",
              "experimental_target_platforms": [
                "linux_aarch64",
                "linux_arm",
                "linux_ppc",
                "linux_s390x",
                "linux_x86_64",
                "osx_aarch64",
                "osx_x86_64",
                "windows_x86_64"
              ],
              "filename": "zipp-3.11.0.tar.gz",
              "isolated": true,
              "python_interpreter_target": "@@rules_python~~python~python_3_11_host//:python",
              "quiet": true,
              "repo": "rules_python_publish_deps_311",
              "requirement": "zipp==3.11.0",
              "sha256": "a7a22e05929290a67401440b39690ae6563279bced5f314609d9d03798f56766",
              "timeout": 600,
              "urls": [
                "https://files.pythonhosted.org/packages/8e/b3/8b16a007184714f71157b1a71bbe632c5d66dd43bc8152b3c799b13881e1/zipp-3.11.0.tar.gz"
              ]
            }
          },
          "rules_python_publish_deps_311_urllib3_sdist_076907bf": {
            "bzlFile": "@@rules_python~//python/pip_install:pip_repository.bzl",
            "ruleClassName": "whl_library",
            "attributes": {
              "dep_template": "@rules_python_publish_deps//{name}:{target}",
              "experimental_target_platforms": [
                "linux_aarch64",
                "linux_arm",
                "linux_ppc",
                "linux_s390x",
                "linux_x86_64"
              ],
              "filename": "urllib3-1.26.14.tar.gz",
              "isolated": true,
              "python_interpreter_target": "@@rules_python~~python~python_3_11_host//:python",
              "quiet": true,
              "repo": "rules_python_publish_deps_311",
              "requirement": "urllib3==1.26.14",
              "sha256": "076907bf8fd355cde77728471316625a4d2f7e713c125f51953bb5b3eecf4f72",
              "timeout": 600,
              "urls": [
                "https://files.pythonhosted.org/packages/c5/52/fe421fb7364aa738b3506a2d99e4f3a56e079c0a798e9f4fa5e14c60922f/urllib3-1.26.14.tar.gz"
              ]
            }
          },
          "rules_python_publish_deps_311_cryptography_cp37_abi3_manylinux_2_17_aarch64_afda76d8": {
            "bzlFile": "@@rules_python~//python/pip_install:pip_repository.bzl",
            "ruleClassName": "whl_library",
            "attributes": {
              "dep_template": "@rules_python_publish_deps//{name}:{target}",
              "experimental_target_platforms": [
                "linux_aarch64",
                "linux_arm",
                "linux_ppc",
                "linux_s390x",
                "linux_x86_64"
              ],
              "filename": "cryptography-41.0.6-cp37-abi3-manylinux_2_17_aarch64.manylinux2014_aarch64.whl",
              "isolated": true,
              "python_interpreter_target": "@@rules_python~~python~python_3_11_host//:python",
              "quiet": true,
              "repo": "rules_python_publish_deps_311",
              "requirement": "cryptography==41.0.6",
              "sha256": "afda76d84b053923c27ede5edc1ed7d53e3c9f475ebaf63c68e69f1403c405a8",
              "timeout": 600,
              "urls": [
                "https://files.pythonhosted.org/packages/88/bd/0c1dc2d29a6eed5ac0491d9b0ba3e118ac8d36b532bb812b3047e3b87a1e/cryptography-41.0.6-cp37-abi3-manylinux_2_17_aarch64.manylinux2014_aarch64.whl"
              ]
            }
          },
          "rules_python_publish_deps_311_cffi_cp311_cp311_manylinux_2_17_ppc64le_91fc98ad": {
            "bzlFile": "@@rules_python~//python/pip_install:pip_repository.bzl",
            "ruleClassName": "whl_library",
            "attributes": {
              "dep_template": "@rules_python_publish_deps//{name}:{target}",
              "experimental_target_platforms": [
                "linux_aarch64",
                "linux_arm",
                "linux_ppc",
                "linux_s390x",
                "linux_x86_64"
              ],
              "filename": "cffi-1.15.1-cp311-cp311-manylinux_2_17_ppc64le.manylinux2014_ppc64le.whl",
              "isolated": true,
              "python_interpreter_target": "@@rules_python~~python~python_3_11_host//:python",
              "quiet": true,
              "repo": "rules_python_publish_deps_311",
              "requirement": "cffi==1.15.1",
              "sha256": "91fc98adde3d7881af9b59ed0294046f3806221863722ba7d8d120c575314325",
              "timeout": 600,
              "urls": [
                "https://files.pythonhosted.org/packages/5d/4e/4e0bb5579b01fdbfd4388bd1eb9394a989e1336203a4b7f700d887b233c1/cffi-1.15.1-cp311-cp311-manylinux_2_17_ppc64le.manylinux2014_ppc64le.whl"
              ]
            }
          },
          "rules_python_publish_deps_311_requests_py3_none_any_64299f49": {
            "bzlFile": "@@rules_python~//python/pip_install:pip_repository.bzl",
            "ruleClassName": "whl_library",
            "attributes": {
              "dep_template": "@rules_python_publish_deps//{name}:{target}",
              "experimental_target_platforms": [
                "linux_aarch64",
                "linux_arm",
                "linux_ppc",
                "linux_s390x",
                "linux_x86_64",
                "osx_aarch64",
                "osx_x86_64",
                "windows_x86_64"
              ],
              "filename": "requests-2.28.2-py3-none-any.whl",
              "isolated": true,
              "python_interpreter_target": "@@rules_python~~python~python_3_11_host//:python",
              "quiet": true,
              "repo": "rules_python_publish_deps_311",
              "requirement": "requests==2.28.2",
              "sha256": "64299f4909223da747622c030b781c0d7811e359c37124b4bd368fb8c6518baa",
              "timeout": 600,
              "urls": [
                "https://files.pythonhosted.org/packages/d2/f4/274d1dbe96b41cf4e0efb70cbced278ffd61b5c7bb70338b62af94ccb25b/requests-2.28.2-py3-none-any.whl"
              ]
            }
          },
          "rules_python_publish_deps_311_certifi_sdist_35824b4c": {
            "bzlFile": "@@rules_python~//python/pip_install:pip_repository.bzl",
            "ruleClassName": "whl_library",
            "attributes": {
              "dep_template": "@rules_python_publish_deps//{name}:{target}",
              "experimental_target_platforms": [
                "linux_aarch64",
                "linux_arm",
                "linux_ppc",
                "linux_s390x",
                "linux_x86_64"
              ],
              "filename": "certifi-2022.12.7.tar.gz",
              "isolated": true,
              "python_interpreter_target": "@@rules_python~~python~python_3_11_host//:python",
              "quiet": true,
              "repo": "rules_python_publish_deps_311",
              "requirement": "certifi==2022.12.7",
              "sha256": "35824b4c3a97115964b408844d64aa14db1cc518f6562e8d7261699d1350a9e3",
              "timeout": 600,
              "urls": [
                "https://files.pythonhosted.org/packages/37/f7/2b1b0ec44fdc30a3d31dfebe52226be9ddc40cd6c0f34ffc8923ba423b69/certifi-2022.12.7.tar.gz"
              ]
            }
          },
          "rules_python_publish_deps_311_readme_renderer_py3_none_any_f67a16ca": {
            "bzlFile": "@@rules_python~//python/pip_install:pip_repository.bzl",
            "ruleClassName": "whl_library",
            "attributes": {
              "dep_template": "@rules_python_publish_deps//{name}:{target}",
              "experimental_target_platforms": [
                "linux_aarch64",
                "linux_arm",
                "linux_ppc",
                "linux_s390x",
                "linux_x86_64",
                "osx_aarch64",
                "osx_x86_64",
                "windows_x86_64"
              ],
              "filename": "readme_renderer-37.3-py3-none-any.whl",
              "isolated": true,
              "python_interpreter_target": "@@rules_python~~python~python_3_11_host//:python",
              "quiet": true,
              "repo": "rules_python_publish_deps_311",
              "requirement": "readme-renderer==37.3",
              "sha256": "f67a16caedfa71eef48a31b39708637a6f4664c4394801a7b0d6432d13907343",
              "timeout": 600,
              "urls": [
                "https://files.pythonhosted.org/packages/97/52/fd8a77d6f0a9ddeb26ed8fb334e01ac546106bf0c5b8e40dc826c5bd160f/readme_renderer-37.3-py3-none-any.whl"
              ]
            }
          },
          "rules_python_publish_deps_311_cffi_sdist_d400bfb9": {
            "bzlFile": "@@rules_python~//python/pip_install:pip_repository.bzl",
            "ruleClassName": "whl_library",
            "attributes": {
              "dep_template": "@rules_python_publish_deps//{name}:{target}",
              "experimental_target_platforms": [
                "linux_aarch64",
                "linux_arm",
                "linux_ppc",
                "linux_s390x",
                "linux_x86_64"
              ],
              "filename": "cffi-1.15.1.tar.gz",
              "isolated": true,
              "python_interpreter_target": "@@rules_python~~python~python_3_11_host//:python",
              "quiet": true,
              "repo": "rules_python_publish_deps_311",
              "requirement": "cffi==1.15.1",
              "sha256": "d400bfb9a37b1351253cb402671cea7e89bdecc294e8016a707f6d1d8ac934f9",
              "timeout": 600,
              "urls": [
                "https://files.pythonhosted.org/packages/2b/a8/050ab4f0c3d4c1b8aaa805f70e26e84d0e27004907c5b8ecc1d31815f92a/cffi-1.15.1.tar.gz"
              ]
            }
          },
          "rules_python_publish_deps_311_cryptography_cp37_abi3_musllinux_1_1_aarch64_5daeb18e": {
            "bzlFile": "@@rules_python~//python/pip_install:pip_repository.bzl",
            "ruleClassName": "whl_library",
            "attributes": {
              "dep_template": "@rules_python_publish_deps//{name}:{target}",
              "experimental_target_platforms": [
                "linux_aarch64",
                "linux_arm",
                "linux_ppc",
                "linux_s390x",
                "linux_x86_64"
              ],
              "filename": "cryptography-41.0.6-cp37-abi3-musllinux_1_1_aarch64.whl",
              "isolated": true,
              "python_interpreter_target": "@@rules_python~~python~python_3_11_host//:python",
              "quiet": true,
              "repo": "rules_python_publish_deps_311",
              "requirement": "cryptography==41.0.6",
              "sha256": "5daeb18e7886a358064a68dbcaf441c036cbdb7da52ae744e7b9207b04d3908c",
              "timeout": 600,
              "urls": [
                "https://files.pythonhosted.org/packages/07/68/d41ba60a16ff4e64965a857fcf2041f893362ae62c5b88d8b958196e2bed/cryptography-41.0.6-cp37-abi3-musllinux_1_1_aarch64.whl"
              ]
            }
          },
          "rules_python_publish_deps_311_requests_toolbelt_py2_none_any_18565aa5": {
            "bzlFile": "@@rules_python~//python/pip_install:pip_repository.bzl",
            "ruleClassName": "whl_library",
            "attributes": {
              "dep_template": "@rules_python_publish_deps//{name}:{target}",
              "experimental_target_platforms": [
                "linux_aarch64",
                "linux_arm",
                "linux_ppc",
                "linux_s390x",
                "linux_x86_64",
                "osx_aarch64",
                "osx_x86_64",
                "windows_x86_64"
              ],
              "filename": "requests_toolbelt-0.10.1-py2.py3-none-any.whl",
              "isolated": true,
              "python_interpreter_target": "@@rules_python~~python~python_3_11_host//:python",
              "quiet": true,
              "repo": "rules_python_publish_deps_311",
              "requirement": "requests-toolbelt==0.10.1",
              "sha256": "18565aa58116d9951ac39baa288d3adb5b3ff975c4f25eee78555d89e8f247f7",
              "timeout": 600,
              "urls": [
                "https://files.pythonhosted.org/packages/05/d3/bf87a36bff1cb88fd30a509fd366c70ec30676517ee791b2f77e0e29817a/requests_toolbelt-0.10.1-py2.py3-none-any.whl"
              ]
            }
          },
          "rules_python_publish_deps_311_cryptography_cp37_abi3_manylinux_2_28_x86_64_b648fe2a": {
            "bzlFile": "@@rules_python~//python/pip_install:pip_repository.bzl",
            "ruleClassName": "whl_library",
            "attributes": {
              "dep_template": "@rules_python_publish_deps//{name}:{target}",
              "experimental_target_platforms": [
                "linux_aarch64",
                "linux_arm",
                "linux_ppc",
                "linux_s390x",
                "linux_x86_64"
              ],
              "filename": "cryptography-41.0.6-cp37-abi3-manylinux_2_28_x86_64.whl",
              "isolated": true,
              "python_interpreter_target": "@@rules_python~~python~python_3_11_host//:python",
              "quiet": true,
              "repo": "rules_python_publish_deps_311",
              "requirement": "cryptography==41.0.6",
              "sha256": "b648fe2a45e426aaee684ddca2632f62ec4613ef362f4d681a9a6283d10e079d",
              "timeout": 600,
              "urls": [
                "https://files.pythonhosted.org/packages/1e/7a/22192740f36448bb763846da291c13fa66dae92917b5a1cd032ea5dfe2d1/cryptography-41.0.6-cp37-abi3-manylinux_2_28_x86_64.whl"
              ]
            }
          },
          "rules_python_publish_deps_311_cffi_cp311_cp311_manylinux_2_17_x86_64_94411f22": {
            "bzlFile": "@@rules_python~//python/pip_install:pip_repository.bzl",
            "ruleClassName": "whl_library",
            "attributes": {
              "dep_template": "@rules_python_publish_deps//{name}:{target}",
              "experimental_target_platforms": [
                "linux_aarch64",
                "linux_arm",
                "linux_ppc",
                "linux_s390x",
                "linux_x86_64"
              ],
              "filename": "cffi-1.15.1-cp311-cp311-manylinux_2_17_x86_64.manylinux2014_x86_64.whl",
              "isolated": true,
              "python_interpreter_target": "@@rules_python~~python~python_3_11_host//:python",
              "quiet": true,
              "repo": "rules_python_publish_deps_311",
              "requirement": "cffi==1.15.1",
              "sha256": "94411f22c3985acaec6f83c6df553f2dbe17b698cc7f8ae751ff2237d96b9e3c",
              "timeout": 600,
              "urls": [
                "https://files.pythonhosted.org/packages/37/5a/c37631a86be838bdd84cc0259130942bf7e6e32f70f4cab95f479847fb91/cffi-1.15.1-cp311-cp311-manylinux_2_17_x86_64.manylinux2014_x86_64.whl"
              ]
            }
          },
          "rules_python_publish_deps_311_pygments_py3_none_any_fa7bd7bd": {
            "bzlFile": "@@rules_python~//python/pip_install:pip_repository.bzl",
            "ruleClassName": "whl_library",
            "attributes": {
              "dep_template": "@rules_python_publish_deps//{name}:{target}",
              "experimental_target_platforms": [
                "linux_aarch64",
                "linux_arm",
                "linux_ppc",
                "linux_s390x",
                "linux_x86_64",
                "osx_aarch64",
                "osx_x86_64",
                "windows_x86_64"
              ],
              "filename": "Pygments-2.14.0-py3-none-any.whl",
              "isolated": true,
              "python_interpreter_target": "@@rules_python~~python~python_3_11_host//:python",
              "quiet": true,
              "repo": "rules_python_publish_deps_311",
              "requirement": "pygments==2.14.0",
              "sha256": "fa7bd7bd2771287c0de303af8bfdfc731f51bd2c6a47ab69d117138893b82717",
              "timeout": 600,
              "urls": [
                "https://files.pythonhosted.org/packages/0b/42/d9d95cc461f098f204cd20c85642ae40fbff81f74c300341b8d0e0df14e0/Pygments-2.14.0-py3-none-any.whl"
              ]
            }
          },
          "rules_python_publish_deps_311_bleach_py3_none_any_33c16e33": {
            "bzlFile": "@@rules_python~//python/pip_install:pip_repository.bzl",
            "ruleClassName": "whl_library",
            "attributes": {
              "dep_template": "@rules_python_publish_deps//{name}:{target}",
              "experimental_target_platforms": [
                "linux_aarch64",
                "linux_arm",
                "linux_ppc",
                "linux_s390x",
                "linux_x86_64",
                "osx_aarch64",
                "osx_x86_64",
                "windows_x86_64"
              ],
              "filename": "bleach-6.0.0-py3-none-any.whl",
              "isolated": true,
              "python_interpreter_target": "@@rules_python~~python~python_3_11_host//:python",
              "quiet": true,
              "repo": "rules_python_publish_deps_311",
              "requirement": "bleach==6.0.0",
              "sha256": "33c16e3353dbd13028ab4799a0f89a83f113405c766e9c122df8a06f5b85b3f4",
              "timeout": 600,
              "urls": [
                "https://files.pythonhosted.org/packages/ac/e2/dfcab68c9b2e7800c8f06b85c76e5f978d05b195a958daa9b1dda54a1db6/bleach-6.0.0-py3-none-any.whl"
              ]
            }
          },
          "rules_python_publish_deps_311_keyring_py3_none_any_771ed2a9": {
            "bzlFile": "@@rules_python~//python/pip_install:pip_repository.bzl",
            "ruleClassName": "whl_library",
            "attributes": {
              "dep_template": "@rules_python_publish_deps//{name}:{target}",
              "experimental_target_platforms": [
                "linux_aarch64",
                "linux_arm",
                "linux_ppc",
                "linux_s390x",
                "linux_x86_64",
                "osx_aarch64",
                "osx_x86_64",
                "windows_x86_64"
              ],
              "filename": "keyring-23.13.1-py3-none-any.whl",
              "isolated": true,
              "python_interpreter_target": "@@rules_python~~python~python_3_11_host//:python",
              "quiet": true,
              "repo": "rules_python_publish_deps_311",
              "requirement": "keyring==23.13.1",
              "sha256": "771ed2a91909389ed6148631de678f82ddc73737d85a927f382a8a1b157898cd",
              "timeout": 600,
              "urls": [
                "https://files.pythonhosted.org/packages/62/db/0e9a09b2b95986dcd73ac78be6ed2bd73ebe8bac65cba7add5b83eb9d899/keyring-23.13.1-py3-none-any.whl"
              ]
            }
          },
          "rules_python_publish_deps_311_jaraco_classes_sdist_89559fa5": {
            "bzlFile": "@@rules_python~//python/pip_install:pip_repository.bzl",
            "ruleClassName": "whl_library",
            "attributes": {
              "dep_template": "@rules_python_publish_deps//{name}:{target}",
              "experimental_target_platforms": [
                "linux_aarch64",
                "linux_arm",
                "linux_ppc",
                "linux_s390x",
                "linux_x86_64",
                "osx_aarch64",
                "osx_x86_64",
                "windows_x86_64"
              ],
              "filename": "jaraco.classes-3.2.3.tar.gz",
              "isolated": true,
              "python_interpreter_target": "@@rules_python~~python~python_3_11_host//:python",
              "quiet": true,
              "repo": "rules_python_publish_deps_311",
              "requirement": "jaraco-classes==3.2.3",
              "sha256": "89559fa5c1d3c34eff6f631ad80bb21f378dbcbb35dd161fd2c6b93f5be2f98a",
              "timeout": 600,
              "urls": [
                "https://files.pythonhosted.org/packages/bf/02/a956c9bfd2dfe60b30c065ed8e28df7fcf72b292b861dca97e951c145ef6/jaraco.classes-3.2.3.tar.gz"
              ]
            }
          },
          "rules_python_publish_deps_311_rich_py3_none_any_7c963f0d": {
            "bzlFile": "@@rules_python~//python/pip_install:pip_repository.bzl",
            "ruleClassName": "whl_library",
            "attributes": {
              "dep_template": "@rules_python_publish_deps//{name}:{target}",
              "experimental_target_platforms": [
                "linux_aarch64",
                "linux_arm",
                "linux_ppc",
                "linux_s390x",
                "linux_x86_64",
                "osx_aarch64",
                "osx_x86_64",
                "windows_x86_64"
              ],
              "filename": "rich-13.2.0-py3-none-any.whl",
              "isolated": true,
              "python_interpreter_target": "@@rules_python~~python~python_3_11_host//:python",
              "quiet": true,
              "repo": "rules_python_publish_deps_311",
              "requirement": "rich==13.2.0",
              "sha256": "7c963f0d03819221e9ac561e1bc866e3f95a02248c1234daa48954e6d381c003",
              "timeout": 600,
              "urls": [
                "https://files.pythonhosted.org/packages/0e/cf/a6369a2aee266c2d7604230f083d4bd14b8f69bc69eb25b3da63b9f2f853/rich-13.2.0-py3-none-any.whl"
              ]
            }
          },
          "rules_python_publish_deps_311_charset_normalizer_cp311_cp311_manylinux_2_17_s390x_8c7fe7af": {
            "bzlFile": "@@rules_python~//python/pip_install:pip_repository.bzl",
            "ruleClassName": "whl_library",
            "attributes": {
              "dep_template": "@rules_python_publish_deps//{name}:{target}",
              "experimental_target_platforms": [
                "linux_aarch64",
                "linux_arm",
                "linux_ppc",
                "linux_s390x",
                "linux_x86_64",
                "osx_aarch64",
                "osx_x86_64",
                "windows_x86_64"
              ],
              "filename": "charset_normalizer-3.0.1-cp311-cp311-manylinux_2_17_s390x.manylinux2014_s390x.whl",
              "isolated": true,
              "python_interpreter_target": "@@rules_python~~python~python_3_11_host//:python",
              "quiet": true,
              "repo": "rules_python_publish_deps_311",
              "requirement": "charset-normalizer==3.0.1",
              "sha256": "8c7fe7afa480e3e82eed58e0ca89f751cd14d767638e2550c77a92a9e749c317",
              "timeout": 600,
              "urls": [
                "https://files.pythonhosted.org/packages/df/c5/dd3a17a615775d0ffc3e12b0e47833d8b7e0a4871431dad87a3f92382a19/charset_normalizer-3.0.1-cp311-cp311-manylinux_2_17_s390x.manylinux2014_s390x.whl"
              ]
            }
          },
          "rules_python_publish_deps_311_secretstorage_sdist_2403533e": {
            "bzlFile": "@@rules_python~//python/pip_install:pip_repository.bzl",
            "ruleClassName": "whl_library",
            "attributes": {
              "dep_template": "@rules_python_publish_deps//{name}:{target}",
              "experimental_target_platforms": [
                "linux_aarch64",
                "linux_arm",
                "linux_ppc",
                "linux_s390x",
                "linux_x86_64"
              ],
              "filename": "SecretStorage-3.3.3.tar.gz",
              "isolated": true,
              "python_interpreter_target": "@@rules_python~~python~python_3_11_host//:python",
              "quiet": true,
              "repo": "rules_python_publish_deps_311",
              "requirement": "secretstorage==3.3.3",
              "sha256": "2403533ef369eca6d2ba81718576c5e0f564d5cca1b58f73a8b23e7d4eeebd77",
              "timeout": 600,
              "urls": [
                "https://files.pythonhosted.org/packages/53/a4/f48c9d79cb507ed1373477dbceaba7401fd8a23af63b837fa61f1dcd3691/SecretStorage-3.3.3.tar.gz"
              ]
            }
          },
          "rules_python_publish_deps_311_cryptography_cp37_abi3_musllinux_1_1_x86_64_068bc551": {
            "bzlFile": "@@rules_python~//python/pip_install:pip_repository.bzl",
            "ruleClassName": "whl_library",
            "attributes": {
              "dep_template": "@rules_python_publish_deps//{name}:{target}",
              "experimental_target_platforms": [
                "linux_aarch64",
                "linux_arm",
                "linux_ppc",
                "linux_s390x",
                "linux_x86_64"
              ],
              "filename": "cryptography-41.0.6-cp37-abi3-musllinux_1_1_x86_64.whl",
              "isolated": true,
              "python_interpreter_target": "@@rules_python~~python~python_3_11_host//:python",
              "quiet": true,
              "repo": "rules_python_publish_deps_311",
              "requirement": "cryptography==41.0.6",
              "sha256": "068bc551698c234742c40049e46840843f3d98ad7ce265fd2bd4ec0d11306596",
              "timeout": 600,
              "urls": [
                "https://files.pythonhosted.org/packages/a4/37/38d1340a8eb720dac78fde5d14742c6bb22a4b5f750ac869ef4eaaa795e0/cryptography-41.0.6-cp37-abi3-musllinux_1_1_x86_64.whl"
              ]
            }
          },
          "rules_python_publish_deps_311_charset_normalizer_cp311_cp311_musllinux_1_1_ppc64le_5995f016": {
            "bzlFile": "@@rules_python~//python/pip_install:pip_repository.bzl",
            "ruleClassName": "whl_library",
            "attributes": {
              "dep_template": "@rules_python_publish_deps//{name}:{target}",
              "experimental_target_platforms": [
                "linux_aarch64",
                "linux_arm",
                "linux_ppc",
                "linux_s390x",
                "linux_x86_64",
                "osx_aarch64",
                "osx_x86_64",
                "windows_x86_64"
              ],
              "filename": "charset_normalizer-3.0.1-cp311-cp311-musllinux_1_1_ppc64le.whl",
              "isolated": true,
              "python_interpreter_target": "@@rules_python~~python~python_3_11_host//:python",
              "quiet": true,
              "repo": "rules_python_publish_deps_311",
              "requirement": "charset-normalizer==3.0.1",
              "sha256": "5995f0164fa7df59db4746112fec3f49c461dd6b31b841873443bdb077c13cfc",
              "timeout": 600,
              "urls": [
                "https://files.pythonhosted.org/packages/86/eb/31c9025b4ed7eddd930c5f2ac269efb953de33140608c7539675d74a2081/charset_normalizer-3.0.1-cp311-cp311-musllinux_1_1_ppc64le.whl"
              ]
            }
          },
          "rules_python_publish_deps_311_more_itertools_sdist_5a6257e4": {
            "bzlFile": "@@rules_python~//python/pip_install:pip_repository.bzl",
            "ruleClassName": "whl_library",
            "attributes": {
              "dep_template": "@rules_python_publish_deps//{name}:{target}",
              "experimental_target_platforms": [
                "linux_aarch64",
                "linux_arm",
                "linux_ppc",
                "linux_s390x",
                "linux_x86_64",
                "osx_aarch64",
                "osx_x86_64",
                "windows_x86_64"
              ],
              "filename": "more-itertools-9.0.0.tar.gz",
              "isolated": true,
              "python_interpreter_target": "@@rules_python~~python~python_3_11_host//:python",
              "quiet": true,
              "repo": "rules_python_publish_deps_311",
              "requirement": "more-itertools==9.0.0",
              "sha256": "5a6257e40878ef0520b1803990e3e22303a41b5714006c32a3fd8304b26ea1ab",
              "timeout": 600,
              "urls": [
                "https://files.pythonhosted.org/packages/13/b3/397aa9668da8b1f0c307bc474608653d46122ae0563d1d32f60e24fa0cbd/more-itertools-9.0.0.tar.gz"
              ]
            }
          },
          "rules_python_publish_deps_311_importlib_metadata_py3_none_any_7efb448e": {
            "bzlFile": "@@rules_python~//python/pip_install:pip_repository.bzl",
            "ruleClassName": "whl_library",
            "attributes": {
              "dep_template": "@rules_python_publish_deps//{name}:{target}",
              "experimental_target_platforms": [
                "linux_aarch64",
                "linux_arm",
                "linux_ppc",
                "linux_s390x",
                "linux_x86_64",
                "osx_aarch64",
                "osx_x86_64",
                "windows_x86_64"
              ],
              "filename": "importlib_metadata-6.0.0-py3-none-any.whl",
              "isolated": true,
              "python_interpreter_target": "@@rules_python~~python~python_3_11_host//:python",
              "quiet": true,
              "repo": "rules_python_publish_deps_311",
              "requirement": "importlib-metadata==6.0.0",
              "sha256": "7efb448ec9a5e313a57655d35aa54cd3e01b7e1fbcf72dce1bf06119420f5bad",
              "timeout": 600,
              "urls": [
                "https://files.pythonhosted.org/packages/26/a7/9da7d5b23fc98ab3d424ac2c65613d63c1f401efb84ad50f2fa27b2caab4/importlib_metadata-6.0.0-py3-none-any.whl"
              ]
            }
          },
          "rules_python_publish_deps_311_charset_normalizer_cp311_cp311_win_amd64_9ab77acb": {
            "bzlFile": "@@rules_python~//python/pip_install:pip_repository.bzl",
            "ruleClassName": "whl_library",
            "attributes": {
              "dep_template": "@rules_python_publish_deps//{name}:{target}",
              "experimental_target_platforms": [
                "linux_aarch64",
                "linux_arm",
                "linux_ppc",
                "linux_s390x",
                "linux_x86_64",
                "osx_aarch64",
                "osx_x86_64",
                "windows_x86_64"
              ],
              "filename": "charset_normalizer-3.0.1-cp311-cp311-win_amd64.whl",
              "isolated": true,
              "python_interpreter_target": "@@rules_python~~python~python_3_11_host//:python",
              "quiet": true,
              "repo": "rules_python_publish_deps_311",
              "requirement": "charset-normalizer==3.0.1",
              "sha256": "9ab77acb98eba3fd2a85cd160851816bfce6871d944d885febf012713f06659c",
              "timeout": 600,
              "urls": [
                "https://files.pythonhosted.org/packages/2e/7b/5053a4a46fac017fd2aea3dc9abdd9983fd4cef153b6eb6aedcb0d7cb6e3/charset_normalizer-3.0.1-cp311-cp311-win_amd64.whl"
              ]
            }
          },
          "rules_python_publish_deps_311_importlib_metadata_sdist_e354bede": {
            "bzlFile": "@@rules_python~//python/pip_install:pip_repository.bzl",
            "ruleClassName": "whl_library",
            "attributes": {
              "dep_template": "@rules_python_publish_deps//{name}:{target}",
              "experimental_target_platforms": [
                "linux_aarch64",
                "linux_arm",
                "linux_ppc",
                "linux_s390x",
                "linux_x86_64",
                "osx_aarch64",
                "osx_x86_64",
                "windows_x86_64"
              ],
              "filename": "importlib_metadata-6.0.0.tar.gz",
              "isolated": true,
              "python_interpreter_target": "@@rules_python~~python~python_3_11_host//:python",
              "quiet": true,
              "repo": "rules_python_publish_deps_311",
              "requirement": "importlib-metadata==6.0.0",
              "sha256": "e354bedeb60efa6affdcc8ae121b73544a7aa74156d047311948f6d711cd378d",
              "timeout": 600,
              "urls": [
                "https://files.pythonhosted.org/packages/90/07/6397ad02d31bddf1841c9ad3ec30a693a3ff208e09c2ef45c9a8a5f85156/importlib_metadata-6.0.0.tar.gz"
              ]
            }
          },
          "rules_python_publish_deps_311_charset_normalizer_cp311_cp311_macosx_11_0_arm64_87701167": {
            "bzlFile": "@@rules_python~//python/pip_install:pip_repository.bzl",
            "ruleClassName": "whl_library",
            "attributes": {
              "dep_template": "@rules_python_publish_deps//{name}:{target}",
              "experimental_target_platforms": [
                "linux_aarch64",
                "linux_arm",
                "linux_ppc",
                "linux_s390x",
                "linux_x86_64",
                "osx_aarch64",
                "osx_x86_64",
                "windows_x86_64"
              ],
              "filename": "charset_normalizer-3.0.1-cp311-cp311-macosx_11_0_arm64.whl",
              "isolated": true,
              "python_interpreter_target": "@@rules_python~~python~python_3_11_host//:python",
              "quiet": true,
              "repo": "rules_python_publish_deps_311",
              "requirement": "charset-normalizer==3.0.1",
              "sha256": "87701167f2a5c930b403e9756fab1d31d4d4da52856143b609e30a1ce7160f3c",
              "timeout": 600,
              "urls": [
                "https://files.pythonhosted.org/packages/02/49/78b4c1bc8b1b0e0fc66fb31ce30d8302f10a1412ba75de72c57532f0beb0/charset_normalizer-3.0.1-cp311-cp311-macosx_11_0_arm64.whl"
              ]
            }
          },
          "rules_python_publish_deps_311_charset_normalizer_cp311_cp311_musllinux_1_1_x86_64_761e8904": {
            "bzlFile": "@@rules_python~//python/pip_install:pip_repository.bzl",
            "ruleClassName": "whl_library",
            "attributes": {
              "dep_template": "@rules_python_publish_deps//{name}:{target}",
              "experimental_target_platforms": [
                "linux_aarch64",
                "linux_arm",
                "linux_ppc",
                "linux_s390x",
                "linux_x86_64",
                "osx_aarch64",
                "osx_x86_64",
                "windows_x86_64"
              ],
              "filename": "charset_normalizer-3.0.1-cp311-cp311-musllinux_1_1_x86_64.whl",
              "isolated": true,
              "python_interpreter_target": "@@rules_python~~python~python_3_11_host//:python",
              "quiet": true,
              "repo": "rules_python_publish_deps_311",
              "requirement": "charset-normalizer==3.0.1",
              "sha256": "761e8904c07ad053d285670f36dd94e1b6ab7f16ce62b9805c475b7aa1cffde6",
              "timeout": 600,
              "urls": [
                "https://files.pythonhosted.org/packages/82/49/ab81421d5aa25bc8535896a017c93204cb4051f2a4e72b1ad8f3b594e072/charset_normalizer-3.0.1-cp311-cp311-musllinux_1_1_x86_64.whl"
              ]
            }
          },
          "rules_python_publish_deps_311_certifi_py3_none_any_4ad3232f": {
            "bzlFile": "@@rules_python~//python/pip_install:pip_repository.bzl",
            "ruleClassName": "whl_library",
            "attributes": {
              "dep_template": "@rules_python_publish_deps//{name}:{target}",
              "experimental_target_platforms": [
                "linux_aarch64",
                "linux_arm",
                "linux_ppc",
                "linux_s390x",
                "linux_x86_64"
              ],
              "filename": "certifi-2022.12.7-py3-none-any.whl",
              "isolated": true,
              "python_interpreter_target": "@@rules_python~~python~python_3_11_host//:python",
              "quiet": true,
              "repo": "rules_python_publish_deps_311",
              "requirement": "certifi==2022.12.7",
              "sha256": "4ad3232f5e926d6718ec31cfc1fcadfde020920e278684144551c91769c7bc18",
              "timeout": 600,
              "urls": [
                "https://files.pythonhosted.org/packages/71/4c/3db2b8021bd6f2f0ceb0e088d6b2d49147671f25832fb17970e9b583d742/certifi-2022.12.7-py3-none-any.whl"
              ]
            }
          },
          "rules_python_publish_deps_311_jeepney_py3_none_any_c0a454ad": {
            "bzlFile": "@@rules_python~//python/pip_install:pip_repository.bzl",
            "ruleClassName": "whl_library",
            "attributes": {
              "dep_template": "@rules_python_publish_deps//{name}:{target}",
              "experimental_target_platforms": [
                "linux_aarch64",
                "linux_arm",
                "linux_ppc",
                "linux_s390x",
                "linux_x86_64"
              ],
              "filename": "jeepney-0.8.0-py3-none-any.whl",
              "isolated": true,
              "python_interpreter_target": "@@rules_python~~python~python_3_11_host//:python",
              "quiet": true,
              "repo": "rules_python_publish_deps_311",
              "requirement": "jeepney==0.8.0",
              "sha256": "c0a454ad016ca575060802ee4d590dd912e35c122fa04e70306de3d076cce755",
              "timeout": 600,
              "urls": [
                "https://files.pythonhosted.org/packages/ae/72/2a1e2290f1ab1e06f71f3d0f1646c9e4634e70e1d37491535e19266e8dc9/jeepney-0.8.0-py3-none-any.whl"
              ]
            }
          },
          "rules_python_publish_deps_311_secretstorage_py3_none_any_f356e662": {
            "bzlFile": "@@rules_python~//python/pip_install:pip_repository.bzl",
            "ruleClassName": "whl_library",
            "attributes": {
              "dep_template": "@rules_python_publish_deps//{name}:{target}",
              "experimental_target_platforms": [
                "linux_aarch64",
                "linux_arm",
                "linux_ppc",
                "linux_s390x",
                "linux_x86_64"
              ],
              "filename": "SecretStorage-3.3.3-py3-none-any.whl",
              "isolated": true,
              "python_interpreter_target": "@@rules_python~~python~python_3_11_host//:python",
              "quiet": true,
              "repo": "rules_python_publish_deps_311",
              "requirement": "secretstorage==3.3.3",
              "sha256": "f356e6628222568e3af06f2eba8df495efa13b3b63081dafd4f7d9a7b7bc9f99",
              "timeout": 600,
              "urls": [
                "https://files.pythonhosted.org/packages/54/24/b4293291fa1dd830f353d2cb163295742fa87f179fcc8a20a306a81978b7/SecretStorage-3.3.3-py3-none-any.whl"
              ]
            }
          },
          "rules_python_publish_deps_311_idna_py3_none_any_90b77e79": {
            "bzlFile": "@@rules_python~//python/pip_install:pip_repository.bzl",
            "ruleClassName": "whl_library",
            "attributes": {
              "dep_template": "@rules_python_publish_deps//{name}:{target}",
              "experimental_target_platforms": [
                "linux_aarch64",
                "linux_arm",
                "linux_ppc",
                "linux_s390x",
                "linux_x86_64",
                "osx_aarch64",
                "osx_x86_64",
                "windows_x86_64"
              ],
              "filename": "idna-3.4-py3-none-any.whl",
              "isolated": true,
              "python_interpreter_target": "@@rules_python~~python~python_3_11_host//:python",
              "quiet": true,
              "repo": "rules_python_publish_deps_311",
              "requirement": "idna==3.4",
              "sha256": "90b77e79eaa3eba6de819a0c442c0b4ceefc341a7a2ab77d7562bf49f425c5c2",
              "timeout": 600,
              "urls": [
                "https://files.pythonhosted.org/packages/fc/34/3030de6f1370931b9dbb4dad48f6ab1015ab1d32447850b9fc94e60097be/idna-3.4-py3-none-any.whl"
              ]
            }
          },
          "rules_python_publish_deps_311_urllib3_py2_none_any_75edcdc2": {
            "bzlFile": "@@rules_python~//python/pip_install:pip_repository.bzl",
            "ruleClassName": "whl_library",
            "attributes": {
              "dep_template": "@rules_python_publish_deps//{name}:{target}",
              "experimental_target_platforms": [
                "linux_aarch64",
                "linux_arm",
                "linux_ppc",
                "linux_s390x",
                "linux_x86_64"
              ],
              "filename": "urllib3-1.26.14-py2.py3-none-any.whl",
              "isolated": true,
              "python_interpreter_target": "@@rules_python~~python~python_3_11_host//:python",
              "quiet": true,
              "repo": "rules_python_publish_deps_311",
              "requirement": "urllib3==1.26.14",
              "sha256": "75edcdc2f7d85b137124a6c3c9fc3933cdeaa12ecb9a6a959f22797a0feca7e1",
              "timeout": 600,
              "urls": [
                "https://files.pythonhosted.org/packages/fe/ca/466766e20b767ddb9b951202542310cba37ea5f2d792dae7589f1741af58/urllib3-1.26.14-py2.py3-none-any.whl"
              ]
            }
          },
          "rules_python_publish_deps_311_charset_normalizer_py3_none_any_7e189e2e": {
            "bzlFile": "@@rules_python~//python/pip_install:pip_repository.bzl",
            "ruleClassName": "whl_library",
            "attributes": {
              "dep_template": "@rules_python_publish_deps//{name}:{target}",
              "experimental_target_platforms": [
                "linux_aarch64",
                "linux_arm",
                "linux_ppc",
                "linux_s390x",
                "linux_x86_64",
                "osx_aarch64",
                "osx_x86_64",
                "windows_x86_64"
              ],
              "filename": "charset_normalizer-3.0.1-py3-none-any.whl",
              "isolated": true,
              "python_interpreter_target": "@@rules_python~~python~python_3_11_host//:python",
              "quiet": true,
              "repo": "rules_python_publish_deps_311",
              "requirement": "charset-normalizer==3.0.1",
              "sha256": "7e189e2e1d3ed2f4aebabd2d5b0f931e883676e51c7624826e0a4e5fe8a0bf24",
              "timeout": 600,
              "urls": [
                "https://files.pythonhosted.org/packages/68/2b/02e9d6a98ddb73fa238d559a9edcc30b247b8dc4ee848b6184c936e99dc0/charset_normalizer-3.0.1-py3-none-any.whl"
              ]
            }
          },
          "rules_python_publish_deps_311_twine_sdist_9e102ef5": {
            "bzlFile": "@@rules_python~//python/pip_install:pip_repository.bzl",
            "ruleClassName": "whl_library",
            "attributes": {
              "dep_template": "@rules_python_publish_deps//{name}:{target}",
              "experimental_target_platforms": [
                "linux_aarch64",
                "linux_arm",
                "linux_ppc",
                "linux_s390x",
                "linux_x86_64",
                "osx_aarch64",
                "osx_x86_64",
                "windows_x86_64"
              ],
              "filename": "twine-4.0.2.tar.gz",
              "isolated": true,
              "python_interpreter_target": "@@rules_python~~python~python_3_11_host//:python",
              "quiet": true,
              "repo": "rules_python_publish_deps_311",
              "requirement": "twine==4.0.2",
              "sha256": "9e102ef5fdd5a20661eb88fad46338806c3bd32cf1db729603fe3697b1bc83c8",
              "timeout": 600,
              "urls": [
                "https://files.pythonhosted.org/packages/b7/1a/a7884359429d801cd63c2c5512ad0a337a509994b0e42d9696d4778d71f6/twine-4.0.2.tar.gz"
              ]
            }
          },
          "rules_python_publish_deps_311_pywin32_ctypes_py2_none_any_9dc2d991": {
            "bzlFile": "@@rules_python~//python/pip_install:pip_repository.bzl",
            "ruleClassName": "whl_library",
            "attributes": {
              "dep_template": "@rules_python_publish_deps//{name}:{target}",
              "experimental_target_platforms": [
                "windows_x86_64"
              ],
              "filename": "pywin32_ctypes-0.2.0-py2.py3-none-any.whl",
              "isolated": true,
              "python_interpreter_target": "@@rules_python~~python~python_3_11_host//:python",
              "quiet": true,
              "repo": "rules_python_publish_deps_311",
              "requirement": "pywin32-ctypes==0.2.0",
              "sha256": "9dc2d991b3479cc2df15930958b674a48a227d5361d413827a4cfd0b5876fc98",
              "timeout": 600,
              "urls": [
                "https://files.pythonhosted.org/packages/9e/4b/3ab2720f1fa4b4bc924ef1932b842edf10007e4547ea8157b0b9fc78599a/pywin32_ctypes-0.2.0-py2.py3-none-any.whl"
              ]
            }
          },
          "rules_python_publish_deps_311_pkginfo_py3_none_any_4b7a555a": {
            "bzlFile": "@@rules_python~//python/pip_install:pip_repository.bzl",
            "ruleClassName": "whl_library",
            "attributes": {
              "dep_template": "@rules_python_publish_deps//{name}:{target}",
              "experimental_target_platforms": [
                "linux_aarch64",
                "linux_arm",
                "linux_ppc",
                "linux_s390x",
                "linux_x86_64",
                "osx_aarch64",
                "osx_x86_64",
                "windows_x86_64"
              ],
              "filename": "pkginfo-1.9.6-py3-none-any.whl",
              "isolated": true,
              "python_interpreter_target": "@@rules_python~~python~python_3_11_host//:python",
              "quiet": true,
              "repo": "rules_python_publish_deps_311",
              "requirement": "pkginfo==1.9.6",
              "sha256": "4b7a555a6d5a22169fcc9cf7bfd78d296b0361adad412a346c1226849af5e546",
              "timeout": 600,
              "urls": [
                "https://files.pythonhosted.org/packages/b3/f2/6e95c86a23a30fa205ea6303a524b20cbae27fbee69216377e3d95266406/pkginfo-1.9.6-py3-none-any.whl"
              ]
            }
          },
          "rules_python_publish_deps_311_cffi_cp311_cp311_musllinux_1_1_x86_64_cc4d65ae": {
            "bzlFile": "@@rules_python~//python/pip_install:pip_repository.bzl",
            "ruleClassName": "whl_library",
            "attributes": {
              "dep_template": "@rules_python_publish_deps//{name}:{target}",
              "experimental_target_platforms": [
                "linux_aarch64",
                "linux_arm",
                "linux_ppc",
                "linux_s390x",
                "linux_x86_64"
              ],
              "filename": "cffi-1.15.1-cp311-cp311-musllinux_1_1_x86_64.whl",
              "isolated": true,
              "python_interpreter_target": "@@rules_python~~python~python_3_11_host//:python",
              "quiet": true,
              "repo": "rules_python_publish_deps_311",
              "requirement": "cffi==1.15.1",
              "sha256": "cc4d65aeeaa04136a12677d3dd0b1c0c94dc43abac5860ab33cceb42b801c1e8",
              "timeout": 600,
              "urls": [
                "https://files.pythonhosted.org/packages/d3/56/3e94aa719ae96eeda8b68b3ec6e347e0a23168c6841dc276ccdcdadc9f32/cffi-1.15.1-cp311-cp311-musllinux_1_1_x86_64.whl"
              ]
            }
          },
          "rules_python_publish_deps_311_mdurl_py3_none_any_84008a41": {
            "bzlFile": "@@rules_python~//python/pip_install:pip_repository.bzl",
            "ruleClassName": "whl_library",
            "attributes": {
              "dep_template": "@rules_python_publish_deps//{name}:{target}",
              "experimental_target_platforms": [
                "linux_aarch64",
                "linux_arm",
                "linux_ppc",
                "linux_s390x",
                "linux_x86_64",
                "osx_aarch64",
                "osx_x86_64",
                "windows_x86_64"
              ],
              "filename": "mdurl-0.1.2-py3-none-any.whl",
              "isolated": true,
              "python_interpreter_target": "@@rules_python~~python~python_3_11_host//:python",
              "quiet": true,
              "repo": "rules_python_publish_deps_311",
              "requirement": "mdurl==0.1.2",
              "sha256": "84008a41e51615a49fc9966191ff91509e3c40b939176e643fd50a5c2196b8f8",
              "timeout": 600,
              "urls": [
                "https://files.pythonhosted.org/packages/b3/38/89ba8ad64ae25be8de66a6d463314cf1eb366222074cfda9ee839c56a4b4/mdurl-0.1.2-py3-none-any.whl"
              ]
            }
          },
          "rules_python_publish_deps_311_more_itertools_py3_none_any_250e83d7": {
            "bzlFile": "@@rules_python~//python/pip_install:pip_repository.bzl",
            "ruleClassName": "whl_library",
            "attributes": {
              "dep_template": "@rules_python_publish_deps//{name}:{target}",
              "experimental_target_platforms": [
                "linux_aarch64",
                "linux_arm",
                "linux_ppc",
                "linux_s390x",
                "linux_x86_64",
                "osx_aarch64",
                "osx_x86_64",
                "windows_x86_64"
              ],
              "filename": "more_itertools-9.0.0-py3-none-any.whl",
              "isolated": true,
              "python_interpreter_target": "@@rules_python~~python~python_3_11_host//:python",
              "quiet": true,
              "repo": "rules_python_publish_deps_311",
              "requirement": "more-itertools==9.0.0",
              "sha256": "250e83d7e81d0c87ca6bd942e6aeab8cc9daa6096d12c5308f3f92fa5e5c1f41",
              "timeout": 600,
              "urls": [
                "https://files.pythonhosted.org/packages/5d/87/1ec3fcc09d2c04b977eabf8a1083222f82eaa2f46d5a4f85f403bf8e7b30/more_itertools-9.0.0-py3-none-any.whl"
              ]
            }
          },
          "rules_python_publish_deps_311_mdurl_sdist_bb413d29": {
            "bzlFile": "@@rules_python~//python/pip_install:pip_repository.bzl",
            "ruleClassName": "whl_library",
            "attributes": {
              "dep_template": "@rules_python_publish_deps//{name}:{target}",
              "experimental_target_platforms": [
                "linux_aarch64",
                "linux_arm",
                "linux_ppc",
                "linux_s390x",
                "linux_x86_64",
                "osx_aarch64",
                "osx_x86_64",
                "windows_x86_64"
              ],
              "filename": "mdurl-0.1.2.tar.gz",
              "isolated": true,
              "python_interpreter_target": "@@rules_python~~python~python_3_11_host//:python",
              "quiet": true,
              "repo": "rules_python_publish_deps_311",
              "requirement": "mdurl==0.1.2",
              "sha256": "bb413d29f5eea38f31dd4754dd7377d4465116fb207585f97bf925588687c1ba",
              "timeout": 600,
              "urls": [
                "https://files.pythonhosted.org/packages/d6/54/cfe61301667036ec958cb99bd3efefba235e65cdeb9c84d24a8293ba1d90/mdurl-0.1.2.tar.gz"
              ]
            }
          },
          "rules_python_publish_deps_311_keyring_sdist_ba2e15a9": {
            "bzlFile": "@@rules_python~//python/pip_install:pip_repository.bzl",
            "ruleClassName": "whl_library",
            "attributes": {
              "dep_template": "@rules_python_publish_deps//{name}:{target}",
              "experimental_target_platforms": [
                "linux_aarch64",
                "linux_arm",
                "linux_ppc",
                "linux_s390x",
                "linux_x86_64",
                "osx_aarch64",
                "osx_x86_64",
                "windows_x86_64"
              ],
              "filename": "keyring-23.13.1.tar.gz",
              "isolated": true,
              "python_interpreter_target": "@@rules_python~~python~python_3_11_host//:python",
              "quiet": true,
              "repo": "rules_python_publish_deps_311",
              "requirement": "keyring==23.13.1",
              "sha256": "ba2e15a9b35e21908d0aaf4e0a47acc52d6ae33444df0da2b49d41a46ef6d678",
              "timeout": 600,
              "urls": [
                "https://files.pythonhosted.org/packages/55/fe/282f4c205add8e8bb3a1635cbbac59d6def2e0891b145aa553a0e40dd2d0/keyring-23.13.1.tar.gz"
              ]
            }
          },
          "rules_python_publish_deps_311_rfc3986_sdist_97aacf9d": {
            "bzlFile": "@@rules_python~//python/pip_install:pip_repository.bzl",
            "ruleClassName": "whl_library",
            "attributes": {
              "dep_template": "@rules_python_publish_deps//{name}:{target}",
              "experimental_target_platforms": [
                "linux_aarch64",
                "linux_arm",
                "linux_ppc",
                "linux_s390x",
                "linux_x86_64",
                "osx_aarch64",
                "osx_x86_64",
                "windows_x86_64"
              ],
              "filename": "rfc3986-2.0.0.tar.gz",
              "isolated": true,
              "python_interpreter_target": "@@rules_python~~python~python_3_11_host//:python",
              "quiet": true,
              "repo": "rules_python_publish_deps_311",
              "requirement": "rfc3986==2.0.0",
              "sha256": "97aacf9dbd4bfd829baad6e6309fa6573aaf1be3f6fa735c8ab05e46cecb261c",
              "timeout": 600,
              "urls": [
                "https://files.pythonhosted.org/packages/85/40/1520d68bfa07ab5a6f065a186815fb6610c86fe957bc065754e47f7b0840/rfc3986-2.0.0.tar.gz"
              ]
            }
          },
          "rules_python_publish_deps_311_six_py2_none_any_8abb2f1d": {
            "bzlFile": "@@rules_python~//python/pip_install:pip_repository.bzl",
            "ruleClassName": "whl_library",
            "attributes": {
              "dep_template": "@rules_python_publish_deps//{name}:{target}",
              "experimental_target_platforms": [
                "linux_aarch64",
                "linux_arm",
                "linux_ppc",
                "linux_s390x",
                "linux_x86_64",
                "osx_aarch64",
                "osx_x86_64",
                "windows_x86_64"
              ],
              "filename": "six-1.16.0-py2.py3-none-any.whl",
              "isolated": true,
              "python_interpreter_target": "@@rules_python~~python~python_3_11_host//:python",
              "quiet": true,
              "repo": "rules_python_publish_deps_311",
              "requirement": "six==1.16.0",
              "sha256": "8abb2f1d86890a2dfb989f9a77cfcfd3e47c2a354b01111771326f8aa26e0254",
              "timeout": 600,
              "urls": [
                "https://files.pythonhosted.org/packages/d9/5a/e7c31adbe875f2abbb91bd84cf2dc52d792b5a01506781dbcf25c91daf11/six-1.16.0-py2.py3-none-any.whl"
              ]
            }
          },
          "rules_python_publish_deps_311_charset_normalizer_cp311_cp311_manylinux_2_17_aarch64_14e76c0f": {
            "bzlFile": "@@rules_python~//python/pip_install:pip_repository.bzl",
            "ruleClassName": "whl_library",
            "attributes": {
              "dep_template": "@rules_python_publish_deps//{name}:{target}",
              "experimental_target_platforms": [
                "linux_aarch64",
                "linux_arm",
                "linux_ppc",
                "linux_s390x",
                "linux_x86_64",
                "osx_aarch64",
                "osx_x86_64",
                "windows_x86_64"
              ],
              "filename": "charset_normalizer-3.0.1-cp311-cp311-manylinux_2_17_aarch64.manylinux2014_aarch64.whl",
              "isolated": true,
              "python_interpreter_target": "@@rules_python~~python~python_3_11_host//:python",
              "quiet": true,
              "repo": "rules_python_publish_deps_311",
              "requirement": "charset-normalizer==3.0.1",
              "sha256": "14e76c0f23218b8f46c4d87018ca2e441535aed3632ca134b10239dfb6dadd6b",
              "timeout": 600,
              "urls": [
                "https://files.pythonhosted.org/packages/c0/4d/6b82099e3f25a9ed87431e2f51156c14f3a9ce8fad73880a3856cd95f1d5/charset_normalizer-3.0.1-cp311-cp311-manylinux_2_17_aarch64.manylinux2014_aarch64.whl"
              ]
            }
          },
          "rules_python_publish_deps_311_readme_renderer_sdist_cd653186": {
            "bzlFile": "@@rules_python~//python/pip_install:pip_repository.bzl",
            "ruleClassName": "whl_library",
            "attributes": {
              "dep_template": "@rules_python_publish_deps//{name}:{target}",
              "experimental_target_platforms": [
                "linux_aarch64",
                "linux_arm",
                "linux_ppc",
                "linux_s390x",
                "linux_x86_64",
                "osx_aarch64",
                "osx_x86_64",
                "windows_x86_64"
              ],
              "filename": "readme_renderer-37.3.tar.gz",
              "isolated": true,
              "python_interpreter_target": "@@rules_python~~python~python_3_11_host//:python",
              "quiet": true,
              "repo": "rules_python_publish_deps_311",
              "requirement": "readme-renderer==37.3",
              "sha256": "cd653186dfc73055656f090f227f5cb22a046d7f71a841dfa305f55c9a513273",
              "timeout": 600,
              "urls": [
                "https://files.pythonhosted.org/packages/81/c3/d20152fcd1986117b898f66928938f329d0c91ddc47f081c58e64e0f51dc/readme_renderer-37.3.tar.gz"
              ]
            }
          },
          "rules_python_publish_deps_311_markdown_it_py_py3_none_any_93de681e": {
            "bzlFile": "@@rules_python~//python/pip_install:pip_repository.bzl",
            "ruleClassName": "whl_library",
            "attributes": {
              "dep_template": "@rules_python_publish_deps//{name}:{target}",
              "experimental_target_platforms": [
                "linux_aarch64",
                "linux_arm",
                "linux_ppc",
                "linux_s390x",
                "linux_x86_64",
                "osx_aarch64",
                "osx_x86_64",
                "windows_x86_64"
              ],
              "filename": "markdown_it_py-2.1.0-py3-none-any.whl",
              "isolated": true,
              "python_interpreter_target": "@@rules_python~~python~python_3_11_host//:python",
              "quiet": true,
              "repo": "rules_python_publish_deps_311",
              "requirement": "markdown-it-py==2.1.0",
              "sha256": "93de681e5c021a432c63147656fe21790bc01231e0cd2da73626f1aa3ac0fe27",
              "timeout": 600,
              "urls": [
                "https://files.pythonhosted.org/packages/f9/3f/ecd1b708973b9a3e4574b43cffc1ce8eb98696da34f1a1c44a68c3c0d737/markdown_it_py-2.1.0-py3-none-any.whl"
              ]
            }
          },
          "rules_python_publish_deps_311_six_sdist_1e61c374": {
            "bzlFile": "@@rules_python~//python/pip_install:pip_repository.bzl",
            "ruleClassName": "whl_library",
            "attributes": {
              "dep_template": "@rules_python_publish_deps//{name}:{target}",
              "experimental_target_platforms": [
                "linux_aarch64",
                "linux_arm",
                "linux_ppc",
                "linux_s390x",
                "linux_x86_64",
                "osx_aarch64",
                "osx_x86_64",
                "windows_x86_64"
              ],
              "filename": "six-1.16.0.tar.gz",
              "isolated": true,
              "python_interpreter_target": "@@rules_python~~python~python_3_11_host//:python",
              "quiet": true,
              "repo": "rules_python_publish_deps_311",
              "requirement": "six==1.16.0",
              "sha256": "1e61c37477a1626458e36f7b1d82aa5c9b094fa4802892072e49de9c60c4c926",
              "timeout": 600,
              "urls": [
                "https://files.pythonhosted.org/packages/71/39/171f1c67cd00715f190ba0b100d606d440a28c93c7714febeca8b79af85e/six-1.16.0.tar.gz"
              ]
            }
          },
          "rules_python_publish_deps_311_urllib3_py2_none_any_34b97092": {
            "bzlFile": "@@rules_python~//python/pip_install:pip_repository.bzl",
            "ruleClassName": "whl_library",
            "attributes": {
              "dep_template": "@rules_python_publish_deps//{name}:{target}",
              "experimental_target_platforms": [
                "osx_aarch64",
                "osx_x86_64",
                "windows_x86_64"
              ],
              "filename": "urllib3-1.26.18-py2.py3-none-any.whl",
              "isolated": true,
              "python_interpreter_target": "@@rules_python~~python~python_3_11_host//:python",
              "quiet": true,
              "repo": "rules_python_publish_deps_311",
              "requirement": "urllib3==1.26.18",
              "sha256": "34b97092d7e0a3a8cf7cd10e386f401b3737364026c45e622aa02903dffe0f07",
              "timeout": 600,
              "urls": [
                "https://files.pythonhosted.org/packages/b0/53/aa91e163dcfd1e5b82d8a890ecf13314e3e149c05270cc644581f77f17fd/urllib3-1.26.18-py2.py3-none-any.whl"
              ]
            }
          },
          "rules_python_publish_deps_311_twine_py3_none_any_929bc3c2": {
            "bzlFile": "@@rules_python~//python/pip_install:pip_repository.bzl",
            "ruleClassName": "whl_library",
            "attributes": {
              "dep_template": "@rules_python_publish_deps//{name}:{target}",
              "experimental_target_platforms": [
                "linux_aarch64",
                "linux_arm",
                "linux_ppc",
                "linux_s390x",
                "linux_x86_64",
                "osx_aarch64",
                "osx_x86_64",
                "windows_x86_64"
              ],
              "filename": "twine-4.0.2-py3-none-any.whl",
              "isolated": true,
              "python_interpreter_target": "@@rules_python~~python~python_3_11_host//:python",
              "quiet": true,
              "repo": "rules_python_publish_deps_311",
              "requirement": "twine==4.0.2",
              "sha256": "929bc3c280033347a00f847236564d1c52a3e61b1ac2516c97c48f3ceab756d8",
              "timeout": 600,
              "urls": [
                "https://files.pythonhosted.org/packages/3a/38/a3f27a9e8ce45523d7d1e28c09e9085b61a98dab15d35ec086f36a44b37c/twine-4.0.2-py3-none-any.whl"
              ]
            }
          },
          "rules_python_publish_deps_311_webencodings_sdist_b36a1c24": {
            "bzlFile": "@@rules_python~//python/pip_install:pip_repository.bzl",
            "ruleClassName": "whl_library",
            "attributes": {
              "dep_template": "@rules_python_publish_deps//{name}:{target}",
              "experimental_target_platforms": [
                "linux_aarch64",
                "linux_arm",
                "linux_ppc",
                "linux_s390x",
                "linux_x86_64",
                "osx_aarch64",
                "osx_x86_64",
                "windows_x86_64"
              ],
              "filename": "webencodings-0.5.1.tar.gz",
              "isolated": true,
              "python_interpreter_target": "@@rules_python~~python~python_3_11_host//:python",
              "quiet": true,
              "repo": "rules_python_publish_deps_311",
              "requirement": "webencodings==0.5.1",
              "sha256": "b36a1c245f2d304965eb4e0a82848379241dc04b865afcc4aab16748587e1923",
              "timeout": 600,
              "urls": [
                "https://files.pythonhosted.org/packages/0b/02/ae6ceac1baeda530866a85075641cec12989bd8d31af6d5ab4a3e8c92f47/webencodings-0.5.1.tar.gz"
              ]
            }
          },
          "rules_python_publish_deps_311_charset_normalizer_cp311_cp311_musllinux_1_1_s390x_4a8fcf28": {
            "bzlFile": "@@rules_python~//python/pip_install:pip_repository.bzl",
            "ruleClassName": "whl_library",
            "attributes": {
              "dep_template": "@rules_python_publish_deps//{name}:{target}",
              "experimental_target_platforms": [
                "linux_aarch64",
                "linux_arm",
                "linux_ppc",
                "linux_s390x",
                "linux_x86_64",
                "osx_aarch64",
                "osx_x86_64",
                "windows_x86_64"
              ],
              "filename": "charset_normalizer-3.0.1-cp311-cp311-musllinux_1_1_s390x.whl",
              "isolated": true,
              "python_interpreter_target": "@@rules_python~~python~python_3_11_host//:python",
              "quiet": true,
              "repo": "rules_python_publish_deps_311",
              "requirement": "charset-normalizer==3.0.1",
              "sha256": "4a8fcf28c05c1f6d7e177a9a46a1c52798bfe2ad80681d275b10dcf317deaf0b",
              "timeout": 600,
              "urls": [
                "https://files.pythonhosted.org/packages/80/54/183163f9910936e57a60ee618f4f5cc91c2f8333ee2d4ebc6c50f6c8684d/charset_normalizer-3.0.1-cp311-cp311-musllinux_1_1_s390x.whl"
              ]
            }
          },
          "rules_python_publish_deps_311_markdown_it_py_sdist_cf7e59fe": {
            "bzlFile": "@@rules_python~//python/pip_install:pip_repository.bzl",
            "ruleClassName": "whl_library",
            "attributes": {
              "dep_template": "@rules_python_publish_deps//{name}:{target}",
              "experimental_target_platforms": [
                "linux_aarch64",
                "linux_arm",
                "linux_ppc",
                "linux_s390x",
                "linux_x86_64",
                "osx_aarch64",
                "osx_x86_64",
                "windows_x86_64"
              ],
              "filename": "markdown-it-py-2.1.0.tar.gz",
              "isolated": true,
              "python_interpreter_target": "@@rules_python~~python~python_3_11_host//:python",
              "quiet": true,
              "repo": "rules_python_publish_deps_311",
              "requirement": "markdown-it-py==2.1.0",
              "sha256": "cf7e59fed14b5ae17c0006eff14a2d9a00ed5f3a846148153899a0224e2c07da",
              "timeout": 600,
              "urls": [
                "https://files.pythonhosted.org/packages/33/e9/ac8a93e9eda3891ecdfecf5e01c060bbd2c44d4e3e77efc83b9c7ce9db32/markdown-it-py-2.1.0.tar.gz"
              ]
            }
          },
          "rules_python_publish_deps_311_cryptography_cp37_abi3_manylinux_2_17_x86_64_da46e2b5": {
            "bzlFile": "@@rules_python~//python/pip_install:pip_repository.bzl",
            "ruleClassName": "whl_library",
            "attributes": {
              "dep_template": "@rules_python_publish_deps//{name}:{target}",
              "experimental_target_platforms": [
                "linux_aarch64",
                "linux_arm",
                "linux_ppc",
                "linux_s390x",
                "linux_x86_64"
              ],
              "filename": "cryptography-41.0.6-cp37-abi3-manylinux_2_17_x86_64.manylinux2014_x86_64.whl",
              "isolated": true,
              "python_interpreter_target": "@@rules_python~~python~python_3_11_host//:python",
              "quiet": true,
              "repo": "rules_python_publish_deps_311",
              "requirement": "cryptography==41.0.6",
              "sha256": "da46e2b5df770070412c46f87bac0849b8d685c5f2679771de277a422c7d0b86",
              "timeout": 600,
              "urls": [
                "https://files.pythonhosted.org/packages/ce/4e/54960380dda23ceb2027500e568aeafd6f06ce031847d7f2d3157f2bd12b/cryptography-41.0.6-cp37-abi3-manylinux_2_17_x86_64.manylinux2014_x86_64.whl"
              ]
            }
          },
          "rules_python_publish_deps_311_charset_normalizer_cp311_cp311_manylinux_2_17_x86_64_79909e27": {
            "bzlFile": "@@rules_python~//python/pip_install:pip_repository.bzl",
            "ruleClassName": "whl_library",
            "attributes": {
              "dep_template": "@rules_python_publish_deps//{name}:{target}",
              "experimental_target_platforms": [
                "linux_aarch64",
                "linux_arm",
                "linux_ppc",
                "linux_s390x",
                "linux_x86_64",
                "osx_aarch64",
                "osx_x86_64",
                "windows_x86_64"
              ],
              "filename": "charset_normalizer-3.0.1-cp311-cp311-manylinux_2_17_x86_64.manylinux2014_x86_64.whl",
              "isolated": true,
              "python_interpreter_target": "@@rules_python~~python~python_3_11_host//:python",
              "quiet": true,
              "repo": "rules_python_publish_deps_311",
              "requirement": "charset-normalizer==3.0.1",
              "sha256": "79909e27e8e4fcc9db4addea88aa63f6423ebb171db091fb4373e3312cb6d603",
              "timeout": 600,
              "urls": [
                "https://files.pythonhosted.org/packages/d9/7a/60d45c9453212b30eebbf8b5cddbdef330eebddfcf335bce7920c43fb72e/charset_normalizer-3.0.1-cp311-cp311-manylinux_2_17_x86_64.manylinux2014_x86_64.whl"
              ]
            }
          },
          "rules_python_publish_deps_311_idna_sdist_814f528e": {
            "bzlFile": "@@rules_python~//python/pip_install:pip_repository.bzl",
            "ruleClassName": "whl_library",
            "attributes": {
              "dep_template": "@rules_python_publish_deps//{name}:{target}",
              "experimental_target_platforms": [
                "linux_aarch64",
                "linux_arm",
                "linux_ppc",
                "linux_s390x",
                "linux_x86_64",
                "osx_aarch64",
                "osx_x86_64",
                "windows_x86_64"
              ],
              "filename": "idna-3.4.tar.gz",
              "isolated": true,
              "python_interpreter_target": "@@rules_python~~python~python_3_11_host//:python",
              "quiet": true,
              "repo": "rules_python_publish_deps_311",
              "requirement": "idna==3.4",
              "sha256": "814f528e8dead7d329833b91c5faa87d60bf71824cd12a7530b5526063d02cb4",
              "timeout": 600,
              "urls": [
                "https://files.pythonhosted.org/packages/8b/e1/43beb3d38dba6cb420cefa297822eac205a277ab43e5ba5d5c46faf96438/idna-3.4.tar.gz"
              ]
            }
          },
          "rules_python_publish_deps_311_jaraco_classes_py3_none_any_2353de32": {
            "bzlFile": "@@rules_python~//python/pip_install:pip_repository.bzl",
            "ruleClassName": "whl_library",
            "attributes": {
              "dep_template": "@rules_python_publish_deps//{name}:{target}",
              "experimental_target_platforms": [
                "linux_aarch64",
                "linux_arm",
                "linux_ppc",
                "linux_s390x",
                "linux_x86_64",
                "osx_aarch64",
                "osx_x86_64",
                "windows_x86_64"
              ],
              "filename": "jaraco.classes-3.2.3-py3-none-any.whl",
              "isolated": true,
              "python_interpreter_target": "@@rules_python~~python~python_3_11_host//:python",
              "quiet": true,
              "repo": "rules_python_publish_deps_311",
              "requirement": "jaraco-classes==3.2.3",
              "sha256": "2353de3288bc6b82120752201c6b1c1a14b058267fa424ed5ce5984e3b922158",
              "timeout": 600,
              "urls": [
                "https://files.pythonhosted.org/packages/60/28/220d3ae0829171c11e50dded4355d17824d60895285631d7eb9dee0ab5e5/jaraco.classes-3.2.3-py3-none-any.whl"
              ]
            }
          },
          "rules_python_publish_deps_311_pycparser_py2_none_any_8ee45429": {
            "bzlFile": "@@rules_python~//python/pip_install:pip_repository.bzl",
            "ruleClassName": "whl_library",
            "attributes": {
              "dep_template": "@rules_python_publish_deps//{name}:{target}",
              "experimental_target_platforms": [
                "linux_aarch64",
                "linux_arm",
                "linux_ppc",
                "linux_s390x",
                "linux_x86_64"
              ],
              "filename": "pycparser-2.21-py2.py3-none-any.whl",
              "isolated": true,
              "python_interpreter_target": "@@rules_python~~python~python_3_11_host//:python",
              "quiet": true,
              "repo": "rules_python_publish_deps_311",
              "requirement": "pycparser==2.21",
              "sha256": "8ee45429555515e1f6b185e78100aea234072576aa43ab53aefcae078162fca9",
              "timeout": 600,
              "urls": [
                "https://files.pythonhosted.org/packages/62/d5/5f610ebe421e85889f2e55e33b7f9a6795bd982198517d912eb1c76e1a53/pycparser-2.21-py2.py3-none-any.whl"
              ]
            }
          },
          "rules_python_publish_deps_311_cryptography_cp37_abi3_manylinux_2_28_aarch64_ff369dd1": {
            "bzlFile": "@@rules_python~//python/pip_install:pip_repository.bzl",
            "ruleClassName": "whl_library",
            "attributes": {
              "dep_template": "@rules_python_publish_deps//{name}:{target}",
              "experimental_target_platforms": [
                "linux_aarch64",
                "linux_arm",
                "linux_ppc",
                "linux_s390x",
                "linux_x86_64"
              ],
              "filename": "cryptography-41.0.6-cp37-abi3-manylinux_2_28_aarch64.whl",
              "isolated": true,
              "python_interpreter_target": "@@rules_python~~python~python_3_11_host//:python",
              "quiet": true,
              "repo": "rules_python_publish_deps_311",
              "requirement": "cryptography==41.0.6",
              "sha256": "ff369dd19e8fe0528b02e8df9f2aeb2479f89b1270d90f96a63500afe9af5cae",
              "timeout": 600,
              "urls": [
                "https://files.pythonhosted.org/packages/0e/dd/6043bf697d30dc4277cc1608af1145d6076fdd0f00283626bf916d7cde8f/cryptography-41.0.6-cp37-abi3-manylinux_2_28_aarch64.whl"
              ]
            }
          },
          "rules_python_publish_deps_311_rich_sdist_f1a00cdd": {
            "bzlFile": "@@rules_python~//python/pip_install:pip_repository.bzl",
            "ruleClassName": "whl_library",
            "attributes": {
              "dep_template": "@rules_python_publish_deps//{name}:{target}",
              "experimental_target_platforms": [
                "linux_aarch64",
                "linux_arm",
                "linux_ppc",
                "linux_s390x",
                "linux_x86_64",
                "osx_aarch64",
                "osx_x86_64",
                "windows_x86_64"
              ],
              "filename": "rich-13.2.0.tar.gz",
              "isolated": true,
              "python_interpreter_target": "@@rules_python~~python~python_3_11_host//:python",
              "quiet": true,
              "repo": "rules_python_publish_deps_311",
              "requirement": "rich==13.2.0",
              "sha256": "f1a00cdd3eebf999a15d85ec498bfe0b1a77efe9b34f645768a54132ef444ac5",
              "timeout": 600,
              "urls": [
                "https://files.pythonhosted.org/packages/9e/5e/c3dc3ea32e2c14bfe46e48de954dd175bff76bcc549dd300acb9689521ae/rich-13.2.0.tar.gz"
              ]
            }
          },
          "rules_python_publish_deps_311_pywin32_ctypes_sdist_24ffc3b3": {
            "bzlFile": "@@rules_python~//python/pip_install:pip_repository.bzl",
            "ruleClassName": "whl_library",
            "attributes": {
              "dep_template": "@rules_python_publish_deps//{name}:{target}",
              "experimental_target_platforms": [
                "windows_x86_64"
              ],
              "filename": "pywin32-ctypes-0.2.0.tar.gz",
              "isolated": true,
              "python_interpreter_target": "@@rules_python~~python~python_3_11_host//:python",
              "quiet": true,
              "repo": "rules_python_publish_deps_311",
              "requirement": "pywin32-ctypes==0.2.0",
              "sha256": "24ffc3b341d457d48e8922352130cf2644024a4ff09762a2261fd34c36ee5942",
              "timeout": 600,
              "urls": [
                "https://files.pythonhosted.org/packages/7a/7d/0dbc4c99379452a819b0fb075a0ffbb98611df6b6d59f54db67367af5bc0/pywin32-ctypes-0.2.0.tar.gz"
              ]
            }
          },
          "rules_python_publish_deps_311_pkginfo_sdist_8fd5896e": {
            "bzlFile": "@@rules_python~//python/pip_install:pip_repository.bzl",
            "ruleClassName": "whl_library",
            "attributes": {
              "dep_template": "@rules_python_publish_deps//{name}:{target}",
              "experimental_target_platforms": [
                "linux_aarch64",
                "linux_arm",
                "linux_ppc",
                "linux_s390x",
                "linux_x86_64",
                "osx_aarch64",
                "osx_x86_64",
                "windows_x86_64"
              ],
              "filename": "pkginfo-1.9.6.tar.gz",
              "isolated": true,
              "python_interpreter_target": "@@rules_python~~python~python_3_11_host//:python",
              "quiet": true,
              "repo": "rules_python_publish_deps_311",
              "requirement": "pkginfo==1.9.6",
              "sha256": "8fd5896e8718a4372f0ea9cc9d96f6417c9b986e23a4d116dda26b62cc29d046",
              "timeout": 600,
              "urls": [
                "https://files.pythonhosted.org/packages/b4/1c/89b38e431c20d6b2389ed8b3926c2ab72f58944733ba029354c6d9f69129/pkginfo-1.9.6.tar.gz"
              ]
            }
          },
          "rules_python_publish_deps_311_pygments_sdist_b3ed06a9": {
            "bzlFile": "@@rules_python~//python/pip_install:pip_repository.bzl",
            "ruleClassName": "whl_library",
            "attributes": {
              "dep_template": "@rules_python_publish_deps//{name}:{target}",
              "experimental_target_platforms": [
                "linux_aarch64",
                "linux_arm",
                "linux_ppc",
                "linux_s390x",
                "linux_x86_64",
                "osx_aarch64",
                "osx_x86_64",
                "windows_x86_64"
              ],
              "filename": "Pygments-2.14.0.tar.gz",
              "isolated": true,
              "python_interpreter_target": "@@rules_python~~python~python_3_11_host//:python",
              "quiet": true,
              "repo": "rules_python_publish_deps_311",
              "requirement": "pygments==2.14.0",
              "sha256": "b3ed06a9e8ac9a9aae5a6f5dbe78a8a58655d17b43b93c078f094ddc476ae297",
              "timeout": 600,
              "urls": [
                "https://files.pythonhosted.org/packages/da/6a/c427c06913204e24de28de5300d3f0e809933f376e0b7df95194b2bb3f71/Pygments-2.14.0.tar.gz"
              ]
            }
          },
          "rules_python_publish_deps_311_certifi_py3_none_any_92d60375": {
            "bzlFile": "@@rules_python~//python/pip_install:pip_repository.bzl",
            "ruleClassName": "whl_library",
            "attributes": {
              "dep_template": "@rules_python_publish_deps//{name}:{target}",
              "experimental_target_platforms": [
                "osx_aarch64",
                "osx_x86_64",
                "windows_x86_64"
              ],
              "filename": "certifi-2023.7.22-py3-none-any.whl",
              "isolated": true,
              "python_interpreter_target": "@@rules_python~~python~python_3_11_host//:python",
              "quiet": true,
              "repo": "rules_python_publish_deps_311",
              "requirement": "certifi==2023.7.22",
              "sha256": "92d6037539857d8206b8f6ae472e8b77db8058fec5937a1ef3f54304089edbb9",
              "timeout": 600,
              "urls": [
                "https://files.pythonhosted.org/packages/4c/dd/2234eab22353ffc7d94e8d13177aaa050113286e93e7b40eae01fbf7c3d9/certifi-2023.7.22-py3-none-any.whl"
              ]
            }
          },
          "rules_python_publish_deps_311_zipp_py3_none_any_83a28fcb": {
            "bzlFile": "@@rules_python~//python/pip_install:pip_repository.bzl",
            "ruleClassName": "whl_library",
            "attributes": {
              "dep_template": "@rules_python_publish_deps//{name}:{target}",
              "experimental_target_platforms": [
                "linux_aarch64",
                "linux_arm",
                "linux_ppc",
                "linux_s390x",
                "linux_x86_64",
                "osx_aarch64",
                "osx_x86_64",
                "windows_x86_64"
              ],
              "filename": "zipp-3.11.0-py3-none-any.whl",
              "isolated": true,
              "python_interpreter_target": "@@rules_python~~python~python_3_11_host//:python",
              "quiet": true,
              "repo": "rules_python_publish_deps_311",
              "requirement": "zipp==3.11.0",
              "sha256": "83a28fcb75844b5c0cdaf5aa4003c2d728c77e05f5aeabe8e95e56727005fbaa",
              "timeout": 600,
              "urls": [
                "https://files.pythonhosted.org/packages/d8/20/256eb3f3f437c575fb1a2efdce5e801a5ce3162ea8117da96c43e6ee97d8/zipp-3.11.0-py3-none-any.whl"
              ]
            }
          },
          "rules_python_publish_deps_311_charset_normalizer_cp311_cp311_macosx_10_9_x86_64_a8d0fc94": {
            "bzlFile": "@@rules_python~//python/pip_install:pip_repository.bzl",
            "ruleClassName": "whl_library",
            "attributes": {
              "dep_template": "@rules_python_publish_deps//{name}:{target}",
              "experimental_target_platforms": [
                "linux_aarch64",
                "linux_arm",
                "linux_ppc",
                "linux_s390x",
                "linux_x86_64",
                "osx_aarch64",
                "osx_x86_64",
                "windows_x86_64"
              ],
              "filename": "charset_normalizer-3.0.1-cp311-cp311-macosx_10_9_x86_64.whl",
              "isolated": true,
              "python_interpreter_target": "@@rules_python~~python~python_3_11_host//:python",
              "quiet": true,
              "repo": "rules_python_publish_deps_311",
              "requirement": "charset-normalizer==3.0.1",
              "sha256": "a8d0fc946c784ff7f7c3742310cc8a57c5c6dc31631269876a88b809dbeff3d3",
              "timeout": 600,
              "urls": [
                "https://files.pythonhosted.org/packages/90/59/941e2e5ae6828a688c6437ad16e026eb3606d0cfdd13ea5c9090980f3ffd/charset_normalizer-3.0.1-cp311-cp311-macosx_10_9_x86_64.whl"
              ]
            }
          },
          "rules_python_publish_deps_311_docutils_py3_none_any_5e1de4d8": {
            "bzlFile": "@@rules_python~//python/pip_install:pip_repository.bzl",
            "ruleClassName": "whl_library",
            "attributes": {
              "dep_template": "@rules_python_publish_deps//{name}:{target}",
              "experimental_target_platforms": [
                "linux_aarch64",
                "linux_arm",
                "linux_ppc",
                "linux_s390x",
                "linux_x86_64",
                "osx_aarch64",
                "osx_x86_64",
                "windows_x86_64"
              ],
              "filename": "docutils-0.19-py3-none-any.whl",
              "isolated": true,
              "python_interpreter_target": "@@rules_python~~python~python_3_11_host//:python",
              "quiet": true,
              "repo": "rules_python_publish_deps_311",
              "requirement": "docutils==0.19",
              "sha256": "5e1de4d849fee02c63b040a4a3fd567f4ab104defd8a5511fbbc24a8a017efbc",
              "timeout": 600,
              "urls": [
                "https://files.pythonhosted.org/packages/93/69/e391bd51bc08ed9141ecd899a0ddb61ab6465309f1eb470905c0c8868081/docutils-0.19-py3-none-any.whl"
              ]
            }
          },
          "rules_python_publish_deps_311_docutils_sdist_33995a67": {
            "bzlFile": "@@rules_python~//python/pip_install:pip_repository.bzl",
            "ruleClassName": "whl_library",
            "attributes": {
              "dep_template": "@rules_python_publish_deps//{name}:{target}",
              "experimental_target_platforms": [
                "linux_aarch64",
                "linux_arm",
                "linux_ppc",
                "linux_s390x",
                "linux_x86_64",
                "osx_aarch64",
                "osx_x86_64",
                "windows_x86_64"
              ],
              "filename": "docutils-0.19.tar.gz",
              "isolated": true,
              "python_interpreter_target": "@@rules_python~~python~python_3_11_host//:python",
              "quiet": true,
              "repo": "rules_python_publish_deps_311",
              "requirement": "docutils==0.19",
              "sha256": "33995a6753c30b7f577febfc2c50411fec6aac7f7ffeb7c4cfe5991072dcf9e6",
              "timeout": 600,
              "urls": [
                "https://files.pythonhosted.org/packages/6b/5c/330ea8d383eb2ce973df34d1239b3b21e91cd8c865d21ff82902d952f91f/docutils-0.19.tar.gz"
              ]
            }
          },
          "rules_python_publish_deps_311_charset_normalizer_cp311_cp311_macosx_10_9_universal2_0298eaff": {
            "bzlFile": "@@rules_python~//python/pip_install:pip_repository.bzl",
            "ruleClassName": "whl_library",
            "attributes": {
              "dep_template": "@rules_python_publish_deps//{name}:{target}",
              "experimental_target_platforms": [
                "linux_aarch64",
                "linux_arm",
                "linux_ppc",
                "linux_s390x",
                "linux_x86_64",
                "osx_aarch64",
                "osx_x86_64",
                "windows_x86_64"
              ],
              "filename": "charset_normalizer-3.0.1-cp311-cp311-macosx_10_9_universal2.whl",
              "isolated": true,
              "python_interpreter_target": "@@rules_python~~python~python_3_11_host//:python",
              "quiet": true,
              "repo": "rules_python_publish_deps_311",
              "requirement": "charset-normalizer==3.0.1",
              "sha256": "0298eafff88c99982a4cf66ba2efa1128e4ddaca0b05eec4c456bbc7db691d8d",
              "timeout": 600,
              "urls": [
                "https://files.pythonhosted.org/packages/37/00/ca188e0a2b3cd3184cdd2521b8765cf579327d128caa8aedc3dc7614020a/charset_normalizer-3.0.1-cp311-cp311-macosx_10_9_universal2.whl"
              ]
            }
          },
          "rules_python_publish_deps_311_jeepney_sdist_5efe48d2": {
            "bzlFile": "@@rules_python~//python/pip_install:pip_repository.bzl",
            "ruleClassName": "whl_library",
            "attributes": {
              "dep_template": "@rules_python_publish_deps//{name}:{target}",
              "experimental_target_platforms": [
                "linux_aarch64",
                "linux_arm",
                "linux_ppc",
                "linux_s390x",
                "linux_x86_64"
              ],
              "filename": "jeepney-0.8.0.tar.gz",
              "isolated": true,
              "python_interpreter_target": "@@rules_python~~python~python_3_11_host//:python",
              "quiet": true,
              "repo": "rules_python_publish_deps_311",
              "requirement": "jeepney==0.8.0",
              "sha256": "5efe48d255973902f6badc3ce55e2aa6c5c3b3bc642059ef3a91247bcfcc5806",
              "timeout": 600,
              "urls": [
                "https://files.pythonhosted.org/packages/d6/f4/154cf374c2daf2020e05c3c6a03c91348d59b23c5366e968feb198306fdf/jeepney-0.8.0.tar.gz"
              ]
            }
          },
          "rules_python_publish_deps_311_requests_toolbelt_sdist_62e09f7f": {
            "bzlFile": "@@rules_python~//python/pip_install:pip_repository.bzl",
            "ruleClassName": "whl_library",
            "attributes": {
              "dep_template": "@rules_python_publish_deps//{name}:{target}",
              "experimental_target_platforms": [
                "linux_aarch64",
                "linux_arm",
                "linux_ppc",
                "linux_s390x",
                "linux_x86_64",
                "osx_aarch64",
                "osx_x86_64",
                "windows_x86_64"
              ],
              "filename": "requests-toolbelt-0.10.1.tar.gz",
              "isolated": true,
              "python_interpreter_target": "@@rules_python~~python~python_3_11_host//:python",
              "quiet": true,
              "repo": "rules_python_publish_deps_311",
              "requirement": "requests-toolbelt==0.10.1",
              "sha256": "62e09f7ff5ccbda92772a29f394a49c3ad6cb181d568b1337626b2abb628a63d",
              "timeout": 600,
              "urls": [
                "https://files.pythonhosted.org/packages/0c/4c/07f01c6ac44f7784fa399137fbc8d0cdc1b5d35304e8c0f278ad82105b58/requests-toolbelt-0.10.1.tar.gz"
              ]
            }
          },
          "rules_python_publish_deps_311_certifi_sdist_539cc1d1": {
            "bzlFile": "@@rules_python~//python/pip_install:pip_repository.bzl",
            "ruleClassName": "whl_library",
            "attributes": {
              "dep_template": "@rules_python_publish_deps//{name}:{target}",
              "experimental_target_platforms": [
                "osx_aarch64",
                "osx_x86_64",
                "windows_x86_64"
              ],
              "filename": "certifi-2023.7.22.tar.gz",
              "isolated": true,
              "python_interpreter_target": "@@rules_python~~python~python_3_11_host//:python",
              "quiet": true,
              "repo": "rules_python_publish_deps_311",
              "requirement": "certifi==2023.7.22",
              "sha256": "539cc1d13202e33ca466e88b2807e29f4c13049d6d87031a3c110744495cb082",
              "timeout": 600,
              "urls": [
                "https://files.pythonhosted.org/packages/98/98/c2ff18671db109c9f10ed27f5ef610ae05b73bd876664139cf95bd1429aa/certifi-2023.7.22.tar.gz"
              ]
            }
          },
          "rules_python_publish_deps_311_charset_normalizer_cp311_cp311_manylinux_2_17_ppc64le_0c0a5902": {
            "bzlFile": "@@rules_python~//python/pip_install:pip_repository.bzl",
            "ruleClassName": "whl_library",
            "attributes": {
              "dep_template": "@rules_python_publish_deps//{name}:{target}",
              "experimental_target_platforms": [
                "linux_aarch64",
                "linux_arm",
                "linux_ppc",
                "linux_s390x",
                "linux_x86_64",
                "osx_aarch64",
                "osx_x86_64",
                "windows_x86_64"
              ],
              "filename": "charset_normalizer-3.0.1-cp311-cp311-manylinux_2_17_ppc64le.manylinux2014_ppc64le.whl",
              "isolated": true,
              "python_interpreter_target": "@@rules_python~~python~python_3_11_host//:python",
              "quiet": true,
              "repo": "rules_python_publish_deps_311",
              "requirement": "charset-normalizer==3.0.1",
              "sha256": "0c0a590235ccd933d9892c627dec5bc7511ce6ad6c1011fdf5b11363022746c1",
              "timeout": 600,
              "urls": [
                "https://files.pythonhosted.org/packages/12/e5/aa09a1c39c3e444dd223d63e2c816c18ed78d035cff954143b2a539bdc9e/charset_normalizer-3.0.1-cp311-cp311-manylinux_2_17_ppc64le.manylinux2014_ppc64le.whl"
              ]
            }
          },
          "rules_python_publish_deps_311_rfc3986_py2_none_any_50b1502b": {
            "bzlFile": "@@rules_python~//python/pip_install:pip_repository.bzl",
            "ruleClassName": "whl_library",
            "attributes": {
              "dep_template": "@rules_python_publish_deps//{name}:{target}",
              "experimental_target_platforms": [
                "linux_aarch64",
                "linux_arm",
                "linux_ppc",
                "linux_s390x",
                "linux_x86_64",
                "osx_aarch64",
                "osx_x86_64",
                "windows_x86_64"
              ],
              "filename": "rfc3986-2.0.0-py2.py3-none-any.whl",
              "isolated": true,
              "python_interpreter_target": "@@rules_python~~python~python_3_11_host//:python",
              "quiet": true,
              "repo": "rules_python_publish_deps_311",
              "requirement": "rfc3986==2.0.0",
              "sha256": "50b1502b60e289cb37883f3dfd34532b8873c7de9f49bb546641ce9cbd256ebd",
              "timeout": 600,
              "urls": [
                "https://files.pythonhosted.org/packages/ff/9a/9afaade874b2fa6c752c36f1548f718b5b83af81ed9b76628329dab81c1b/rfc3986-2.0.0-py2.py3-none-any.whl"
              ]
            }
          },
          "rules_python_publish_deps_311_requests_sdist_98b1b278": {
            "bzlFile": "@@rules_python~//python/pip_install:pip_repository.bzl",
            "ruleClassName": "whl_library",
            "attributes": {
              "dep_template": "@rules_python_publish_deps//{name}:{target}",
              "experimental_target_platforms": [
                "linux_aarch64",
                "linux_arm",
                "linux_ppc",
                "linux_s390x",
                "linux_x86_64",
                "osx_aarch64",
                "osx_x86_64",
                "windows_x86_64"
              ],
              "filename": "requests-2.28.2.tar.gz",
              "isolated": true,
              "python_interpreter_target": "@@rules_python~~python~python_3_11_host//:python",
              "quiet": true,
              "repo": "rules_python_publish_deps_311",
              "requirement": "requests==2.28.2",
              "sha256": "98b1b2782e3c6c4904938b84c0eb932721069dfdb9134313beff7c83c2df24bf",
              "timeout": 600,
              "urls": [
                "https://files.pythonhosted.org/packages/9d/ee/391076f5937f0a8cdf5e53b701ffc91753e87b07d66bae4a09aa671897bf/requests-2.28.2.tar.gz"
              ]
            }
          },
          "rules_python_publish_deps": {
            "bzlFile": "@@rules_python~//python/private/bzlmod:pip_repository.bzl",
            "ruleClassName": "pip_repository",
            "attributes": {
              "repo_name": "rules_python_publish_deps",
              "whl_map": {
                "six": "[{\"config_setting\":\"//_config:is_python_3.11\",\"filename\":\"six-1.16.0-py2.py3-none-any.whl\",\"repo\":\"rules_python_publish_deps_311_six_py2_none_any_8abb2f1d\",\"target_platforms\":null,\"version\":\"3.11\"},{\"config_setting\":\"//_config:is_python_3.11\",\"filename\":\"six-1.16.0.tar.gz\",\"repo\":\"rules_python_publish_deps_311_six_sdist_1e61c374\",\"target_platforms\":null,\"version\":\"3.11\"}]",
                "cffi": "[{\"config_setting\":\"//_config:is_python_3.11\",\"filename\":\"cffi-1.15.1-cp311-cp311-manylinux_2_17_aarch64.manylinux2014_aarch64.whl\",\"repo\":\"rules_python_publish_deps_311_cffi_cp311_cp311_manylinux_2_17_aarch64_3548db28\",\"target_platforms\":null,\"version\":\"3.11\"},{\"config_setting\":\"//_config:is_python_3.11\",\"filename\":\"cffi-1.15.1-cp311-cp311-manylinux_2_17_ppc64le.manylinux2014_ppc64le.whl\",\"repo\":\"rules_python_publish_deps_311_cffi_cp311_cp311_manylinux_2_17_ppc64le_91fc98ad\",\"target_platforms\":null,\"version\":\"3.11\"},{\"config_setting\":\"//_config:is_python_3.11\",\"filename\":\"cffi-1.15.1-cp311-cp311-manylinux_2_17_x86_64.manylinux2014_x86_64.whl\",\"repo\":\"rules_python_publish_deps_311_cffi_cp311_cp311_manylinux_2_17_x86_64_94411f22\",\"target_platforms\":null,\"version\":\"3.11\"},{\"config_setting\":\"//_config:is_python_3.11\",\"filename\":\"cffi-1.15.1-cp311-cp311-musllinux_1_1_x86_64.whl\",\"repo\":\"rules_python_publish_deps_311_cffi_cp311_cp311_musllinux_1_1_x86_64_cc4d65ae\",\"target_platforms\":null,\"version\":\"3.11\"},{\"config_setting\":\"//_config:is_python_3.11\",\"filename\":\"cffi-1.15.1.tar.gz\",\"repo\":\"rules_python_publish_deps_311_cffi_sdist_d400bfb9\",\"target_platforms\":null,\"version\":\"3.11\"}]",
                "idna": "[{\"config_setting\":\"//_config:is_python_3.11\",\"filename\":\"idna-3.4-py3-none-any.whl\",\"repo\":\"rules_python_publish_deps_311_idna_py3_none_any_90b77e79\",\"target_platforms\":null,\"version\":\"3.11\"},{\"config_setting\":\"//_config:is_python_3.11\",\"filename\":\"idna-3.4.tar.gz\",\"repo\":\"rules_python_publish_deps_311_idna_sdist_814f528e\",\"target_platforms\":null,\"version\":\"3.11\"}]",
                "rich": "[{\"config_setting\":\"//_config:is_python_3.11\",\"filename\":\"rich-13.2.0-py3-none-any.whl\",\"repo\":\"rules_python_publish_deps_311_rich_py3_none_any_7c963f0d\",\"target_platforms\":null,\"version\":\"3.11\"},{\"config_setting\":\"//_config:is_python_3.11\",\"filename\":\"rich-13.2.0.tar.gz\",\"repo\":\"rules_python_publish_deps_311_rich_sdist_f1a00cdd\",\"target_platforms\":null,\"version\":\"3.11\"}]",
                "zipp": "[{\"config_setting\":\"//_config:is_python_3.11\",\"filename\":\"zipp-3.11.0-py3-none-any.whl\",\"repo\":\"rules_python_publish_deps_311_zipp_py3_none_any_83a28fcb\",\"target_platforms\":null,\"version\":\"3.11\"},{\"config_setting\":\"//_config:is_python_3.11\",\"filename\":\"zipp-3.11.0.tar.gz\",\"repo\":\"rules_python_publish_deps_311_zipp_sdist_a7a22e05\",\"target_platforms\":null,\"version\":\"3.11\"}]",
                "mdurl": "[{\"config_setting\":\"//_config:is_python_3.11\",\"filename\":\"mdurl-0.1.2-py3-none-any.whl\",\"repo\":\"rules_python_publish_deps_311_mdurl_py3_none_any_84008a41\",\"target_platforms\":null,\"version\":\"3.11\"},{\"config_setting\":\"//_config:is_python_3.11\",\"filename\":\"mdurl-0.1.2.tar.gz\",\"repo\":\"rules_python_publish_deps_311_mdurl_sdist_bb413d29\",\"target_platforms\":null,\"version\":\"3.11\"}]",
                "twine": "[{\"config_setting\":\"//_config:is_python_3.11\",\"filename\":\"twine-4.0.2-py3-none-any.whl\",\"repo\":\"rules_python_publish_deps_311_twine_py3_none_any_929bc3c2\",\"target_platforms\":null,\"version\":\"3.11\"},{\"config_setting\":\"//_config:is_python_3.11\",\"filename\":\"twine-4.0.2.tar.gz\",\"repo\":\"rules_python_publish_deps_311_twine_sdist_9e102ef5\",\"target_platforms\":null,\"version\":\"3.11\"}]",
                "bleach": "[{\"config_setting\":\"//_config:is_python_3.11\",\"filename\":\"bleach-6.0.0-py3-none-any.whl\",\"repo\":\"rules_python_publish_deps_311_bleach_py3_none_any_33c16e33\",\"target_platforms\":null,\"version\":\"3.11\"},{\"config_setting\":\"//_config:is_python_3.11\",\"filename\":\"bleach-6.0.0.tar.gz\",\"repo\":\"rules_python_publish_deps_311_bleach_sdist_1a1a85c1\",\"target_platforms\":null,\"version\":\"3.11\"}]",
                "certifi": "[{\"config_setting\":\"//_config:is_python_3.11\",\"filename\":\"certifi-2022.12.7-py3-none-any.whl\",\"repo\":\"rules_python_publish_deps_311_certifi_py3_none_any_4ad3232f\",\"target_platforms\":[\"linux_aarch64\",\"linux_arm\",\"linux_ppc\",\"linux_s390x\",\"linux_x86_64\"],\"version\":\"3.11\"},{\"config_setting\":\"//_config:is_python_3.11\",\"filename\":\"certifi-2022.12.7.tar.gz\",\"repo\":\"rules_python_publish_deps_311_certifi_sdist_35824b4c\",\"target_platforms\":[\"linux_aarch64\",\"linux_arm\",\"linux_ppc\",\"linux_s390x\",\"linux_x86_64\"],\"version\":\"3.11\"},{\"config_setting\":\"//_config:is_python_3.11\",\"filename\":\"certifi-2023.7.22-py3-none-any.whl\",\"repo\":\"rules_python_publish_deps_311_certifi_py3_none_any_92d60375\",\"target_platforms\":[\"osx_aarch64\",\"osx_x86_64\",\"windows_x86_64\"],\"version\":\"3.11\"},{\"config_setting\":\"//_config:is_python_3.11\",\"filename\":\"certifi-2023.7.22.tar.gz\",\"repo\":\"rules_python_publish_deps_311_certifi_sdist_539cc1d1\",\"target_platforms\":[\"osx_aarch64\",\"osx_x86_64\",\"windows_x86_64\"],\"version\":\"3.11\"}]",
                "jeepney": "[{\"config_setting\":\"//_config:is_python_3.11\",\"filename\":\"jeepney-0.8.0-py3-none-any.whl\",\"repo\":\"rules_python_publish_deps_311_jeepney_py3_none_any_c0a454ad\",\"target_platforms\":null,\"version\":\"3.11\"},{\"config_setting\":\"//_config:is_python_3.11\",\"filename\":\"jeepney-0.8.0.tar.gz\",\"repo\":\"rules_python_publish_deps_311_jeepney_sdist_5efe48d2\",\"target_platforms\":null,\"version\":\"3.11\"}]",
                "keyring": "[{\"config_setting\":\"//_config:is_python_3.11\",\"filename\":\"keyring-23.13.1-py3-none-any.whl\",\"repo\":\"rules_python_publish_deps_311_keyring_py3_none_any_771ed2a9\",\"target_platforms\":null,\"version\":\"3.11\"},{\"config_setting\":\"//_config:is_python_3.11\",\"filename\":\"keyring-23.13.1.tar.gz\",\"repo\":\"rules_python_publish_deps_311_keyring_sdist_ba2e15a9\",\"target_platforms\":null,\"version\":\"3.11\"}]",
                "pkginfo": "[{\"config_setting\":\"//_config:is_python_3.11\",\"filename\":\"pkginfo-1.9.6-py3-none-any.whl\",\"repo\":\"rules_python_publish_deps_311_pkginfo_py3_none_any_4b7a555a\",\"target_platforms\":null,\"version\":\"3.11\"},{\"config_setting\":\"//_config:is_python_3.11\",\"filename\":\"pkginfo-1.9.6.tar.gz\",\"repo\":\"rules_python_publish_deps_311_pkginfo_sdist_8fd5896e\",\"target_platforms\":null,\"version\":\"3.11\"}]",
                "rfc3986": "[{\"config_setting\":\"//_config:is_python_3.11\",\"filename\":\"rfc3986-2.0.0-py2.py3-none-any.whl\",\"repo\":\"rules_python_publish_deps_311_rfc3986_py2_none_any_50b1502b\",\"target_platforms\":null,\"version\":\"3.11\"},{\"config_setting\":\"//_config:is_python_3.11\",\"filename\":\"rfc3986-2.0.0.tar.gz\",\"repo\":\"rules_python_publish_deps_311_rfc3986_sdist_97aacf9d\",\"target_platforms\":null,\"version\":\"3.11\"}]",
                "urllib3": "[{\"config_setting\":\"//_config:is_python_3.11\",\"filename\":\"urllib3-1.26.14-py2.py3-none-any.whl\",\"repo\":\"rules_python_publish_deps_311_urllib3_py2_none_any_75edcdc2\",\"target_platforms\":[\"linux_aarch64\",\"linux_arm\",\"linux_ppc\",\"linux_s390x\",\"linux_x86_64\"],\"version\":\"3.11\"},{\"config_setting\":\"//_config:is_python_3.11\",\"filename\":\"urllib3-1.26.14.tar.gz\",\"repo\":\"rules_python_publish_deps_311_urllib3_sdist_076907bf\",\"target_platforms\":[\"linux_aarch64\",\"linux_arm\",\"linux_ppc\",\"linux_s390x\",\"linux_x86_64\"],\"version\":\"3.11\"},{\"config_setting\":\"//_config:is_python_3.11\",\"filename\":\"urllib3-1.26.18-py2.py3-none-any.whl\",\"repo\":\"rules_python_publish_deps_311_urllib3_py2_none_any_34b97092\",\"target_platforms\":[\"osx_aarch64\",\"osx_x86_64\",\"windows_x86_64\"],\"version\":\"3.11\"},{\"config_setting\":\"//_config:is_python_3.11\",\"filename\":\"urllib3-1.26.18.tar.gz\",\"repo\":\"rules_python_publish_deps_311_urllib3_sdist_f8ecc1bb\",\"target_platforms\":[\"osx_aarch64\",\"osx_x86_64\",\"windows_x86_64\"],\"version\":\"3.11\"}]",
                "docutils": "[{\"config_setting\":\"//_config:is_python_3.11\",\"filename\":\"docutils-0.19-py3-none-any.whl\",\"repo\":\"rules_python_publish_deps_311_docutils_py3_none_any_5e1de4d8\",\"target_platforms\":null,\"version\":\"3.11\"},{\"config_setting\":\"//_config:is_python_3.11\",\"filename\":\"docutils-0.19.tar.gz\",\"repo\":\"rules_python_publish_deps_311_docutils_sdist_33995a67\",\"target_platforms\":null,\"version\":\"3.11\"}]",
                "pygments": "[{\"config_setting\":\"//_config:is_python_3.11\",\"filename\":\"Pygments-2.14.0-py3-none-any.whl\",\"repo\":\"rules_python_publish_deps_311_pygments_py3_none_any_fa7bd7bd\",\"target_platforms\":null,\"version\":\"3.11\"},{\"config_setting\":\"//_config:is_python_3.11\",\"filename\":\"Pygments-2.14.0.tar.gz\",\"repo\":\"rules_python_publish_deps_311_pygments_sdist_b3ed06a9\",\"target_platforms\":null,\"version\":\"3.11\"}]",
                "requests": "[{\"config_setting\":\"//_config:is_python_3.11\",\"filename\":\"requests-2.28.2-py3-none-any.whl\",\"repo\":\"rules_python_publish_deps_311_requests_py3_none_any_64299f49\",\"target_platforms\":null,\"version\":\"3.11\"},{\"config_setting\":\"//_config:is_python_3.11\",\"filename\":\"requests-2.28.2.tar.gz\",\"repo\":\"rules_python_publish_deps_311_requests_sdist_98b1b278\",\"target_platforms\":null,\"version\":\"3.11\"}]",
                "pycparser": "[{\"config_setting\":\"//_config:is_python_3.11\",\"filename\":\"pycparser-2.21-py2.py3-none-any.whl\",\"repo\":\"rules_python_publish_deps_311_pycparser_py2_none_any_8ee45429\",\"target_platforms\":null,\"version\":\"3.11\"},{\"config_setting\":\"//_config:is_python_3.11\",\"filename\":\"pycparser-2.21.tar.gz\",\"repo\":\"rules_python_publish_deps_311_pycparser_sdist_e644fdec\",\"target_platforms\":null,\"version\":\"3.11\"}]",
                "cryptography": "[{\"config_setting\":\"//_config:is_python_3.11\",\"filename\":\"cryptography-41.0.6-cp37-abi3-musllinux_1_1_x86_64.whl\",\"repo\":\"rules_python_publish_deps_311_cryptography_cp37_abi3_musllinux_1_1_x86_64_068bc551\",\"target_platforms\":null,\"version\":\"3.11\"},{\"config_setting\":\"//_config:is_python_3.11\",\"filename\":\"cryptography-41.0.6-cp37-abi3-musllinux_1_1_aarch64.whl\",\"repo\":\"rules_python_publish_deps_311_cryptography_cp37_abi3_musllinux_1_1_aarch64_5daeb18e\",\"target_platforms\":null,\"version\":\"3.11\"},{\"config_setting\":\"//_config:is_python_3.11\",\"filename\":\"cryptography-41.0.6-cp37-abi3-manylinux_2_17_aarch64.manylinux2014_aarch64.whl\",\"repo\":\"rules_python_publish_deps_311_cryptography_cp37_abi3_manylinux_2_17_aarch64_afda76d8\",\"target_platforms\":null,\"version\":\"3.11\"},{\"config_setting\":\"//_config:is_python_3.11\",\"filename\":\"cryptography-41.0.6-cp37-abi3-manylinux_2_28_x86_64.whl\",\"repo\":\"rules_python_publish_deps_311_cryptography_cp37_abi3_manylinux_2_28_x86_64_b648fe2a\",\"target_platforms\":null,\"version\":\"3.11\"},{\"config_setting\":\"//_config:is_python_3.11\",\"filename\":\"cryptography-41.0.6-cp37-abi3-manylinux_2_17_x86_64.manylinux2014_x86_64.whl\",\"repo\":\"rules_python_publish_deps_311_cryptography_cp37_abi3_manylinux_2_17_x86_64_da46e2b5\",\"target_platforms\":null,\"version\":\"3.11\"},{\"config_setting\":\"//_config:is_python_3.11\",\"filename\":\"cryptography-41.0.6-cp37-abi3-manylinux_2_28_aarch64.whl\",\"repo\":\"rules_python_publish_deps_311_cryptography_cp37_abi3_manylinux_2_28_aarch64_ff369dd1\",\"target_platforms\":null,\"version\":\"3.11\"},{\"config_setting\":\"//_config:is_python_3.11\",\"filename\":\"cryptography-41.0.6.tar.gz\",\"repo\":\"rules_python_publish_deps_311_cryptography_sdist_422e3e31\",\"target_platforms\":null,\"version\":\"3.11\"}]",
                "webencodings": "[{\"config_setting\":\"//_config:is_python_3.11\",\"filename\":\"webencodings-0.5.1-py2.py3-none-any.whl\",\"repo\":\"rules_python_publish_deps_311_webencodings_py2_none_any_a0af1213\",\"target_platforms\":null,\"version\":\"3.11\"},{\"config_setting\":\"//_config:is_python_3.11\",\"filename\":\"webencodings-0.5.1.tar.gz\",\"repo\":\"rules_python_publish_deps_311_webencodings_sdist_b36a1c24\",\"target_platforms\":null,\"version\":\"3.11\"}]",
                "secretstorage": "[{\"config_setting\":\"//_config:is_python_3.11\",\"filename\":\"SecretStorage-3.3.3-py3-none-any.whl\",\"repo\":\"rules_python_publish_deps_311_secretstorage_py3_none_any_f356e662\",\"target_platforms\":null,\"version\":\"3.11\"},{\"config_setting\":\"//_config:is_python_3.11\",\"filename\":\"SecretStorage-3.3.3.tar.gz\",\"repo\":\"rules_python_publish_deps_311_secretstorage_sdist_2403533e\",\"target_platforms\":null,\"version\":\"3.11\"}]",
                "jaraco_classes": "[{\"config_setting\":\"//_config:is_python_3.11\",\"filename\":\"jaraco.classes-3.2.3-py3-none-any.whl\",\"repo\":\"rules_python_publish_deps_311_jaraco_classes_py3_none_any_2353de32\",\"target_platforms\":null,\"version\":\"3.11\"},{\"config_setting\":\"//_config:is_python_3.11\",\"filename\":\"jaraco.classes-3.2.3.tar.gz\",\"repo\":\"rules_python_publish_deps_311_jaraco_classes_sdist_89559fa5\",\"target_platforms\":null,\"version\":\"3.11\"}]",
                "markdown_it_py": "[{\"config_setting\":\"//_config:is_python_3.11\",\"filename\":\"markdown_it_py-2.1.0-py3-none-any.whl\",\"repo\":\"rules_python_publish_deps_311_markdown_it_py_py3_none_any_93de681e\",\"target_platforms\":null,\"version\":\"3.11\"},{\"config_setting\":\"//_config:is_python_3.11\",\"filename\":\"markdown-it-py-2.1.0.tar.gz\",\"repo\":\"rules_python_publish_deps_311_markdown_it_py_sdist_cf7e59fe\",\"target_platforms\":null,\"version\":\"3.11\"}]",
                "more_itertools": "[{\"config_setting\":\"//_config:is_python_3.11\",\"filename\":\"more_itertools-9.0.0-py3-none-any.whl\",\"repo\":\"rules_python_publish_deps_311_more_itertools_py3_none_any_250e83d7\",\"target_platforms\":null,\"version\":\"3.11\"},{\"config_setting\":\"//_config:is_python_3.11\",\"filename\":\"more-itertools-9.0.0.tar.gz\",\"repo\":\"rules_python_publish_deps_311_more_itertools_sdist_5a6257e4\",\"target_platforms\":null,\"version\":\"3.11\"}]",
                "readme_renderer": "[{\"config_setting\":\"//_config:is_python_3.11\",\"filename\":\"readme_renderer-37.3-py3-none-any.whl\",\"repo\":\"rules_python_publish_deps_311_readme_renderer_py3_none_any_f67a16ca\",\"target_platforms\":null,\"version\":\"3.11\"},{\"config_setting\":\"//_config:is_python_3.11\",\"filename\":\"readme_renderer-37.3.tar.gz\",\"repo\":\"rules_python_publish_deps_311_readme_renderer_sdist_cd653186\",\"target_platforms\":null,\"version\":\"3.11\"}]",
                "requests_toolbelt": "[{\"config_setting\":\"//_config:is_python_3.11\",\"filename\":\"requests_toolbelt-0.10.1-py2.py3-none-any.whl\",\"repo\":\"rules_python_publish_deps_311_requests_toolbelt_py2_none_any_18565aa5\",\"target_platforms\":null,\"version\":\"3.11\"},{\"config_setting\":\"//_config:is_python_3.11\",\"filename\":\"requests-toolbelt-0.10.1.tar.gz\",\"repo\":\"rules_python_publish_deps_311_requests_toolbelt_sdist_62e09f7f\",\"target_platforms\":null,\"version\":\"3.11\"}]",
                "charset_normalizer": "[{\"config_setting\":\"//_config:is_python_3.11\",\"filename\":\"charset_normalizer-3.0.1-cp311-cp311-macosx_10_9_universal2.whl\",\"repo\":\"rules_python_publish_deps_311_charset_normalizer_cp311_cp311_macosx_10_9_universal2_0298eaff\",\"target_platforms\":null,\"version\":\"3.11\"},{\"config_setting\":\"//_config:is_python_3.11\",\"filename\":\"charset_normalizer-3.0.1-cp311-cp311-manylinux_2_17_ppc64le.manylinux2014_ppc64le.whl\",\"repo\":\"rules_python_publish_deps_311_charset_normalizer_cp311_cp311_manylinux_2_17_ppc64le_0c0a5902\",\"target_platforms\":null,\"version\":\"3.11\"},{\"config_setting\":\"//_config:is_python_3.11\",\"filename\":\"charset_normalizer-3.0.1-cp311-cp311-manylinux_2_17_aarch64.manylinux2014_aarch64.whl\",\"repo\":\"rules_python_publish_deps_311_charset_normalizer_cp311_cp311_manylinux_2_17_aarch64_14e76c0f\",\"target_platforms\":null,\"version\":\"3.11\"},{\"config_setting\":\"//_config:is_python_3.11\",\"filename\":\"charset_normalizer-3.0.1-cp311-cp311-musllinux_1_1_s390x.whl\",\"repo\":\"rules_python_publish_deps_311_charset_normalizer_cp311_cp311_musllinux_1_1_s390x_4a8fcf28\",\"target_platforms\":null,\"version\":\"3.11\"},{\"config_setting\":\"//_config:is_python_3.11\",\"filename\":\"charset_normalizer-3.0.1-cp311-cp311-musllinux_1_1_ppc64le.whl\",\"repo\":\"rules_python_publish_deps_311_charset_normalizer_cp311_cp311_musllinux_1_1_ppc64le_5995f016\",\"target_platforms\":null,\"version\":\"3.11\"},{\"config_setting\":\"//_config:is_python_3.11\",\"filename\":\"charset_normalizer-3.0.1-cp311-cp311-musllinux_1_1_aarch64.whl\",\"repo\":\"rules_python_publish_deps_311_charset_normalizer_cp311_cp311_musllinux_1_1_aarch64_72966d1b\",\"target_platforms\":null,\"version\":\"3.11\"},{\"config_setting\":\"//_config:is_python_3.11\",\"filename\":\"charset_normalizer-3.0.1-cp311-cp311-musllinux_1_1_x86_64.whl\",\"repo\":\"rules_python_publish_deps_311_charset_normalizer_cp311_cp311_musllinux_1_1_x86_64_761e8904\",\"target_platforms\":null,\"version\":\"3.11\"},{\"config_setting\":\"//_config:is_python_3.11\",\"filename\":\"charset_normalizer-3.0.1-cp311-cp311-manylinux_2_17_x86_64.manylinux2014_x86_64.whl\",\"repo\":\"rules_python_publish_deps_311_charset_normalizer_cp311_cp311_manylinux_2_17_x86_64_79909e27\",\"target_platforms\":null,\"version\":\"3.11\"},{\"config_setting\":\"//_config:is_python_3.11\",\"filename\":\"charset_normalizer-3.0.1-py3-none-any.whl\",\"repo\":\"rules_python_publish_deps_311_charset_normalizer_py3_none_any_7e189e2e\",\"target_platforms\":null,\"version\":\"3.11\"},{\"config_setting\":\"//_config:is_python_3.11\",\"filename\":\"charset_normalizer-3.0.1-cp311-cp311-macosx_11_0_arm64.whl\",\"repo\":\"rules_python_publish_deps_311_charset_normalizer_cp311_cp311_macosx_11_0_arm64_87701167\",\"target_platforms\":null,\"version\":\"3.11\"},{\"config_setting\":\"//_config:is_python_3.11\",\"filename\":\"charset_normalizer-3.0.1-cp311-cp311-manylinux_2_17_s390x.manylinux2014_s390x.whl\",\"repo\":\"rules_python_publish_deps_311_charset_normalizer_cp311_cp311_manylinux_2_17_s390x_8c7fe7af\",\"target_platforms\":null,\"version\":\"3.11\"},{\"config_setting\":\"//_config:is_python_3.11\",\"filename\":\"charset_normalizer-3.0.1-cp311-cp311-win_amd64.whl\",\"repo\":\"rules_python_publish_deps_311_charset_normalizer_cp311_cp311_win_amd64_9ab77acb\",\"target_platforms\":null,\"version\":\"3.11\"},{\"config_setting\":\"//_config:is_python_3.11\",\"filename\":\"charset_normalizer-3.0.1-cp311-cp311-macosx_10_9_x86_64.whl\",\"repo\":\"rules_python_publish_deps_311_charset_normalizer_cp311_cp311_macosx_10_9_x86_64_a8d0fc94\",\"target_platforms\":null,\"version\":\"3.11\"},{\"config_setting\":\"//_config:is_python_3.11\",\"filename\":\"charset-normalizer-3.0.1.tar.gz\",\"repo\":\"rules_python_publish_deps_311_charset_normalizer_sdist_ebea339a\",\"target_platforms\":null,\"version\":\"3.11\"}]",
                "importlib_metadata": "[{\"config_setting\":\"//_config:is_python_3.11\",\"filename\":\"importlib_metadata-6.0.0-py3-none-any.whl\",\"repo\":\"rules_python_publish_deps_311_importlib_metadata_py3_none_any_7efb448e\",\"target_platforms\":null,\"version\":\"3.11\"},{\"config_setting\":\"//_config:is_python_3.11\",\"filename\":\"importlib_metadata-6.0.0.tar.gz\",\"repo\":\"rules_python_publish_deps_311_importlib_metadata_sdist_e354bede\",\"target_platforms\":null,\"version\":\"3.11\"}]",
                "pywin32_ctypes": "[{\"config_setting\":\"//_config:is_python_3.11\",\"filename\":\"pywin32_ctypes-0.2.0-py2.py3-none-any.whl\",\"repo\":\"rules_python_publish_deps_311_pywin32_ctypes_py2_none_any_9dc2d991\",\"target_platforms\":null,\"version\":\"3.11\"},{\"config_setting\":\"//_config:is_python_3.11\",\"filename\":\"pywin32-ctypes-0.2.0.tar.gz\",\"repo\":\"rules_python_publish_deps_311_pywin32_ctypes_sdist_24ffc3b3\",\"target_platforms\":null,\"version\":\"3.11\"}]"
              },
              "default_version": "3.8",
              "groups": {}
            }
          },
          "rules_python_publish_deps_311_webencodings_py2_none_any_a0af1213": {
            "bzlFile": "@@rules_python~//python/pip_install:pip_repository.bzl",
            "ruleClassName": "whl_library",
            "attributes": {
              "dep_template": "@rules_python_publish_deps//{name}:{target}",
              "experimental_target_platforms": [
                "linux_aarch64",
                "linux_arm",
                "linux_ppc",
                "linux_s390x",
                "linux_x86_64",
                "osx_aarch64",
                "osx_x86_64",
                "windows_x86_64"
              ],
              "filename": "webencodings-0.5.1-py2.py3-none-any.whl",
              "isolated": true,
              "python_interpreter_target": "@@rules_python~~python~python_3_11_host//:python",
              "quiet": true,
              "repo": "rules_python_publish_deps_311",
              "requirement": "webencodings==0.5.1",
              "sha256": "a0af1213f3c2226497a97e2b3aa01a7e4bee4f403f95be16fc9acd2947514a78",
              "timeout": 600,
              "urls": [
                "https://files.pythonhosted.org/packages/f4/24/2a3e3df732393fed8b3ebf2ec078f05546de641fe1b667ee316ec1dcf3b7/webencodings-0.5.1-py2.py3-none-any.whl"
              ]
            }
          },
          "rules_python_publish_deps_311_charset_normalizer_sdist_ebea339a": {
            "bzlFile": "@@rules_python~//python/pip_install:pip_repository.bzl",
            "ruleClassName": "whl_library",
            "attributes": {
              "dep_template": "@rules_python_publish_deps//{name}:{target}",
              "experimental_target_platforms": [
                "linux_aarch64",
                "linux_arm",
                "linux_ppc",
                "linux_s390x",
                "linux_x86_64",
                "osx_aarch64",
                "osx_x86_64",
                "windows_x86_64"
              ],
              "filename": "charset-normalizer-3.0.1.tar.gz",
              "isolated": true,
              "python_interpreter_target": "@@rules_python~~python~python_3_11_host//:python",
              "quiet": true,
              "repo": "rules_python_publish_deps_311",
              "requirement": "charset-normalizer==3.0.1",
              "sha256": "ebea339af930f8ca5d7a699b921106c6e29c617fe9606fa7baa043c1cdae326f",
              "timeout": 600,
              "urls": [
                "https://files.pythonhosted.org/packages/96/d7/1675d9089a1f4677df5eb29c3f8b064aa1e70c1251a0a8a127803158942d/charset-normalizer-3.0.1.tar.gz"
              ]
            }
          },
          "rules_python_publish_deps_311_cryptography_sdist_422e3e31": {
            "bzlFile": "@@rules_python~//python/pip_install:pip_repository.bzl",
            "ruleClassName": "whl_library",
            "attributes": {
              "dep_template": "@rules_python_publish_deps//{name}:{target}",
              "experimental_target_platforms": [
                "linux_aarch64",
                "linux_arm",
                "linux_ppc",
                "linux_s390x",
                "linux_x86_64"
              ],
              "filename": "cryptography-41.0.6.tar.gz",
              "isolated": true,
              "python_interpreter_target": "@@rules_python~~python~python_3_11_host//:python",
              "quiet": true,
              "repo": "rules_python_publish_deps_311",
              "requirement": "cryptography==41.0.6",
              "sha256": "422e3e31d63743855e43e5a6fcc8b4acab860f560f9321b0ee6269cc7ed70cc3",
              "timeout": 600,
              "urls": [
                "https://files.pythonhosted.org/packages/4d/b4/828991d82d3f1b6f21a0f8cfa54337ed33fdb52135f694130060839cfc33/cryptography-41.0.6.tar.gz"
              ]
            }
          },
          "rules_python_publish_deps_311_charset_normalizer_cp311_cp311_musllinux_1_1_aarch64_72966d1b": {
            "bzlFile": "@@rules_python~//python/pip_install:pip_repository.bzl",
            "ruleClassName": "whl_library",
            "attributes": {
              "dep_template": "@rules_python_publish_deps//{name}:{target}",
              "experimental_target_platforms": [
                "linux_aarch64",
                "linux_arm",
                "linux_ppc",
                "linux_s390x",
                "linux_x86_64",
                "osx_aarch64",
                "osx_x86_64",
                "windows_x86_64"
              ],
              "filename": "charset_normalizer-3.0.1-cp311-cp311-musllinux_1_1_aarch64.whl",
              "isolated": true,
              "python_interpreter_target": "@@rules_python~~python~python_3_11_host//:python",
              "quiet": true,
              "repo": "rules_python_publish_deps_311",
              "requirement": "charset-normalizer==3.0.1",
              "sha256": "72966d1b297c741541ca8cf1223ff262a6febe52481af742036a0b296e35fa5a",
              "timeout": 600,
              "urls": [
                "https://files.pythonhosted.org/packages/01/ff/9ee4a44e8c32fe96dfc12daa42f29294608a55eadc88f327939327fb20fb/charset_normalizer-3.0.1-cp311-cp311-musllinux_1_1_aarch64.whl"
              ]
            }
          },
          "rules_python_publish_deps_311_pycparser_sdist_e644fdec": {
            "bzlFile": "@@rules_python~//python/pip_install:pip_repository.bzl",
            "ruleClassName": "whl_library",
            "attributes": {
              "dep_template": "@rules_python_publish_deps//{name}:{target}",
              "experimental_target_platforms": [
                "linux_aarch64",
                "linux_arm",
                "linux_ppc",
                "linux_s390x",
                "linux_x86_64"
              ],
              "filename": "pycparser-2.21.tar.gz",
              "isolated": true,
              "python_interpreter_target": "@@rules_python~~python~python_3_11_host//:python",
              "quiet": true,
              "repo": "rules_python_publish_deps_311",
              "requirement": "pycparser==2.21",
              "sha256": "e644fdec12f7872f86c58ff790da456218b10f863970249516d60a5eaca77206",
              "timeout": 600,
              "urls": [
                "https://files.pythonhosted.org/packages/5e/0b/95d387f5f4433cb0f53ff7ad859bd2c6051051cebbb564f139a999ab46de/pycparser-2.21.tar.gz"
              ]
            }
          },
          "rules_python_publish_deps_311_bleach_sdist_1a1a85c1": {
            "bzlFile": "@@rules_python~//python/pip_install:pip_repository.bzl",
            "ruleClassName": "whl_library",
            "attributes": {
              "dep_template": "@rules_python_publish_deps//{name}:{target}",
              "experimental_target_platforms": [
                "linux_aarch64",
                "linux_arm",
                "linux_ppc",
                "linux_s390x",
                "linux_x86_64",
                "osx_aarch64",
                "osx_x86_64",
                "windows_x86_64"
              ],
              "filename": "bleach-6.0.0.tar.gz",
              "isolated": true,
              "python_interpreter_target": "@@rules_python~~python~python_3_11_host//:python",
              "quiet": true,
              "repo": "rules_python_publish_deps_311",
              "requirement": "bleach==6.0.0",
              "sha256": "1a1a85c1595e07d8db14c5f09f09e6433502c51c595970edc090551f0db99414",
              "timeout": 600,
              "urls": [
                "https://files.pythonhosted.org/packages/7e/e6/d5f220ca638f6a25557a611860482cb6e54b2d97f0332966b1b005742e1f/bleach-6.0.0.tar.gz"
              ]
            }
          },
          "rules_python_publish_deps_311_urllib3_sdist_f8ecc1bb": {
            "bzlFile": "@@rules_python~//python/pip_install:pip_repository.bzl",
            "ruleClassName": "whl_library",
            "attributes": {
              "dep_template": "@rules_python_publish_deps//{name}:{target}",
              "experimental_target_platforms": [
                "osx_aarch64",
                "osx_x86_64",
                "windows_x86_64"
              ],
              "filename": "urllib3-1.26.18.tar.gz",
              "isolated": true,
              "python_interpreter_target": "@@rules_python~~python~python_3_11_host//:python",
              "quiet": true,
              "repo": "rules_python_publish_deps_311",
              "requirement": "urllib3==1.26.18",
              "sha256": "f8ecc1bba5667413457c529ab955bf8c67b45db799d159066261719e328580a0",
              "timeout": 600,
              "urls": [
                "https://files.pythonhosted.org/packages/0c/39/64487bf07df2ed854cc06078c27c0d0abc59bd27b32232876e403c333a08/urllib3-1.26.18.tar.gz"
              ]
            }
          }
        },
        "recordedRepoMappingEntries": [
          [
            "bazel_features~",
            "bazel_features_globals",
            "bazel_features~~version_extension~bazel_features_globals"
          ],
          [
            "bazel_features~",
            "bazel_features_version",
            "bazel_features~~version_extension~bazel_features_version"
          ],
          [
            "rules_python~",
            "bazel_features",
            "bazel_features~"
          ],
          [
            "rules_python~",
            "bazel_skylib",
            "bazel_skylib~"
          ],
          [
            "rules_python~",
            "bazel_tools",
            "bazel_tools"
          ],
          [
            "rules_python~",
            "pypi__build",
            "rules_python~~internal_deps~pypi__build"
          ],
          [
            "rules_python~",
            "pypi__click",
            "rules_python~~internal_deps~pypi__click"
          ],
          [
            "rules_python~",
            "pypi__colorama",
            "rules_python~~internal_deps~pypi__colorama"
          ],
          [
            "rules_python~",
            "pypi__importlib_metadata",
            "rules_python~~internal_deps~pypi__importlib_metadata"
          ],
          [
            "rules_python~",
            "pypi__installer",
            "rules_python~~internal_deps~pypi__installer"
          ],
          [
            "rules_python~",
            "pypi__more_itertools",
            "rules_python~~internal_deps~pypi__more_itertools"
          ],
          [
            "rules_python~",
            "pypi__packaging",
            "rules_python~~internal_deps~pypi__packaging"
          ],
          [
            "rules_python~",
            "pypi__pep517",
            "rules_python~~internal_deps~pypi__pep517"
          ],
          [
            "rules_python~",
            "pypi__pip",
            "rules_python~~internal_deps~pypi__pip"
          ],
          [
            "rules_python~",
            "pypi__pip_tools",
            "rules_python~~internal_deps~pypi__pip_tools"
          ],
          [
            "rules_python~",
            "pypi__pyproject_hooks",
            "rules_python~~internal_deps~pypi__pyproject_hooks"
          ],
          [
            "rules_python~",
            "pypi__setuptools",
            "rules_python~~internal_deps~pypi__setuptools"
          ],
          [
            "rules_python~",
            "pypi__tomli",
            "rules_python~~internal_deps~pypi__tomli"
          ],
          [
            "rules_python~",
            "pypi__wheel",
            "rules_python~~internal_deps~pypi__wheel"
          ],
          [
            "rules_python~",
            "pypi__zipp",
            "rules_python~~internal_deps~pypi__zipp"
          ],
          [
            "rules_python~",
            "pythons_hub",
            "rules_python~~python~pythons_hub"
          ],
          [
            "rules_python~~python~pythons_hub",
            "python_3_11_host",
            "rules_python~~python~python_3_11_host"
          ],
          [
            "rules_python~~python~pythons_hub",
            "python_3_8_host",
            "rules_python~~python~python_3_8_host"
          ]
        ]
      }
    }
  }
}<|MERGE_RESOLUTION|>--- conflicted
+++ resolved
@@ -170,15 +170,10 @@
         "bzlTransitiveDigest": "KnJM36BNWe/NP/TKDbrmkLH1Oa6KLGvHqjuwR0tQom0=",
         "usagesDigest": "PIsHZ918JQdt7pO52RB+yz+Z2m9WfTiRnG9m6Zp5BPs=",
         "recordedFileInputs": {
-<<<<<<< HEAD
-          "@@//MODULE.bazel": "d944444e1624a90a47831d10fa134b9d6d2d387c22c97481c493a1a6ea86f467",
-          "@@//src/test/tools/bzlmod/MODULE.bazel.lock": "d2a0c7def36e78e92c57b8ca01538fefdf44268328855cd157b7df684e9ae37b"
-=======
           "@@rules_go~//go.mod": "a7143f329c2a3e0b983ce74a96c0c25b0d0c59d236d75f7e1b069aadd988d55e",
           "@@gazelle~//go.sum": "c9624aa41e5ffd61a8581d57a3c4046e62b46630dddc8b191e65017f34ff12a5",
           "@@rules_go~//go.sum": "022d36c9ebcc7b5dee1e9b85b3da9c9f3a529ee6f979946d66e4955b8d54614a",
           "@@gazelle~//go.mod": "5346019bf0673364b383d56ffbc9fced98b7b4ee921e865dfe905a1ebe82d326"
->>>>>>> 3f93d377
         },
         "recordedDirentsInputs": {},
         "envVariables": {},
