# Copyright 2020 The Bazel Authors. All rights reserved.
#
# Licensed under the Apache License, Version 2.0 (the "License");
# you may not use this file except in compliance with the License.
# You may obtain a copy of the License at
#
#    http:#www.apache.org/licenses/LICENSE-2.0
#
# Unless required by applicable law or agreed to in writing, software
# distributed under the License is distributed on an "AS IS" BASIS,
# WITHOUT WARRANTIES OR CONDITIONS OF ANY KIND, either express or implied.
# See the License for the specific language governing permissions and
# limitations under the License.
"""List the distribution dependencies we need to build Bazel."""

load("@bazel_tools//tools/build_defs/repo:http.bzl", "http_archive")

def dist_http_archive(name, **kwargs):
    """Wraps http_archive but takes sha and urls from DIST_DEPS.

    dist_http_archive wraps an http_archive invocation, but looks up relevant
    information from DIST_DEPS so the user does not have to specify it. It
    always strips sha256 and urls from kwargs.

    Args:
      name: repo name
      **kwargs: see http_archive for allowed args.
    """
    info = DIST_DEPS[name]
    if "patches" not in kwargs:
        kwargs["patches"] = info.get("patches")
    if "strip_prefix" not in kwargs:
        kwargs["strip_prefix"] = info.get("strip_prefix")
    http_archive(
        name = name,
        sha256 = info["sha256"],
        urls = info["urls"],
        **kwargs
    )

DIST_DEPS = {
    ########################################
    #
    # Runtime language dependencies
    #
    ########################################
    # Keep in sync with src/main/java/com/google/devtools/build/lib/bazel/rules/cpp/cc_configure.WORKSPACE.
    # Keep in sync with src/main/java/com/google/devtools/build/lib/bazel/rules/java/jdk.WORKSPACE.
    # Note: This is not in sync with src/test/java/com/google/devtools/build/lib/blackbox/framework/BlackBoxTestEnvironment.java.
    #       Perhaps it should be.
    "rules_cc": {
        "archive": "b1c40e1de81913a3c40e5948f78719c28152486d.zip",
        "sha256": "d0c573b94a6ef20ef6ff20154a23d0efcb409fb0e1ff0979cec318dfe42f0cdd",
        "strip_prefix": "rules_cc-b1c40e1de81913a3c40e5948f78719c28152486d",
        "urls": [
            "https://mirror.bazel.build/github.com/bazelbuild/rules_cc/archive/b1c40e1de81913a3c40e5948f78719c28152486d.zip",
            "https://github.com/bazelbuild/rules_cc/archive/b1c40e1de81913a3c40e5948f78719c28152486d.zip",
        ],
        "need_in_test_WORKSPACE": True,
    },
    ########################################
    #
    # Build time dependencies
    #
    ########################################
    "rules_pkg": {
        "archive": "rules_pkg-0.2.4.tar.gz",
        "sha256": "4ba8f4ab0ff85f2484287ab06c0d871dcb31cc54d439457d28fd4ae14b18450a",
        "urls": [
            "https://mirror.bazel.build/github.com/bazelbuild/rules_pkg/releases/download/0.2.4/rules_pkg-0.2.4.tar.gz",
            "https://github.com/bazelbuild/rules_pkg/releases/download/0.2.4/rules_pkg-0.2.4.tar.gz",
        ],
    },
<<<<<<< HEAD
}

def _gen_workspace_stanza_impl(ctx):
    if ctx.attr.template and (ctx.attr.preamble or ctx.attr.postamble):
        fail("Can not use template with either preamble or postamble")

    repo_clause = """
maybe(
    http_archive,
    "{repo}",
    sha256 = "{sha256}",
    strip_prefix = {strip_prefix},
    urls = {urls},
)
"""
    repo_stanzas = {}
    for repo in ctx.attr.repos:
        info = DIST_DEPS[repo]
        strip_prefix = info.get("strip_prefix")
        if strip_prefix:
            strip_prefix = "\"%s\"" % strip_prefix
        else:
            strip_prefix = "None"

        repo_stanzas["{%s}" % repo] = repo_clause.format(
            repo = repo,
            archive = info["archive"],
            sha256 = str(info["sha256"]),
            strip_prefix = strip_prefix,
            urls = info["urls"],
        )

    if ctx.attr.template:
        ctx.actions.expand_template(
            output = ctx.outputs.out,
            template = ctx.file.template,
            substitutions = repo_stanzas,
        )
    else:
        content = "\n".join([l.strip() for l in ctx.attr.preamble.strip().split("\n")])
        content += "\n"
        content += "".join(repo_stanzas.values())
        content += "\n"
        content += "\n".join([l.strip() for l in ctx.attr.postamble.strip().split("\n")])
        content += "\n"
        ctx.actions.write(ctx.outputs.out, content)

    return [DefaultInfo(files = depset([ctx.outputs.out]))]

gen_workspace_stanza = rule(
    implementation = _gen_workspace_stanza_impl,
    attrs = {
        "repos": attr.string_list(doc = "Set of repos to inlcude"),
        "out": attr.output(mandatory = True),
        "preamble": attr.string(doc = "Preamble."),
        "postamble": attr.string(doc = "setup rules to follow repos."),
        "template": attr.label(
            doc = "Template WORKSPACE file. May not be used with preable or postamble." +
                  "Repo stanzas can be include with the syntax '{repo name}'.",
            allow_single_file = True,
            mandatory = False,
        ),
    },
)
=======
    # for Stardoc
    "io_bazel_rules_sass": {
        "archive": "1.25.0.zip",
        "sha256": "c78be58f5e0a29a04686b628cf54faaee0094322ae0ac99da5a8a8afca59a647",
        "strip_prefix": "rules_sass-1.25.0",
        "urls": [
            "https://mirror.bazel.build/github.com/bazelbuild/rules_sass/archive/1.25.0.zip",
            "https://github.com/bazelbuild/rules_sass/archive/1.25.0.zip",
        ],
    },
    # for Stardoc
    "build_bazel_rules_nodejs": {
        "archive": "rules_nodejs-2.2.2.tar.gz",
        "sha256": "f2194102720e662dbf193546585d705e645314319554c6ce7e47d8b59f459e9c",
        "urls": [
            "https://mirror.bazel.build/github.com/bazelbuild/rules_nodejs/releases/download/2.2.2/rules_nodejs-2.2.2.tar.gz",
            "https://github.com/bazelbuild/rules_nodejs/releases/download/2.2.2/rules_nodejs-2.2.2.tar.gz",
        ],
    },
}
>>>>>>> a0e3ac22
<|MERGE_RESOLUTION|>--- conflicted
+++ resolved
@@ -71,7 +71,25 @@
             "https://github.com/bazelbuild/rules_pkg/releases/download/0.2.4/rules_pkg-0.2.4.tar.gz",
         ],
     },
-<<<<<<< HEAD
+    # for Stardoc
+    "io_bazel_rules_sass": {
+        "archive": "1.25.0.zip",
+        "sha256": "c78be58f5e0a29a04686b628cf54faaee0094322ae0ac99da5a8a8afca59a647",
+        "strip_prefix": "rules_sass-1.25.0",
+        "urls": [
+            "https://mirror.bazel.build/github.com/bazelbuild/rules_sass/archive/1.25.0.zip",
+            "https://github.com/bazelbuild/rules_sass/archive/1.25.0.zip",
+        ],
+    },
+    # for Stardoc
+    "build_bazel_rules_nodejs": {
+        "archive": "rules_nodejs-2.2.2.tar.gz",
+        "sha256": "f2194102720e662dbf193546585d705e645314319554c6ce7e47d8b59f459e9c",
+        "urls": [
+            "https://mirror.bazel.build/github.com/bazelbuild/rules_nodejs/releases/download/2.2.2/rules_nodejs-2.2.2.tar.gz",
+            "https://github.com/bazelbuild/rules_nodejs/releases/download/2.2.2/rules_nodejs-2.2.2.tar.gz",
+        ],
+    },
 }
 
 def _gen_workspace_stanza_impl(ctx):
@@ -135,26 +153,4 @@
             mandatory = False,
         ),
     },
-)
-=======
-    # for Stardoc
-    "io_bazel_rules_sass": {
-        "archive": "1.25.0.zip",
-        "sha256": "c78be58f5e0a29a04686b628cf54faaee0094322ae0ac99da5a8a8afca59a647",
-        "strip_prefix": "rules_sass-1.25.0",
-        "urls": [
-            "https://mirror.bazel.build/github.com/bazelbuild/rules_sass/archive/1.25.0.zip",
-            "https://github.com/bazelbuild/rules_sass/archive/1.25.0.zip",
-        ],
-    },
-    # for Stardoc
-    "build_bazel_rules_nodejs": {
-        "archive": "rules_nodejs-2.2.2.tar.gz",
-        "sha256": "f2194102720e662dbf193546585d705e645314319554c6ce7e47d8b59f459e9c",
-        "urls": [
-            "https://mirror.bazel.build/github.com/bazelbuild/rules_nodejs/releases/download/2.2.2/rules_nodejs-2.2.2.tar.gz",
-            "https://github.com/bazelbuild/rules_nodejs/releases/download/2.2.2/rules_nodejs-2.2.2.tar.gz",
-        ],
-    },
-}
->>>>>>> a0e3ac22
+)