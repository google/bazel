# Copyright 2020 The Bazel Authors. All rights reserved.
#
# Licensed under the Apache License, Version 2.0 (the "License");
# you may not use this file except in compliance with the License.
# You may obtain a copy of the License at
#
#    http:#www.apache.org/licenses/LICENSE-2.0
#
# Unless required by applicable law or agreed to in writing, software
# distributed under the License is distributed on an "AS IS" BASIS,
# WITHOUT WARRANTIES OR CONDITIONS OF ANY KIND, either express or implied.
# See the License for the specific language governing permissions and
# limitations under the License.
"""List the distribution dependencies we need to build Bazel."""

load("@bazel_tools//tools/build_defs/repo:http.bzl", "http_archive", "http_file")

def dist_http_archive(name, **kwargs):
    """Wraps http_archive but takes sha and urls from DIST DEPS.

    name: repo name
    kwargs: all other args.
    """
    info = DIST_DEPS[name]
    if "patches" not in kwargs:
        kwargs["patches"] = info.get("patches")
    if "strip_prefix" not in kwargs:
        kwargs["strip_prefix"] = info.get("strip_prefix")
    http_archive(
        name = name,
        sha256 = info["sha256"],
        urls = info["urls"],
        **kwargs
    )

DIST_DEPS = {
    ########################################
    #
    # Runtime language dependencies
    #
    ########################################
    # Keep in sync with src/main/java/com/google/devtools/build/lib/bazel/rules/cpp/cc_configure.WORKSPACE.
    # Keep in sync with src/main/java/com/google/devtools/build/lib/bazel/rules/java/jdk.WORKSPACE.
    # Note: This is not in sync with src/test/java/com/google/devtools/build/lib/blackbox/framework/BlackBoxTestEnvironment.java.
    #       Perhaps it should be.
    "rules_cc": {
        "archive": "b1c40e1de81913a3c40e5948f78719c28152486d.zip",
        "sha256": "d0c573b94a6ef20ef6ff20154a23d0efcb409fb0e1ff0979cec318dfe42f0cdd",
        "strip_prefix": "ules_cc-b1c40e1de81913a3c40e5948f78719c28152486d",
        "urls": [
            "https://mirror.bazel.build/github.com/bazelbuild/rules_cc/archive/b1c40e1de81913a3c40e5948f78719c28152486d.zip",
            "https://github.com/bazelbuild/rules_cc/archive/b1c40e1de81913a3c40e5948f78719c28152486d.zip",
        ],
        "need_in_test_WORKSPACE": True,
    },
    ########################################
    #
    # Build time dependencies
    #
    ########################################
    "rules_pkg": {
        "archive": "rules_pkg-0.2.4.tar.gz",
        "sha256": "4ba8f4ab0ff85f2484287ab06c0d871dcb31cc54d439457d28fd4ae14b18450a",
        "urls": [
            "https://mirror.bazel.build/github.com/bazelbuild/rules_pkg/releases/download/0.2.4/rules_pkg-0.2.4.tar.gz",
            "https://github.com/bazelbuild/rules_pkg/releases/download/0.2.4/rules_pkg-0.2.4.tar.gz",
        ],
    },
<<<<<<< HEAD
    # for Stardoc
    "io_bazel_rules_sass": {
        "archive": "1.25.0.zip",
        "sha256": "c78be58f5e0a29a04686b628cf54faaee0094322ae0ac99da5a8a8afca59a647",
        "strip_prefix": "rules_sass-1.25.0",
        "urls": [
            "https://mirror.bazel.build/github.com/bazelbuild/rules_sass/archive/1.25.0.zip",
            "https://github.com/bazelbuild/rules_sass/archive/1.25.0.zip",
        ],
    },
    # for Stardoc
    "build_bazel_rules_nodejs": {
        "archive": "rules_nodejs-2.2.2.tar.gz",
        "sha256": "f2194102720e662dbf193546585d705e645314319554c6ce7e47d8b59f459e9c",
        "urls": [
            "https://mirror.bazel.build/github.com/bazelbuild/rules_nodejs/releases/download/2.2.2/rules_nodejs-2.2.2.tar.gz",
            "https://github.com/bazelbuild/rules_nodejs/releases/download/2.2.2/rules_nodejs-2.2.2.tar.gz",
        ],
    },
}
=======
}

def _gen_workspace_stanza_impl(ctx):
    if ctx.attr.template and (ctx.attr.preamble or ctx.attr.postamble):
        fail("Can not use template with either preamble or postamble")

    repo_clause = """
maybe(
    http_archive,
    "{repo}",
    sha256 = "{sha256}",
    strip_prefix = {strip_prefix},
    urls = "{urls}",
)
"""
    repo_stanzas = {}
    for repo in ctx.attr.repos:
        info = DIST_DEPS[repo]
        strip_prefix = info.get("strip_prefix")
        if strip_prefix:
            strip_prefix = "\"%s\"" % strip_prefix
        else:
            strip_prefix = "None"

        repo_stanzas["{%s}" % repo] = repo_clause.format(
            repo = repo,
            archive = info["archive"],
            sha256 = str(info["sha256"]),
            strip_prefix = strip_prefix,
            urls = info["urls"],
        )

    if ctx.attr.template:
        print(repo_stanzas)
        ctx.actions.expand_template(
            output = ctx.outputs.out,
            template = ctx.file.template,
            substitutions = repo_stanzas,
        )
    else:
        content = "\n".join([l.strip() for l in ctx.attr.preamble.strip().split("\n")])
        content += "\n"
        content += "".join(repo_stanzas.values())
        content += "\n"
        content += "\n".join([l.strip() for l in ctx.attr.postamble.strip().split("\n")])
        content += "\n"
        ctx.actions.write(ctx.outputs.out, content)

    return [DefaultInfo(files = depset([ctx.outputs.out]))]

gen_workspace_stanza = rule(
    implementation = _gen_workspace_stanza_impl,
    attrs = {
        "repos": attr.string_list(doc = "Set of repos to inlcude"),
        "out": attr.output(mandatory = True),
        "preamble": attr.string(doc = "Preamble."),
        "postamble": attr.string(doc = "setup rules to follow repos."),
        "template": attr.label(
            doc = "Template WORKSPACE file. May not be used with preable or postamble." +
                  "Repo stanzas can be include with the syntax '{repo name}'.",
            allow_single_file = True,
            mandatory = False,
        ),
    },
)
>>>>>>> 2f17277d
<|MERGE_RESOLUTION|>--- conflicted
+++ resolved
@@ -66,7 +66,6 @@
             "https://github.com/bazelbuild/rules_pkg/releases/download/0.2.4/rules_pkg-0.2.4.tar.gz",
         ],
     },
-<<<<<<< HEAD
     # for Stardoc
     "io_bazel_rules_sass": {
         "archive": "1.25.0.zip",
@@ -86,8 +85,6 @@
             "https://github.com/bazelbuild/rules_nodejs/releases/download/2.2.2/rules_nodejs-2.2.2.tar.gz",
         ],
     },
-}
-=======
 }
 
 def _gen_workspace_stanza_impl(ctx):
@@ -152,5 +149,4 @@
             mandatory = False,
         ),
     },
-)
->>>>>>> 2f17277d
+)