--- conflicted
+++ resolved
@@ -25,14 +25,11 @@
           mkdir -p "${GITHUB_WORKSPACE}/bin/"
           mv bazelisk-linux-amd64 "${GITHUB_WORKSPACE}/bin/bazel"
           chmod +x "${GITHUB_WORKSPACE}/bin/bazel"
-<<<<<<< HEAD
-=======
       - name: Testing
         run: |
           echo hi testing!
           pwd
           ls
->>>>>>> baa60cd3
       - name: Update lockfile
         uses: iancha1992/continuous-integration/actions/lockfile-test@lockfile-test
         # with:
